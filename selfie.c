// Copyright (c) 2015-2018, the Selfie Project authors. All rights reserved.
// Please see the AUTHORS file for details. Use of this source code is
// governed by a BSD license that can be found in the LICENSE file.
//
// Selfie is a project of the Computational Systems Group at the
// Department of Computer Sciences of the University of Salzburg
// in Austria. For further information and code please refer to:
//
// http://selfie.cs.uni-salzburg.at
//
// The Selfie Project provides an educational platform for teaching
// undergraduate and graduate students the design and implementation
// of programming languages and runtime systems. The focus is on the
// construction of compilers, libraries, operating systems, and even
// virtual machine monitors. The common theme is to identify and
// resolve self-reference in systems code which is seen as the key
// challenge when teaching systems engineering, hence the name.
//
// Selfie is a self-contained 7k-line, 64-bit C implementation of:
//
// 1. a self-compiling compiler called starc that compiles
//    a tiny but still fast subset of C called C Star (C*) to
//    a tiny and easy-to-teach subset of RISC-V called RISC-U,
// 2. a self-executing emulator called mipster that executes
//    RISC-U code including itself when compiled with starc,
// 3. a self-hosting hypervisor called hypster that provides
//    RISC-U virtual machines that can host all of selfie,
//    that is, starc, mipster, and hypster itself, and
// 4. a tiny C* library called libcstar utilized by selfie.
//
// Selfie is implemented in a single (!) file and kept minimal for simplicity.
// There is also a simple in-memory linker, a RISC-U disassembler, a profiler,
// and a debugger as well as minimal operating system support in the form of
// RISC-V system calls built into the emulator. As part of an ongoing effort,
// there is also a simple SAT solver implemented in selfie that may eventually
// be used in some form of self-verification.
//
// C* is a tiny Turing-complete subset of C that includes dereferencing
// (the * operator) but excludes composite data types, bitwise and Boolean
// operators, and many other features. There are only unsigned 64-bit
// integers and 64-bit pointers as well as character and string literals.
// This choice turns out to be helpful for students to understand the
// true role of composite data types such as arrays and records.
// Bitwise operations are implemented in libcstar using unsigned integer
// arithmetics helping students better understand arithmetic operators.
// C* is supposed to be close to the minimum necessary for implementing
// a self-compiling, single-pass, recursive-descent compiler. C* can be
// taught in one to two weeks of classes depending on student background.
//
// The compiler can readily be extended to compile features missing in C*
// and to improve performance of the generated code. The compiler generates
// RISC-U executables in ELF format that are compatible with the official
// RISC-V toolchain. The mipster emulator can execute RISC-U executables
// loaded from file but also from memory immediately after code generation
// without going through the file system.
//
// RISC-U is a tiny Turing-complete subset of the RISC-V instruction set.
// It only features unsigned 64-bit arithmetic, double-word memory, and
// simple control-flow instructions but neither bitwise nor byte- and
// word-level instructions. RISC-U can be taught in one week of classes.
//
// The emulator implements minimal operating system support that is meant
// to be extended by students, first as part of the emulator, and then
// ported to run on top of it, similar to an actual operating system or
// virtual machine monitor. The fact that the emulator can execute itself
// helps exposing the self-referential nature of that challenge. In fact,
// selfie goes one step further by implementing microkernel functionality
// as part of the emulator and a hypervisor that can run as part of the
// emulator as well as on top of it, all with the same code.
//
// Selfie is the result of many years of teaching systems engineering.
// The design of the compiler is inspired by the Oberon compiler of
// Professor Niklaus Wirth from ETH Zurich. RISC-U is inspired by the
// RISC-V community around Professor David Patterson from UC Berkeley.
// The design of the hypervisor is inspired by microkernels of
// Professor Jochen Liedtke from University of Karlsruhe.

// *~*~ *~*~ *~*~ *~*~ *~*~ *~*~ *~*~ *~*~ *~*~ *~*~ *~*~ *~*~ *~*~
// -----------------------------------------------------------------
// ---------------------     L I B R A R Y     ---------------------
// -----------------------------------------------------------------
// *~*~ *~*~ *~*~ *~*~ *~*~ *~*~ *~*~ *~*~ *~*~ *~*~ *~*~ *~*~ *~*~

// -----------------------------------------------------------------
// ----------------------- BUILTIN PROCEDURES ----------------------
// -----------------------------------------------------------------

void      exit(uint64_t code);
uint64_t  read(uint64_t fd, uint64_t* buffer, uint64_t bytesToRead);
uint64_t  write(uint64_t fd, uint64_t* buffer, uint64_t bytesToWrite);
uint64_t  open(uint64_t* filename, uint64_t flags, uint64_t mode);
uint64_t* malloc(uint64_t size);

// -----------------------------------------------------------------
// ----------------------- LIBRARY PROCEDURES ----------------------
// -----------------------------------------------------------------

void initLibrary();
void resetLibrary();

uint64_t twoToThePowerOf(uint64_t p);

uint64_t leftShift(uint64_t n, uint64_t b);
uint64_t rightShift(uint64_t n, uint64_t b);

uint64_t getBits(uint64_t n, uint64_t i, uint64_t b);
uint64_t getLowWord(uint64_t n);
uint64_t getHighWord(uint64_t n);

uint64_t abs(uint64_t n);

uint64_t signedLessThan(uint64_t a, uint64_t b);
uint64_t signedDivision(uint64_t a, uint64_t b);

uint64_t isSignedInteger(uint64_t n, uint64_t b);
uint64_t signExtend(uint64_t n, uint64_t b);
uint64_t signShrink(uint64_t n, uint64_t b);

uint64_t  loadCharacter(uint64_t* s, uint64_t i);
uint64_t* storeCharacter(uint64_t* s, uint64_t i, uint64_t c);

uint64_t stringLength(uint64_t* s);
void     stringReverse(uint64_t* s);
uint64_t stringCompare(uint64_t* s, uint64_t* t);

uint64_t  atoi(uint64_t* s);
uint64_t* itoa(uint64_t n, uint64_t* s, uint64_t b, uint64_t a, uint64_t p);

uint64_t fixedPointRatio(uint64_t a, uint64_t b);

void putCharacter(uint64_t c);

void print(uint64_t* s);
void println();

void printCharacter(uint64_t c);
void printString(uint64_t* s);
void printInteger(uint64_t n);
void printFixedPointPercentage(uint64_t a, uint64_t b);
void printFixedPointRatio(uint64_t a, uint64_t b);
void printHexadecimal(uint64_t n, uint64_t a);
void printOctal(uint64_t n, uint64_t a);
void printBinary(uint64_t n, uint64_t a);

uint64_t roundUp(uint64_t n, uint64_t m);

uint64_t* smalloc(uint64_t size);
uint64_t* zalloc(uint64_t size);

// ------------------------ GLOBAL CONSTANTS -----------------------

uint64_t CHAR_EOF          =  -1; // end of file
uint64_t CHAR_TAB          =   9; // ASCII code 9  = tabulator
uint64_t CHAR_LF           =  10; // ASCII code 10 = line feed
uint64_t CHAR_CR           =  13; // ASCII code 13 = carriage return
uint64_t CHAR_SPACE        = ' ';
uint64_t CHAR_SEMICOLON    = ';';
uint64_t CHAR_PLUS         = '+';
uint64_t CHAR_DASH         = '-';
uint64_t CHAR_ASTERISK     = '*';
uint64_t CHAR_SLASH        = '/';
uint64_t CHAR_UNDERSCORE   = '_';
uint64_t CHAR_EQUAL        = '=';
uint64_t CHAR_LPARENTHESIS = '(';
uint64_t CHAR_RPARENTHESIS = ')';
uint64_t CHAR_LBRACE       = '{';
uint64_t CHAR_RBRACE       = '}';
uint64_t CHAR_COMMA        = ',';
uint64_t CHAR_LT           = '<';
uint64_t CHAR_GT           = '>';
uint64_t CHAR_EXCLAMATION  = '!';
uint64_t CHAR_PERCENTAGE   = '%';
uint64_t CHAR_SINGLEQUOTE  =  39; // ASCII code 39 = '
uint64_t CHAR_DOUBLEQUOTE  = '"';

uint64_t CPUBITWIDTH = 64;

uint64_t SIZEOFUINT64     = 8; // must be the same as REGISTERSIZE
uint64_t SIZEOFUINT64STAR = 8; // must be the same as REGISTERSIZE

uint64_t* power_of_two_table;

uint64_t INT64_MAX; // maximum numerical value of a signed 64-bit integer
uint64_t INT64_MIN; // minimum numerical value of a signed 64-bit integer

uint64_t UINT64_MAX; // maximum numerical value of an unsigned 64-bit integer

uint64_t maxFilenameLength = 128;

uint64_t* character_buffer; // buffer for reading and writing characters
uint64_t* integer_buffer;   // buffer for printing integers
uint64_t* filename_buffer;  // buffer for opening files
uint64_t* binary_buffer;    // buffer for binary I/O

// flags for opening read-only files
// LINUX:       0 = 0x0000 = O_RDONLY (0x0000)
// MAC:         0 = 0x0000 = O_RDONLY (0x0000)
// WINDOWS: 32768 = 0x8000 = _O_BINARY (0x8000) | _O_RDONLY (0x0000)
// since LINUX/MAC do not seem to mind about _O_BINARY set
// we use the WINDOWS flags as default
uint64_t O_RDONLY = 32768;

// flags for opening write-only files
// MAC: 1537 = 0x0601 = O_CREAT (0x0200) | O_TRUNC (0x0400) | O_WRONLY (0x0001)
uint64_t MAC_O_CREAT_TRUNC_WRONLY = 1537;

// LINUX: 577 = 0x0241 = O_CREAT (0x0040) | O_TRUNC (0x0200) | O_WRONLY (0x0001)
uint64_t LINUX_O_CREAT_TRUNC_WRONLY = 577;

// WINDOWS: 33537 = 0x8301 = _O_BINARY (0x8000) | _O_CREAT (0x0100) | _O_TRUNC (0x0200) | _O_WRONLY (0x0001)
uint64_t WINDOWS_O_BINARY_CREAT_TRUNC_WRONLY = 33537;

// flags for rw-r--r-- file permissions
// 420 = 00644 = S_IRUSR (00400) | S_IWUSR (00200) | S_IRGRP (00040) | S_IROTH (00004)
// these flags seem to be working for LINUX, MAC, and WINDOWS
uint64_t S_IRUSR_IWUSR_IRGRP_IROTH = 420;

// ------------------------ GLOBAL VARIABLES -----------------------

uint64_t numberOfWrittenCharacters = 0;

uint64_t* outputName = (uint64_t*) 0;
uint64_t  outputFD   = 1;

// ------------------------- INITIALIZATION ------------------------

void initLibrary() {
  uint64_t i;

  // powers of two table with CPUBITWIDTH entries for 2^0 to 2^(CPUBITWIDTH - 1)
  power_of_two_table = smalloc(CPUBITWIDTH * SIZEOFUINT64);

  *power_of_two_table = 1; // 2^0 == 1

  i = 1;

  while (i < CPUBITWIDTH) {
    // compute powers of two incrementally using this recurrence relation
    *(power_of_two_table + i) = *(power_of_two_table + (i - 1)) * 2;

    i = i + 1;
  }

  // compute 64-bit signed integer range using unsigned integer arithmetic
  INT64_MIN = twoToThePowerOf(CPUBITWIDTH - 1);
  INT64_MAX = INT64_MIN - 1;

  // compute 64-bit unsigned integer range using signed integer arithmetic
  UINT64_MAX = -1;

  // allocate and touch to make sure memory is mapped for read calls
  character_buffer  = smalloc(SIZEOFUINT64);
  *character_buffer = 0;

  // accommodate at least CPUBITWIDTH numbers for itoa, no mapping needed
  integer_buffer = smalloc(CPUBITWIDTH + 1);

  // does not need to be mapped
  filename_buffer = smalloc(maxFilenameLength);

  // allocate and touch to make sure memory is mapped for read calls
  binary_buffer  = smalloc(SIZEOFUINT64);
  *binary_buffer = 0;
}

void resetLibrary() {
  numberOfWrittenCharacters = 0;
}

// *~*~ *~*~ *~*~ *~*~ *~*~ *~*~ *~*~ *~*~ *~*~ *~*~ *~*~ *~*~ *~*~
// -----------------------------------------------------------------
// ---------------------    C O M P I L E R    ---------------------
// -----------------------------------------------------------------
// *~*~ *~*~ *~*~ *~*~ *~*~ *~*~ *~*~ *~*~ *~*~ *~*~ *~*~ *~*~ *~*~

// -----------------------------------------------------------------
// ---------------------------- SCANNER ----------------------------
// -----------------------------------------------------------------

void initScanner();
void resetScanner();

void printSymbol(uint64_t symbol);
void printLineNumber(uint64_t* message, uint64_t line);

void syntaxErrorMessage(uint64_t* message);
void syntaxErrorCharacter(uint64_t character);
void syntaxErrorIdentifier(uint64_t* expected);

void getCharacter();

uint64_t isCharacterNewLine();
uint64_t isCharacterWhitespace();

uint64_t findNextCharacter();

uint64_t isCharacterLetter();
uint64_t isCharacterDigit();
uint64_t isCharacterLetterOrDigitOrUnderscore();
uint64_t isCharacterNotDoubleQuoteOrNewLineOrEOF();

uint64_t identifierStringMatch(uint64_t stringIndex);
uint64_t identifierOrKeyword();

void getSymbol();

// ------------------------ GLOBAL CONSTANTS -----------------------

uint64_t SYM_EOF          = -1; // end of file
uint64_t SYM_IDENTIFIER   = 0;  // identifier
uint64_t SYM_INTEGER      = 1;  // integer
uint64_t SYM_VOID         = 2;  // void
uint64_t SYM_UINT64       = 3;  // uint64_t
uint64_t SYM_SEMICOLON    = 4;  // ;
uint64_t SYM_IF           = 5;  // if
uint64_t SYM_ELSE         = 6;  // else
uint64_t SYM_PLUS         = 7;  // +
uint64_t SYM_MINUS        = 8;  // -
uint64_t SYM_ASTERISK     = 9;  // *
uint64_t SYM_DIV          = 10; // /
uint64_t SYM_EQUALITY     = 11; // ==
uint64_t SYM_ASSIGN       = 12; // =
uint64_t SYM_LPARENTHESIS = 13; // (
uint64_t SYM_RPARENTHESIS = 14; // )
uint64_t SYM_LBRACE       = 15; // {
uint64_t SYM_RBRACE       = 16; // }
uint64_t SYM_WHILE        = 17; // while
uint64_t SYM_RETURN       = 18; // return
uint64_t SYM_COMMA        = 19; // ,
uint64_t SYM_LT           = 20; // <
uint64_t SYM_LEQ          = 21; // <=
uint64_t SYM_GT           = 22; // >
uint64_t SYM_GEQ          = 23; // >=
uint64_t SYM_NOTEQ        = 24; // !=
uint64_t SYM_MOD          = 25; // %
uint64_t SYM_CHARACTER    = 26; // character
uint64_t SYM_STRING       = 27; // string

uint64_t* SYMBOLS; // strings representing symbols

uint64_t maxIdentifierLength = 64;  // maximum number of characters in an identifier
uint64_t maxIntegerLength    = 19;  // maximum number of characters in an integer
uint64_t maxStringLength     = 128; // maximum number of characters in a string

// ------------------------ GLOBAL VARIABLES -----------------------

uint64_t lineNumber = 1; // current line number for error reporting

uint64_t* identifier = (uint64_t*) 0; // stores scanned identifier as string
uint64_t* integer    = (uint64_t*) 0; // stores scanned integer as string
uint64_t* string     = (uint64_t*) 0; // stores scanned string

uint64_t literal = 0; // stores numerical value of scanned integer or character

uint64_t mayBeINTMIN = 0; // allow INT64_MIN if '-' was scanned before

uint64_t character; // most recently read character

uint64_t numberOfReadCharacters = 0;

uint64_t symbol; // most recently recognized symbol

uint64_t numberOfIgnoredCharacters = 0;
uint64_t numberOfComments          = 0;
uint64_t numberOfScannedSymbols    = 0;

uint64_t* sourceName = (uint64_t*) 0; // name of source file
uint64_t  sourceFD   = 0;             // file descriptor of open source file

// ------------------------- INITIALIZATION ------------------------

void initScanner () {
  SYMBOLS = smalloc((SYM_STRING + 1) * SIZEOFUINT64STAR);

  *(SYMBOLS + SYM_IDENTIFIER)   = (uint64_t) "identifier";
  *(SYMBOLS + SYM_INTEGER)      = (uint64_t) "integer";
  *(SYMBOLS + SYM_VOID)         = (uint64_t) "void";
  *(SYMBOLS + SYM_UINT64)       = (uint64_t) "uint64_t";
  *(SYMBOLS + SYM_SEMICOLON)    = (uint64_t) ";";
  *(SYMBOLS + SYM_IF)           = (uint64_t) "if";
  *(SYMBOLS + SYM_ELSE)         = (uint64_t) "else";
  *(SYMBOLS + SYM_PLUS)         = (uint64_t) "+";
  *(SYMBOLS + SYM_MINUS)        = (uint64_t) "-";
  *(SYMBOLS + SYM_ASTERISK)     = (uint64_t) "*";
  *(SYMBOLS + SYM_DIV)          = (uint64_t) "/";
  *(SYMBOLS + SYM_EQUALITY)     = (uint64_t) "==";
  *(SYMBOLS + SYM_ASSIGN)       = (uint64_t) "=";
  *(SYMBOLS + SYM_LPARENTHESIS) = (uint64_t) "(";
  *(SYMBOLS + SYM_RPARENTHESIS) = (uint64_t) ")";
  *(SYMBOLS + SYM_LBRACE)       = (uint64_t) "{";
  *(SYMBOLS + SYM_RBRACE)       = (uint64_t) "}";
  *(SYMBOLS + SYM_WHILE)        = (uint64_t) "while";
  *(SYMBOLS + SYM_RETURN)       = (uint64_t) "return";
  *(SYMBOLS + SYM_COMMA)        = (uint64_t) ",";
  *(SYMBOLS + SYM_LT)           = (uint64_t) "<";
  *(SYMBOLS + SYM_LEQ)          = (uint64_t) "<=";
  *(SYMBOLS + SYM_GT)           = (uint64_t) ">";
  *(SYMBOLS + SYM_GEQ)          = (uint64_t) ">=";
  *(SYMBOLS + SYM_NOTEQ)        = (uint64_t) "!=";
  *(SYMBOLS + SYM_MOD)          = (uint64_t) "%";
  *(SYMBOLS + SYM_CHARACTER)    = (uint64_t) "character";
  *(SYMBOLS + SYM_STRING)       = (uint64_t) "string";

  character = CHAR_EOF;
  symbol    = SYM_EOF;
}

void resetScanner() {
  lineNumber = 1;

  numberOfReadCharacters = 0;

  getCharacter();

  numberOfIgnoredCharacters = 0;
  numberOfComments          = 0;
  numberOfScannedSymbols    = 0;
}

// -----------------------------------------------------------------
// ------------------------- SYMBOL TABLE --------------------------
// -----------------------------------------------------------------

void resetSymbolTables();

void createSymbolTableEntry(uint64_t which, uint64_t* string, uint64_t line, uint64_t class, uint64_t type, uint64_t value, uint64_t address);

uint64_t* searchSymbolTable(uint64_t* entry, uint64_t* string, uint64_t class);
uint64_t* getScopedSymbolTableEntry(uint64_t* string, uint64_t class);

uint64_t isUndefinedProcedure(uint64_t* entry);
uint64_t reportUndefinedProcedures();

// symbol table entry:
// +----+---------+
// |  0 | next    | pointer to next entry
// |  1 | string  | identifier string, string literal
// |  2 | line#   | source line number
// |  3 | class   | VARIABLE, BIGINT, STRING, PROCEDURE
// |  4 | type    | UINT64_T, UINT64STAR_T, VOID_T
// |  5 | value   | VARIABLE: initial value
// |  6 | address | VARIABLE, BIGINT, STRING: offset, PROCEDURE: address
// |  7 | scope   | REG_GP, REG_FP
// +----+---------+

uint64_t* getNextEntry(uint64_t* entry)  { return (uint64_t*) *entry; }
uint64_t* getString(uint64_t* entry)     { return (uint64_t*) *(entry + 1); }
uint64_t  getLineNumber(uint64_t* entry) { return             *(entry + 2); }
uint64_t  getClass(uint64_t* entry)      { return             *(entry + 3); }
uint64_t  getType(uint64_t* entry)       { return             *(entry + 4); }
uint64_t  getValue(uint64_t* entry)      { return             *(entry + 5); }
uint64_t  getAddress(uint64_t* entry)    { return             *(entry + 6); }
uint64_t  getScope(uint64_t* entry)      { return             *(entry + 7); }

void setNextEntry(uint64_t* entry, uint64_t* next)    { *entry       = (uint64_t) next; }
void setString(uint64_t* entry, uint64_t* identifier) { *(entry + 1) = (uint64_t) identifier; }
void setLineNumber(uint64_t* entry, uint64_t line)    { *(entry + 2) = line; }
void setClass(uint64_t* entry, uint64_t class)        { *(entry + 3) = class; }
void setType(uint64_t* entry, uint64_t type)          { *(entry + 4) = type; }
void setValue(uint64_t* entry, uint64_t value)        { *(entry + 5) = value; }
void setAddress(uint64_t* entry, uint64_t address)    { *(entry + 6) = address; }
void setScope(uint64_t* entry, uint64_t scope)        { *(entry + 7) = scope; }

// ------------------------ GLOBAL CONSTANTS -----------------------

// classes
uint64_t VARIABLE  = 1;
uint64_t BIGINT    = 2;
uint64_t STRING    = 3;
uint64_t PROCEDURE = 4;

// types
uint64_t UINT64_T     = 1;
uint64_t UINT64STAR_T = 2;
uint64_t VOID_T       = 3;

// symbol tables
uint64_t GLOBAL_TABLE  = 1;
uint64_t LOCAL_TABLE   = 2;
uint64_t LIBRARY_TABLE = 3;

// ------------------------ GLOBAL VARIABLES -----------------------

// table pointers
uint64_t* global_symbol_table  = (uint64_t*) 0;
uint64_t* local_symbol_table   = (uint64_t*) 0;
uint64_t* library_symbol_table = (uint64_t*) 0;

uint64_t numberOfGlobalVariables = 0;
uint64_t numberOfProcedures      = 0;
uint64_t numberOfStrings         = 0;

// ------------------------- INITIALIZATION ------------------------

void resetSymbolTables() {
  global_symbol_table  = (uint64_t*) 0;
  local_symbol_table   = (uint64_t*) 0;
  library_symbol_table = (uint64_t*) 0;

  numberOfGlobalVariables = 0;
  numberOfProcedures      = 0;
  numberOfStrings         = 0;
}

// -----------------------------------------------------------------
// ---------------------------- PARSER -----------------------------
// -----------------------------------------------------------------

void resetParser();

uint64_t isNotRbraceOrEOF();
uint64_t isExpression();
uint64_t isLiteral();
uint64_t isStarOrDivOrModulo();
uint64_t isPlusOrMinus();
uint64_t isComparison();

uint64_t lookForFactor();
uint64_t lookForStatement();
uint64_t lookForType();

void save_temporaries();
void restore_temporaries(uint64_t numberOfTemporaries);

void syntaxErrorSymbol(uint64_t expected);
void syntaxErrorUnexpected();
void printType(uint64_t type);
void typeWarning(uint64_t expected, uint64_t found);
void encodingError(uint64_t found, uint64_t bits);

uint64_t* getVariableOrBigInt(uint64_t* variable, uint64_t class);
uint64_t  load_variableOrBigInt(uint64_t* variable, uint64_t class);
void      load_integer(uint64_t value);
void      load_string(uint64_t* string);

uint64_t help_call_codegen(uint64_t* entry, uint64_t* procedure);
void     help_procedure_prologue(uint64_t localVariables);
void     help_procedure_epilogue(uint64_t parameters);

uint64_t compile_call(uint64_t* procedure);
uint64_t compile_factor();
uint64_t compile_term();
uint64_t compile_simpleExpression();
uint64_t compile_expression();
void     compile_while();
void     compile_if();
void     compile_return();
void     compile_statement();
uint64_t compile_type();
void     compile_variable(uint64_t offset);
uint64_t compile_initialization(uint64_t type);
void     compile_procedure(uint64_t* procedure, uint64_t type);
void     compile_cstar();

// ------------------------ GLOBAL VARIABLES -----------------------

uint64_t allocatedTemporaries = 0; // number of allocated temporaries

uint64_t allocatedMemory = 0; // number of bytes for global variables and strings

uint64_t returnBranches = 0; // fixup chain for return statements

uint64_t returnType = 0; // return type of currently parsed procedure

uint64_t mainJump = 0; // address where JAL instruction to main procedure is

uint64_t numberOfCalls       = 0;
uint64_t numberOfAssignments = 0;
uint64_t numberOfWhile       = 0;
uint64_t numberOfIf          = 0;
uint64_t numberOfReturn      = 0;

// ------------------------- INITIALIZATION ------------------------

void resetParser() {
  numberOfCalls       = 0;
  numberOfAssignments = 0;
  numberOfWhile       = 0;
  numberOfIf          = 0;
  numberOfReturn      = 0;

  getSymbol();
}

// -----------------------------------------------------------------
// ---------------------- MACHINE CODE LIBRARY ---------------------
// -----------------------------------------------------------------

void emitLeftShiftBy(uint64_t reg, uint64_t b);
void emitMainEntry();
void bootstrapCode();
void createELFHeader();

// ------------------------ GLOBAL CONSTANTS -----------------------

uint64_t ELF_HEADER_LEN  = 120;   // = 64 + 56 bytes (file + program header)
uint64_t ELF_ENTRY_POINT = 65536; // = 0x10000 (address of beginning of code)

// ------------------------ GLOBAL VARIABLES -----------------------

uint64_t *ELF_header = (uint64_t*) 0;

// -----------------------------------------------------------------
// --------------------------- COMPILER ----------------------------
// -----------------------------------------------------------------

void selfie_compile();

// *~*~ *~*~ *~*~ *~*~ *~*~ *~*~ *~*~ *~*~ *~*~ *~*~ *~*~ *~*~ *~*~
// -----------------------------------------------------------------
// -------------------     I N T E R F A C E     -------------------
// -----------------------------------------------------------------
// *~*~ *~*~ *~*~ *~*~ *~*~ *~*~ *~*~ *~*~ *~*~ *~*~ *~*~ *~*~ *~*~

// -----------------------------------------------------------------
// ---------------------------- REGISTER ---------------------------
// -----------------------------------------------------------------

void initRegister();

void printRegister(uint64_t reg);

// ------------------------ GLOBAL CONSTANTS -----------------------

uint64_t NUMBEROFREGISTERS   = 32;
uint64_t NUMBEROFTEMPORARIES = 7;

uint64_t REG_ZR  = 0;
uint64_t REG_RA  = 1;
uint64_t REG_SP  = 2;
uint64_t REG_GP  = 3;
uint64_t REG_TP  = 4;
uint64_t REG_T0  = 5;
uint64_t REG_T1  = 6;
uint64_t REG_T2  = 7;
uint64_t REG_FP  = 8;
uint64_t REG_S1  = 9;
uint64_t REG_A0  = 10;
uint64_t REG_A1  = 11;
uint64_t REG_A2  = 12;
uint64_t REG_A3  = 13;
uint64_t REG_A4  = 14;
uint64_t REG_A5  = 15;
uint64_t REG_A6  = 16;
uint64_t REG_A7  = 17;
uint64_t REG_S2  = 18;
uint64_t REG_S3  = 19;
uint64_t REG_S4  = 20;
uint64_t REG_S5  = 21;
uint64_t REG_S6  = 22;
uint64_t REG_S7  = 23;
uint64_t REG_S8  = 24;
uint64_t REG_S9  = 25;
uint64_t REG_S10 = 26;
uint64_t REG_S11 = 27;
uint64_t REG_T3  = 28;
uint64_t REG_T4  = 29;
uint64_t REG_T5  = 30;
uint64_t REG_T6  = 31;

uint64_t* REGISTERS; // strings representing registers

// ------------------------- INITIALIZATION ------------------------

void initRegister() {
  REGISTERS = smalloc(NUMBEROFREGISTERS * SIZEOFUINT64STAR);

  *(REGISTERS + REG_ZR)  = (uint64_t) "$zero";
  *(REGISTERS + REG_RA)  = (uint64_t) "$ra";
  *(REGISTERS + REG_SP)  = (uint64_t) "$sp";
  *(REGISTERS + REG_GP)  = (uint64_t) "$gp";
  *(REGISTERS + REG_TP)  = (uint64_t) "$tp";
  *(REGISTERS + REG_T0)  = (uint64_t) "$t0";
  *(REGISTERS + REG_T1)  = (uint64_t) "$t1";
  *(REGISTERS + REG_T2)  = (uint64_t) "$t2";
  *(REGISTERS + REG_FP)  = (uint64_t) "$fp";
  *(REGISTERS + REG_S1)  = (uint64_t) "$s1";
  *(REGISTERS + REG_A0)  = (uint64_t) "$a0";
  *(REGISTERS + REG_A1)  = (uint64_t) "$a1";
  *(REGISTERS + REG_A2)  = (uint64_t) "$a2";
  *(REGISTERS + REG_A3)  = (uint64_t) "$a3";
  *(REGISTERS + REG_A4)  = (uint64_t) "$a4";
  *(REGISTERS + REG_A5)  = (uint64_t) "$a5";
  *(REGISTERS + REG_A6)  = (uint64_t) "$a6";
  *(REGISTERS + REG_A7)  = (uint64_t) "$a7";
  *(REGISTERS + REG_S2)  = (uint64_t) "$s2";
  *(REGISTERS + REG_S3)  = (uint64_t) "$s3";
  *(REGISTERS + REG_S4)  = (uint64_t) "$s4";
  *(REGISTERS + REG_S5)  = (uint64_t) "$s5";
  *(REGISTERS + REG_S6)  = (uint64_t) "$s6";
  *(REGISTERS + REG_S7)  = (uint64_t) "$s7";
  *(REGISTERS + REG_S8)  = (uint64_t) "$s8";
  *(REGISTERS + REG_S9)  = (uint64_t) "$s9";
  *(REGISTERS + REG_S10) = (uint64_t) "$s10";
  *(REGISTERS + REG_S11) = (uint64_t) "$s11";
  *(REGISTERS + REG_T3)  = (uint64_t) "$t3";
  *(REGISTERS + REG_T4)  = (uint64_t) "$t4";
  *(REGISTERS + REG_T5)  = (uint64_t) "$t5";
  *(REGISTERS + REG_T6)  = (uint64_t) "$t6";
}

// -----------------------------------------------------------------
// ------------------------ ENCODER/DECODER ------------------------
// -----------------------------------------------------------------

uint64_t encodeRFormat(uint64_t funct7, uint64_t rs2, uint64_t rs1, uint64_t funct3, uint64_t rd, uint64_t opcode);
uint64_t getFunct7(uint64_t instruction);
uint64_t getRS2(uint64_t instruction);
uint64_t getRS1(uint64_t instruction);
uint64_t getFunct3(uint64_t instruction);
uint64_t getRD(uint64_t instruction);
uint64_t getOpcode(uint64_t instruction);
void     decodeRFormat();

uint64_t encodeIFormat(uint64_t immediate, uint64_t rs1, uint64_t funct3, uint64_t rd, uint64_t opcode);
uint64_t getImmediateIFormat(uint64_t instruction);
void     decodeIFormat();

uint64_t encodeSFormat(uint64_t immediate, uint64_t rs2, uint64_t rs1, uint64_t funct3, uint64_t opcode);
uint64_t getImmediateSFormat(uint64_t instruction);
void     decodeSFormat();

uint64_t encodeBFormat(uint64_t immediate, uint64_t rs2, uint64_t rs1, uint64_t funct3, uint64_t opcode);
uint64_t getImmediateBFormat(uint64_t instruction);
void     decodeBFormat();

uint64_t encodeJFormat(uint64_t immediate, uint64_t rd, uint64_t opcode);
uint64_t getImmediateJFormat(uint64_t instruction);
void     decodeJFormat();

uint64_t encodeUFormat(uint64_t immediate, uint64_t rd, uint64_t opcode);
uint64_t getImmediateUFormat(uint64_t instruction);
void     decodeUFormat();

// ------------------------ GLOBAL CONSTANTS -----------------------

// opcodes
uint64_t OP_LD     = 3;   // 0000011, I format (LD)
uint64_t OP_IMM    = 19;  // 0010011, I format (ADDI, NOP)
uint64_t OP_SD     = 35;  // 0100011, S format (SD)
uint64_t OP_OP     = 51;  // 0110011, R format (ADD, SUB, MUL, DIVU, REMU, SLTU)
uint64_t OP_LUI    = 55;  // 0110111, U format (LUI)
uint64_t OP_BRANCH = 99;  // 1100011, B format (BEQ)
uint64_t OP_JALR   = 103; // 1100111, I format (JALR)
uint64_t OP_JAL    = 111; // 1101111, J format (JAL)
uint64_t OP_SYSTEM = 115; // 1110011, I format (ECALL)

// f3-codes
uint64_t F3_NOP   = 0; // 000
uint64_t F3_ADDI  = 0; // 000
uint64_t F3_ADD   = 0; // 000
uint64_t F3_SUB   = 0; // 000
uint64_t F3_MUL   = 0; // 000
uint64_t F3_DIVU  = 5; // 101
uint64_t F3_REMU  = 7; // 111
uint64_t F3_SLTU  = 3; // 011
uint64_t F3_LD    = 3; // 011
uint64_t F3_SD    = 3; // 011
uint64_t F3_BEQ   = 0; // 000
uint64_t F3_JALR  = 0; // 000
uint64_t F3_ECALL = 0; // 000

// f7-codes
uint64_t F7_ADD  = 0;  // 0000000
uint64_t F7_MUL  = 1;  // 0000001
uint64_t F7_SUB  = 32; // 0100000
uint64_t F7_DIVU = 1;  // 0000001
uint64_t F7_REMU = 1;  // 0000001
uint64_t F7_SLTU = 0;  // 0000000

// f12-codes (immediates)
uint64_t F12_ECALL = 0; // 000000000000

// ------------------------ GLOBAL VARIABLES -----------------------

uint64_t opcode = 0;
uint64_t rs1    = 0;
uint64_t rs2    = 0;
uint64_t rd     = 0;
uint64_t imm    = 0;
uint64_t funct3 = 0;
uint64_t funct7 = 0;

// -----------------------------------------------------------------
// ----------------------------- CODE ------------------------------
// -----------------------------------------------------------------

uint64_t loadInstruction(uint64_t baddr);
void storeInstruction(uint64_t baddr, uint64_t instruction);

uint64_t loadData(uint64_t baddr);
void storeData(uint64_t baddr, uint64_t data);

void emitInstruction(uint64_t instruction);

void emitNOP();

void emitLUI(uint64_t rd, uint64_t immediate);
void emitADDI(uint64_t rd, uint64_t rs1, uint64_t immediate);

void emitADD(uint64_t rd, uint64_t rs1, uint64_t rs2);
void emitSUB(uint64_t rd, uint64_t rs1, uint64_t rs2);
void emitMUL(uint64_t rd, uint64_t rs1, uint64_t rs2);
void emitDIVU(uint64_t rd, uint64_t rs1, uint64_t rs2);
void emitREMU(uint64_t rd, uint64_t rs1, uint64_t rs2);
void emitSLTU(uint64_t rd, uint64_t rs1, uint64_t rs2);

void emitLD(uint64_t rd, uint64_t rs1, uint64_t immediate);
void emitSD(uint64_t rs1, uint64_t immediate, uint64_t rs2);

void emitBEQ(uint64_t rs1, uint64_t rs2, uint64_t immediate);

void emitJAL(uint64_t rd, uint64_t immediate);
void emitJALR(uint64_t rd, uint64_t rs1, uint64_t immediate);

void emitECALL();

void fixup_relative_BFormat(uint64_t fromAddress);
void fixup_relative_JFormat(uint64_t fromAddress, uint64_t toAddress);
void fixlink_relative(uint64_t fromAddress, uint64_t toAddress);

uint64_t copyStringToBinary(uint64_t* s, uint64_t a);

void emitGlobalsStrings();

uint64_t openWriteOnly(uint64_t* name);

void selfie_output();

uint64_t* touch(uint64_t* memory, uint64_t length);

void selfie_load();

// ------------------------ GLOBAL CONSTANTS -----------------------

uint64_t maxBinaryLength = 262144; // 256KB

// ------------------------ GLOBAL VARIABLES -----------------------

uint64_t* binary = (uint64_t*) 0; // binary of emitted instructions and data segment

uint64_t binaryLength = 0; // length of binary in bytes including data segment

uint64_t codeLength = 0; // length of code segment in binary in bytes

uint64_t* binaryName = (uint64_t*) 0; // file name of binary

uint64_t* sourceLineNumber = (uint64_t*) 0; // source line number per emitted instruction

uint64_t* assemblyName = (uint64_t*) 0; // name of assembly file
uint64_t  assemblyFD   = 0;             // file descriptor of open assembly file

// -----------------------------------------------------------------
// ----------------------- MIPSTER SYSCALLS ------------------------
// -----------------------------------------------------------------

void emitExit();
void implementExit(uint64_t* context);

void emitRead();
void implementRead(uint64_t* context);

void emitWrite();
void implementWrite(uint64_t* context);

void     emitOpen();
uint64_t down_loadString(uint64_t* table, uint64_t vstring, uint64_t* s);
void     implementOpen(uint64_t* context);

void     emitMalloc();
uint64_t implementMalloc(uint64_t* context);

// ------------------------ GLOBAL CONSTANTS -----------------------

uint64_t debug_read   = 0;
uint64_t debug_write  = 0;
uint64_t debug_open   = 0;
uint64_t debug_malloc = 0;

uint64_t SYSCALL_EXIT  = 93;
uint64_t SYSCALL_READ  = 63;
uint64_t SYSCALL_WRITE = 64;
uint64_t SYSCALL_OPEN  = 1024;

// TODO: fix this syscall for spike
uint64_t SYSCALL_MALLOC = 222;

// -----------------------------------------------------------------
// ----------------------- HYPSTER SYSCALLS ------------------------
// -----------------------------------------------------------------

void      emitSwitch();
void      doSwitch(uint64_t* toContext, uint64_t timeout);
void      implementSwitch();
uint64_t* mipster_switch(uint64_t* toContext, uint64_t timeout);
uint64_t* vipster_switch(uint64_t* toContext, uint64_t timeout);

// ------------------------ GLOBAL CONSTANTS -----------------------

// TODO: fix this syscall for spike
uint64_t SYSCALL_SWITCH = 401;

uint64_t debug_switch = 0;

// *~*~ *~*~ *~*~ *~*~ *~*~ *~*~ *~*~ *~*~ *~*~ *~*~ *~*~ *~*~ *~*~
// -----------------------------------------------------------------
// ----------------------    R U N T I M E    ----------------------
// -----------------------------------------------------------------
// *~*~ *~*~ *~*~ *~*~ *~*~ *~*~ *~*~ *~*~ *~*~ *~*~ *~*~ *~*~ *~*~

// -----------------------------------------------------------------
// ---------------------------- MEMORY -----------------------------
// -----------------------------------------------------------------

void initMemory(uint64_t megabytes);

uint64_t loadPhysicalMemory(uint64_t* paddr);
void     storePhysicalMemory(uint64_t* paddr, uint64_t data);

uint64_t FrameForPage(uint64_t* table, uint64_t page);
uint64_t getFrameForPage(uint64_t* table, uint64_t page);
uint64_t isPageMapped(uint64_t* table, uint64_t page);

uint64_t isValidVirtualAddress(uint64_t vaddr);
uint64_t getPageOfVirtualAddress(uint64_t vaddr);
uint64_t isVirtualAddressMapped(uint64_t* table, uint64_t vaddr);

uint64_t* tlb(uint64_t* table, uint64_t vaddr);

uint64_t loadVirtualMemory(uint64_t* table, uint64_t vaddr);
void     storeVirtualMemory(uint64_t* table, uint64_t vaddr, uint64_t data);

// ------------------------ GLOBAL CONSTANTS -----------------------

uint64_t debug_tlb = 0;

uint64_t MEGABYTE = 1048576; // 1MB

uint64_t VIRTUALMEMORYSIZE = 4294967296; // 4GB of virtual memory

uint64_t WORDSIZE       = 4;
uint64_t WORDSIZEINBITS = 32;

uint64_t DOUBLEWORDSIZE = 8;

uint64_t INSTRUCTIONSIZE = 4; // must be the same as WORDSIZE
uint64_t REGISTERSIZE    = 8; // must be the same as DOUBLEWORDSIZE

uint64_t PAGESIZE = 4096; // we use standard 4KB pages

// ------------------------ GLOBAL VARIABLES -----------------------

uint64_t pageFrameMemory = 0; // size of memory for frames

// ------------------------- INITIALIZATION ------------------------

void initMemory(uint64_t megabytes) {
  if (megabytes > 4096)
    megabytes = 4096;

  pageFrameMemory = megabytes * MEGABYTE;
}

// -----------------------------------------------------------------
// ------------------------- INSTRUCTIONS --------------------------
// -----------------------------------------------------------------

void printSourceLineNumberOfInstruction(uint64_t a);
void printInstructionContext();

void print_lui();
void print_lui_before();
void print_lui_after();
void execute_lui();

void print_addi();
void print_addi_before();
void print_addi_add_sub_mul_divu_remu_sltu_after();
void execute_addi();

void print_add_sub_mul_divu_remu_sltu(uint64_t *mnemonics);
void print_add_sub_mul_divu_remu_sltu_before();

void execute_add();
void execute_sub();
void execute_mul();
void execute_divu();
void execute_remu();
void execute_sltu();

void     print_ld();
void     print_ld_before();
void     print_ld_after(uint64_t vaddr);
uint64_t execute_ld();

void     print_sd();
void     print_sd_before();
void     print_sd_after(uint64_t vaddr);
uint64_t execute_sd();

void print_beq();
void print_beq_before();
void print_beq_after();
void execute_beq();

void print_jal();
void print_jal_before();
void print_jal_jalr_after();
void execute_jal();

void print_jalr();
void print_jalr_before();
void execute_jalr();

void execute_ecall();

// ---------------------- VIPSTER INSTRUCTIONS ---------------------

uint64_t hasThreeArgs(uint64_t reg);

void     vipster_lui();
void     vipster_addi();

void     vipster_add();
void     vipster_sub();
void     vipster_mul();
void     vipster_divu();
void     vipster_remu();
void     vipster_sltu();

uint64_t vipster_ld();
uint64_t vipster_sd();

void     vipster_beq();
void     vipster_jal();
void     vipster_jalr();

void     vipster_ecall();

// ------------------------ GLOBAL CONSTANTS -----------------------

uint64_t debug_divisionByZero = 1;

// -----------------------------------------------------------------
// -------------------------- INTERPRETER --------------------------
// -----------------------------------------------------------------

void initInterpreter();
void resetInterpreter();

void     printRegisterHexadecimal(uint64_t r);
uint64_t isSystemRegister(uint64_t r);
void     printRegisterValue(uint64_t r);

void printException(uint64_t exception, uint64_t faultingPage);
void throwException(uint64_t exception, uint64_t faultingPage);

void fetch();
void decode_execute();
void vipster_decode_execute();
void interrupt();

uint64_t* runUntilException();

uint64_t addressWithMaxCounter(uint64_t* counters, uint64_t max);

uint64_t printCounters(uint64_t total, uint64_t* counters, uint64_t max);
void     printProfile(uint64_t* message, uint64_t total, uint64_t* counters);

void selfie_disassemble();

// ------------------------ GLOBAL CONSTANTS -----------------------

uint64_t EXCEPTION_NOEXCEPTION        = 0;
uint64_t EXCEPTION_PAGEFAULT          = 1;
uint64_t EXCEPTION_SYSCALL            = 2;
uint64_t EXCEPTION_TIMER              = 3;
uint64_t EXCEPTION_INVALIDADDRESS     = 4;
uint64_t EXCEPTION_UNKNOWNINSTRUCTION = 5;

uint64_t* EXCEPTIONS; // strings representing exceptions

uint64_t debug_exception = 0;

// number of instructions from context switch to timer interrupt
// CAUTION: avoid interrupting any kernel activities, keep TIMESLICE large
// TODO: implement proper interrupt controller to turn interrupts on and off
uint64_t TIMESLICE = 10000000;

uint64_t TIMEROFF = 0;

// ------------------------ GLOBAL VARIABLES -----------------------

uint64_t interpret = 0; // flag for executing or disassembling code

uint64_t debug = 0; // flag for logging code execution

// hardware thread state

uint64_t pc = 0; // program counter
uint64_t ir = 0; // instruction register

uint64_t* registers = (uint64_t*) 0; // general-purpose registers

uint64_t* pt = (uint64_t*) 0; // page table

uint64_t* vipsterRegs = (uint64_t*) 0; // containers

// core state

uint64_t timer = 0; // counter for timer interrupt

uint64_t trap = 0; // flag for creating a trap

uint64_t  calls            = 0;             // total number of executed procedure calls
uint64_t* callsPerAddress  = (uint64_t*) 0; // number of executed calls of each procedure

uint64_t  loops            = 0;             // total number of executed loop iterations
uint64_t* loopsPerAddress  = (uint64_t*) 0; // number of executed iterations of each loop

uint64_t  loads            = 0;             // total number of executed memory loads
uint64_t* loadsPerAddress  = (uint64_t*) 0; // number of executed loads per load operation

uint64_t  stores           = 0;             // total number of executed memory stores
uint64_t* storesPerAddress = (uint64_t*) 0; // number of executed stores per store operation

// ------------------------- INITIALIZATION ------------------------

void initInterpreter() {
  EXCEPTIONS = smalloc((EXCEPTION_UNKNOWNINSTRUCTION + 1) * SIZEOFUINT64STAR);

  *(EXCEPTIONS + EXCEPTION_NOEXCEPTION)        = (uint64_t) "no exception";
  *(EXCEPTIONS + EXCEPTION_PAGEFAULT)          = (uint64_t) "page fault";
  *(EXCEPTIONS + EXCEPTION_SYSCALL)            = (uint64_t) "syscall";
  *(EXCEPTIONS + EXCEPTION_TIMER)              = (uint64_t) "timer interrupt";
  *(EXCEPTIONS + EXCEPTION_INVALIDADDRESS)     = (uint64_t) "invalid address";
  *(EXCEPTIONS + EXCEPTION_UNKNOWNINSTRUCTION) = (uint64_t) "unknown instruction";
}

void resetInterpreter() {
  pc = 0;
  ir = 0;

  registers = (uint64_t*) 0;

  pt = (uint64_t*) 0;

  vipsterRegs = (uint64_t*) 0;

  trap = 0;

  timer = TIMEROFF;

  if (interpret) {
    calls           = 0;
    callsPerAddress = zalloc(maxBinaryLength / INSTRUCTIONSIZE * SIZEOFUINT64);

    loops           = 0;
    loopsPerAddress = zalloc(maxBinaryLength / INSTRUCTIONSIZE * SIZEOFUINT64);

    loads           = 0;
    loadsPerAddress = zalloc(maxBinaryLength / INSTRUCTIONSIZE * SIZEOFUINT64);

    stores           = 0;
    storesPerAddress = zalloc(maxBinaryLength / INSTRUCTIONSIZE * SIZEOFUINT64);
  }
}

// -----------------------------------------------------------------
// ---------------------------- CONTEXTS ---------------------------
// -----------------------------------------------------------------

uint64_t* allocateContext(uint64_t* parent, uint64_t* vctxt, uint64_t* in);
void      allocateVipsterRegs(uint64_t* context);

uint64_t* findContext(uint64_t* parent, uint64_t* vctxt, uint64_t* in);

void      freeContext(uint64_t* context);
uint64_t* deleteContext(uint64_t* context, uint64_t* from);

// context struct:
// +----+----------------+
// |  0 | nextContext    | pointer to next context
// |  1 | prevContext    | pointer to previous context
// |  2 | pc             | program counter
// |  3 | regs           | pointer to general purpose registers
// |  4 | pt             | pointer to page table
// |  5 | loPage         | lowest low unmapped page
// |  6 | mePage         | highest low unmapped page
// |  7 | hiPage         | highest high unmapped page
// |  8 | program break  | program break between code, data, and heap
// |  9 | bump pointer   | bump pointer for malloc
// | 10 | exception      | exception ID
// | 11 | faultingPage   | faulting page
// | 12 | exitCode       | exit code
// | 13 | parent         | context that created this context
// | 14 | virtualContext | virtual context address
// | 15 | name           | binary name loaded into context
// | 16 | vipsterRegs    | pointer to register containers
// | 17 | containerFlags | pointer to container flag array
// +----+----------------+

uint64_t nextContext(uint64_t* context)    { return (uint64_t) context; }
uint64_t prevContext(uint64_t* context)    { return (uint64_t) (context + 1); }
uint64_t PC(uint64_t* context)             { return (uint64_t) (context + 2); }
uint64_t Regs(uint64_t* context)           { return (uint64_t) (context + 3); }
uint64_t PT(uint64_t* context)             { return (uint64_t) (context + 4); }
uint64_t LoPage(uint64_t* context)         { return (uint64_t) (context + 5); }
uint64_t MePage(uint64_t* context)         { return (uint64_t) (context + 6); }
uint64_t HiPage(uint64_t* context)         { return (uint64_t) (context + 7); }
uint64_t ProgramBreak(uint64_t* context)   { return (uint64_t) (context + 8); }
uint64_t BumpPointer(uint64_t* context)    { return (uint64_t) (context + 9); }
uint64_t Exception(uint64_t* context)      { return (uint64_t) (context + 10); }
uint64_t FaultingPage(uint64_t* context)   { return (uint64_t) (context + 11); }
uint64_t ExitCode(uint64_t* context)       { return (uint64_t) (context + 12); }
uint64_t Parent(uint64_t* context)         { return (uint64_t) (context + 13); }
uint64_t VirtualContext(uint64_t* context) { return (uint64_t) (context + 14); }
uint64_t Name(uint64_t* context)           { return (uint64_t) (context + 15); }
uint64_t VipsterRegs(uint64_t* context)    { return (uint64_t) (context + 16); }
uint64_t ContainerFlags(uint64_t* context) { return (uint64_t) (context + 17); }

uint64_t* getNextContext(uint64_t* context)    { return (uint64_t*) *context; }
uint64_t* getPrevContext(uint64_t* context)    { return (uint64_t*) *(context + 1); }
uint64_t  getPC(uint64_t* context)             { return             *(context + 2); }
uint64_t* getRegs(uint64_t* context)           { return (uint64_t*) *(context + 3); }
uint64_t* getPT(uint64_t* context)             { return (uint64_t*) *(context + 4); }
uint64_t  getLoPage(uint64_t* context)         { return             *(context + 5); }
uint64_t  getMePage(uint64_t* context)         { return             *(context + 6); }
uint64_t  getHiPage(uint64_t* context)         { return             *(context + 7); }
uint64_t  getProgramBreak(uint64_t* context)   { return             *(context + 8); }
uint64_t  getBumpPointer(uint64_t* context)    { return             *(context + 9); }
uint64_t  getException(uint64_t* context)      { return             *(context + 10); }
uint64_t  getFaultingPage(uint64_t* context)   { return             *(context + 11); }
uint64_t  getExitCode(uint64_t* context)       { return             *(context + 12); }
uint64_t* getParent(uint64_t* context)         { return (uint64_t*) *(context + 13); }
uint64_t* getVirtualContext(uint64_t* context) { return (uint64_t*) *(context + 14); }
uint64_t* getName(uint64_t* context)           { return (uint64_t*) *(context + 15); }
uint64_t* getVipsterRegs(uint64_t* context)    { return (uint64_t*) *(context + 16); }
uint64_t* getContainerFlags(uint64_t* context) { return (uint64_t*) *(context + 17); }

void setNextContext(uint64_t* context, uint64_t* next)       { *context        = (uint64_t) next; }
void setPrevContext(uint64_t* context, uint64_t* prev)       { *(context + 1)  = (uint64_t) prev; }
void setPC(uint64_t* context, uint64_t pc)                   { *(context + 2)  = pc; }
void setRegs(uint64_t* context, uint64_t* regs)              { *(context + 3)  = (uint64_t) regs; }
void setPT(uint64_t* context, uint64_t* pt)                  { *(context + 4)  = (uint64_t) pt; }
void setLoPage(uint64_t* context, uint64_t loPage)           { *(context + 5)  = loPage; }
void setMePage(uint64_t* context, uint64_t mePage)           { *(context + 6)  = mePage; }
void setHiPage(uint64_t* context, uint64_t hiPage)           { *(context + 7)  = hiPage; }
void setProgramBreak(uint64_t* context, uint64_t brk)        { *(context + 8) = brk; }
void setBumpPointer(uint64_t* context, uint64_t brk)         { *(context + 9) = brk; }
void setException(uint64_t* context, uint64_t exception)     { *(context + 10) = exception; }
void setFaultingPage(uint64_t* context, uint64_t page)       { *(context + 11) = page; }
void setExitCode(uint64_t* context, uint64_t code)           { *(context + 12) = code; }
void setParent(uint64_t* context, uint64_t* parent)          { *(context + 13) = (uint64_t) parent; }
void setVirtualContext(uint64_t* context, uint64_t* vctxt)   { *(context + 14) = (uint64_t) vctxt; }
void setName(uint64_t* context, uint64_t* name)              { *(context + 15) = (uint64_t) name; }
void setVipsterRegs(uint64_t* context, uint64_t* containers) { *(context + 16) = (uint64_t) containers; }
void setContainerFlags(uint64_t* context, uint64_t* flags)   { *(context + 17) = (uint64_t) flags; }


// -----------------------------------------------------------------
// -------------------------- MICROKERNEL --------------------------
// -----------------------------------------------------------------

void resetMicrokernel();

uint64_t* createContext(uint64_t* parent, uint64_t* vctxt);

uint64_t* cacheContext(uint64_t* vctxt);

void saveVipsterRegs(uint64_t* context);

void saveContext(uint64_t* context);

void mapPage(uint64_t* context, uint64_t page, uint64_t frame);

void restoreVipsterRegs(uint64_t* context);

void restoreContext(uint64_t* context);

// ------------------------ GLOBAL CONSTANTS -----------------------

uint64_t debug_create = 0;
uint64_t debug_map    = 0;

// ------------------------ GLOBAL VARIABLES -----------------------

uint64_t* currentContext = (uint64_t*) 0; // context currently running

uint64_t* usedContexts = (uint64_t*) 0; // doubly-linked list of used contexts
uint64_t* freeContexts = (uint64_t*) 0; // singly-linked list of free contexts

// ------------------------- INITIALIZATION ------------------------

void resetMicrokernel() {
  currentContext = (uint64_t*) 0;

  while (usedContexts != (uint64_t*) 0)
    usedContexts = deleteContext(usedContexts, usedContexts);
}

// -----------------------------------------------------------------
// ---------------------------- KERNEL -----------------------------
// -----------------------------------------------------------------

void initKernel();

uint64_t pavailable();
uint64_t pused();

uint64_t* palloc();
void      pfree(uint64_t* frame);

void mapAndStore(uint64_t* context, uint64_t vaddr, uint64_t data);

void up_loadBinary(uint64_t* context);

uint64_t up_loadString(uint64_t* context, uint64_t* s, uint64_t SP);
void     up_loadArguments(uint64_t* context, uint64_t argc, uint64_t* argv);

void mapUnmappedPages(uint64_t* context);

uint64_t isBootLevelZero();

uint64_t handleSystemCalls(uint64_t* context);

uint64_t mipster(uint64_t* toContext);
uint64_t minster(uint64_t* toContext);
uint64_t mobster(uint64_t* toContext);
uint64_t vipster(uint64_t* toContext);
uint64_t hypster(uint64_t* toContext);
uint64_t mixter(uint64_t* toContext, uint64_t mix);

uint64_t selfie_run(uint64_t machine);

// ------------------------ GLOBAL CONSTANTS -----------------------

uint64_t* MY_CONTEXT = (uint64_t*) 0;

uint64_t DONOTEXIT = 0;
uint64_t EXIT = 1;

// signed 32-bit exit codes [int]
uint64_t EXITCODE_NOERROR = 0;
uint64_t EXITCODE_IOERROR;
uint64_t EXITCODE_SCANNERERROR;
uint64_t EXITCODE_PARSERERROR;
uint64_t EXITCODE_COMPILERERROR;
uint64_t EXITCODE_OUTOFVIRTUALMEMORY;
uint64_t EXITCODE_OUTOFPHYSICALMEMORY;
uint64_t EXITCODE_UNKNOWNSYSCALL;
uint64_t EXITCODE_UNCAUGHTEXCEPTION;

uint64_t SYSCALL_BITWIDTH = 32; // integer bit width for system calls

uint64_t MINSTER = 1;
uint64_t MIPSTER = 2;
uint64_t MOBSTER = 3;

uint64_t HYPSTER = 4;
uint64_t VIPSTER = 5;

// ------------------------ GLOBAL VARIABLES -----------------------

uint64_t nextPageFrame = 0;

uint64_t usedPageFrameMemory = 0;
uint64_t freePageFrameMemory = 0;

uint64_t vipsterIsRunning = 0;

// ------------------------- INITIALIZATION ------------------------

void initKernel() {
  EXITCODE_IOERROR = signShrink(-1, SYSCALL_BITWIDTH);
  EXITCODE_SCANNERERROR = signShrink(-2, SYSCALL_BITWIDTH);
  EXITCODE_PARSERERROR = signShrink(-3, SYSCALL_BITWIDTH);
  EXITCODE_COMPILERERROR = signShrink(-4, SYSCALL_BITWIDTH);
  EXITCODE_OUTOFVIRTUALMEMORY = signShrink(-5, SYSCALL_BITWIDTH);
  EXITCODE_OUTOFPHYSICALMEMORY = signShrink(-6, SYSCALL_BITWIDTH);
  EXITCODE_UNKNOWNSYSCALL = signShrink(-7, SYSCALL_BITWIDTH);
  EXITCODE_UNCAUGHTEXCEPTION = signShrink(-8, SYSCALL_BITWIDTH);
}

// *~*~ *~*~ *~*~ *~*~ *~*~ *~*~ *~*~ *~*~ *~*~ *~*~ *~*~ *~*~ *~*~
// -----------------------------------------------------------------
// ----------------   T H E O R E M  P R O V E R    ----------------
// -----------------------------------------------------------------
// *~*~ *~*~ *~*~ *~*~ *~*~ *~*~ *~*~ *~*~ *~*~ *~*~ *~*~ *~*~ *~*~

// -----------------------------------------------------------------
// -------------------------- SAT Solver ---------------------------
// -----------------------------------------------------------------

uint64_t clauseMayBeTrue(uint64_t* clauseAddress, uint64_t depth);
uint64_t instanceMayBeTrue(uint64_t depth);

uint64_t babysat(uint64_t depth);

// ------------------------ GLOBAL CONSTANTS -----------------------

uint64_t FALSE = 0;
uint64_t TRUE  = 1;

uint64_t UNSAT = 0;
uint64_t SAT   = 1;

// ------------------------ GLOBAL VARIABLES -----------------------

uint64_t* dimacsName = (uint64_t*) 0;

uint64_t numberOfSATVariables = 0;

// numberOfSATVariables
uint64_t* SATAssignment = (uint64_t*) 0;

uint64_t numberOfSATClauses = 0;

// numberOfSATClauses * 2 * numberOfSATVariables
uint64_t* SATInstance = (uint64_t*) 0;

// -----------------------------------------------------------------
// ----------------------- DIMACS CNF PARSER -----------------------
// -----------------------------------------------------------------

void selfie_printDimacs();

void     dimacs_findNextCharacter(uint64_t newLine);
void     dimacs_getSymbol();
void     dimacs_word(uint64_t* word);
uint64_t dimacs_number();
void     dimacs_getClause(uint64_t clause);
void     dimacs_getInstance();

void selfie_loadDimacs();

void selfie_sat();

// *~*~ *~*~ *~*~ *~*~ *~*~ *~*~ *~*~ *~*~ *~*~ *~*~ *~*~ *~*~ *~*~
// -----------------------------------------------------------------
// ------------------   L N - E X E C U T I O N   ------------------
// -----------------------------------------------------------------
// *~*~ *~*~ *~*~ *~*~ *~*~ *~*~ *~*~ *~*~ *~*~ *~*~ *~*~ *~*~ *~*~

// -----------------------------------------------------------------
// --------------------------- CONTAINERS --------------------------
// -----------------------------------------------------------------

uint64_t  getContainerFlag(uint64_t* context, uint64_t vaddr);
void      setContainerFlag(uint64_t* context, uint64_t vaddr);

uint64_t* allocateContainer(uint64_t lower, uint64_t upper);

// container struct:
// +----+---------------+
// |  0 | overflow      |
// |  1 | memLocation   |
// |  2 | lowerBound    |
// |  3 | upperBound    |
// +----+---------------+

uint64_t getOverflow(uint64_t* container)    { return  *container; }
uint64_t getMemLocation(uint64_t* container) { return  *(container + 1); }
uint64_t getLowerBound(uint64_t* container)  { return  *(container + 2); }
uint64_t getUpperBound(uint64_t* container)  { return  *(container + 3); }

void setOverflow(uint64_t* container, uint64_t overflow)  { *container = overflow; }
void setMemLocation(uint64_t* container, uint64_t memloc) { *(container + 1) = memloc; }
void setLowerBound(uint64_t* container, uint64_t low)     { *(container + 2) = low; }
void setUpperBound(uint64_t* container, uint64_t upper)   { *(container + 3) = upper; }

// ------------------------ GLOBAL CONSTANTS -----------------------

uint64_t NUMBEROFREGCONTAINERS = 32;

// ------------------------ GLOBAL VARIABLES -----------------------

uint64_t allocatedContainers = 0; // number of actual allocated containers

// -----------------------------------------------------------------
// ----------------------------- MEMORY ----------------------------
// -----------------------------------------------------------------

uint64_t* zeroPage(uint64_t* page); // helper

// -----------------------------------------------------------------
// ----------------------------- MAIN ------------------------------
// -----------------------------------------------------------------

void initSelfie(uint64_t argc, uint64_t* argv);

uint64_t  numberOfRemainingArguments();
uint64_t* remainingArguments();

uint64_t* peekArgument();
uint64_t* getArgument();
void      setArgument(uint64_t* argv);

void printUsage();

// ------------------------ GLOBAL VARIABLES -----------------------

uint64_t  selfie_argc = 0;
uint64_t* selfie_argv = (uint64_t*) 0;

uint64_t* selfieName = (uint64_t*) 0;

// ------------------------- INITIALIZATION ------------------------

void initSelfie(uint64_t argc, uint64_t* argv) {
  selfie_argc = argc;
  selfie_argv = argv;

  selfieName = getArgument();
}

// *~*~ *~*~ *~*~ *~*~ *~*~ *~*~ *~*~ *~*~ *~*~ *~*~ *~*~ *~*~ *~*~
// -----------------------------------------------------------------
// ---------------------     L I B R A R Y     ---------------------
// -----------------------------------------------------------------
// *~*~ *~*~ *~*~ *~*~ *~*~ *~*~ *~*~ *~*~ *~*~ *~*~ *~*~ *~*~ *~*~

// -----------------------------------------------------------------
// ----------------------- LIBRARY PROCEDURES ----------------------
// -----------------------------------------------------------------

uint64_t twoToThePowerOf(uint64_t p) {
  // assert: 0 <= p < CPUBITWIDTH
  return *(power_of_two_table + p);
}

uint64_t leftShift(uint64_t n, uint64_t b) {
  // assert: 0 <= b < CPUBITWIDTH
  return n * twoToThePowerOf(b);
}

uint64_t rightShift(uint64_t n, uint64_t b) {
  // assert: 0 <= b < CPUBITWIDTH
  return n / twoToThePowerOf(b);
}

uint64_t getBits(uint64_t n, uint64_t i, uint64_t b) {
  // assert: 0 <= i < i + b <= CPUBITWIDTH
  if (i == 0)
    return n % twoToThePowerOf(b);
  else
    // shift to-be-loaded bits all the way to the left
    // to reset all bits to the left of them, then
    // shift to-be-loaded bits all the way to the right and return
    return rightShift(leftShift(n, CPUBITWIDTH - (i + b)), CPUBITWIDTH - b);
}

uint64_t getLowWord(uint64_t n) {
  return getBits(n, 0, WORDSIZEINBITS);
}

uint64_t getHighWord(uint64_t n) {
  return getBits(n, WORDSIZEINBITS, WORDSIZEINBITS);
}

uint64_t abs(uint64_t n) {
  if (signedLessThan(n, 0))
    return -n;
  else
    return n;
}

uint64_t signedLessThan(uint64_t a, uint64_t b) {
  // INT64_MIN <= n <= INT64_MAX iff
  // INT64_MIN + INT64_MIN <= n + INT64_MIN <= INT64_MAX + INT64_MIN iff
  // -2^64 <= n + INT64_MIN <= 2^64 - 1 (sign-extended to 65 bits) iff
  // 0 <= n + INT64_MIN <= UINT64_MAX
  return a + INT64_MIN < b + INT64_MIN;
}

uint64_t signedDivision(uint64_t a, uint64_t b) {
  // assert: b != 0
  // assert: a == INT64_MIN -> b != -1
  if (a == INT64_MIN)
    if (b == INT64_MIN)
      return 1;
    else if (signedLessThan(b, 0))
      return INT64_MIN / abs(b);
    else
      return -(INT64_MIN / b);
  else if (b == INT64_MIN)
    return 0;
  else if (signedLessThan(a, 0))
    if (signedLessThan(b, 0))
      return abs(a) / abs(b);
    else
      return -(abs(a) / b);
  else if (signedLessThan(b, 0))
    return -(a / abs(b));
  else
    return a / b;
}

uint64_t isSignedInteger(uint64_t n, uint64_t b) {
  // assert: 0 < b <= CPUBITWIDTH
  if (n < twoToThePowerOf(b - 1))
    // assert: 0 <= n < 2^(b - 1)
    return 1;
  else if (n >= -twoToThePowerOf(b - 1))
    // assert: -2^(b - 1) <= n < 2^64
    return 1;
  else
    return 0;
}

uint64_t signExtend(uint64_t n, uint64_t b) {
  // assert: -2^(b - 1) <= n < 2^(b - 1)
  // assert: 0 < b < CPUBITWIDTH
  if (n < twoToThePowerOf(b - 1))
    return n;
  else
    return n - twoToThePowerOf(b);
}

uint64_t signShrink(uint64_t n, uint64_t b) {
  // assert: -2^(b - 1) <= n < 2^(b - 1)
  // assert: 0 < b < CPUBITWIDTH
  return getBits(n, 0, b);
}

uint64_t loadCharacter(uint64_t* s, uint64_t i) {
  // assert: i >= 0
  uint64_t a;

  // a is the index of the double word where
  // the to-be-loaded i-th character in s is
  a = i / SIZEOFUINT64;

  // return i-th 8-bit character in s
  return getBits(*(s + a), (i % SIZEOFUINT64) * 8, 8);
}

uint64_t* storeCharacter(uint64_t* s, uint64_t i, uint64_t c) {
  // assert: i >= 0, 0 <= c < 2^8 (all characters are 8-bit)
  uint64_t a;

  // a is the index of the double word where
  // the with c to-be-overwritten i-th character in s is
  a = i / SIZEOFUINT64;

  // subtract the to-be-overwritten character to reset its bits in s
  // then add c to set its bits at the i-th position in s
  *(s + a) = (*(s + a) - leftShift(loadCharacter(s, i), (i % SIZEOFUINT64) * 8)) + leftShift(c, (i % SIZEOFUINT64) * 8);

  return s;
}

uint64_t stringLength(uint64_t* s) {
  uint64_t i;

  i = 0;

  while (loadCharacter(s, i) != 0)
    i = i + 1;

  return i;
}

void stringReverse(uint64_t* s) {
  uint64_t i;
  uint64_t j;
  uint64_t tmp;

  i = 0;
  j = stringLength(s) - 1;

  while (i < j) {
    tmp = loadCharacter(s, i);

    storeCharacter(s, i, loadCharacter(s, j));
    storeCharacter(s, j, tmp);

    i = i + 1;
    j = j - 1;
  }
}

uint64_t stringCompare(uint64_t* s, uint64_t* t) {
  uint64_t i;

  i = 0;

  while (1)
    if (loadCharacter(s, i) == 0)
      if (loadCharacter(t, i) == 0)
        return 1;
      else
        return 0;
    else if (loadCharacter(s, i) == loadCharacter(t, i))
      i = i + 1;
    else
      return 0;
}

uint64_t atoi(uint64_t* s) {
  uint64_t i;
  uint64_t n;
  uint64_t c;

  // the conversion of the ASCII string in s to its
  // numerical value n begins with the leftmost digit in s
  i = 0;

  // and the numerical value 0 for n
  n = 0;

  // load character (one byte) at index i in s from memory
  // requires bit shifting since memory access is in words
  c = loadCharacter(s, i);

  // loop until s is terminated
  while (c != 0) {
    // the numerical value of ASCII-encoded decimal digits
    // is offset by the ASCII code of '0' (which is 48)
    c = c - '0';

    if (c > 9)
      // c was not a decimal digit
      return -1;

    // assert: s contains a decimal number

    // use base 10 but avoid integer overflow
    if (n < INT64_MAX / 10)
      n = n * 10 + c;
    else if (n == INT64_MAX / 10) {
      if (c <= INT64_MAX % 10)
        n = n * 10 + c;
      else if (c == (INT64_MAX % 10) + 1)
        // s must be terminated next, check below
        n = INT64_MIN;
      else
        // s contains a decimal number larger than INT64_MAX
        return -1;
    } else
      // s contains a decimal number larger than INT64_MAX
      return -1;

    // go to the next digit
    i = i + 1;

    // load character (one byte) at index i in s from memory
    // requires bit shifting since memory access is in words
    c = loadCharacter(s, i);

    if (n == INT64_MIN)
      if (c != 0)
        // n == INT64_MIN but s is not terminated yet
        return -1;
  }

  return n;
}

uint64_t* itoa(uint64_t n, uint64_t* s, uint64_t b, uint64_t a, uint64_t p) {
  // assert: b in {2,4,8,10,16}

  uint64_t i;
  uint64_t sign;

  // the conversion of the integer n to an ASCII string in s
  // with base b, alignment a, and fixed point p
  // begins with the leftmost digit in s
  i = 0;

  // for now assuming n is positive
  sign = 0;

  if (n == 0) {
    storeCharacter(s, 0, '0');

    i = 1;
  } else if (signedLessThan(n, 0)) {
    if (b == 10) {
      // n is represented as two's complement
      // convert n to a positive number but remember the sign
      n = -n;

      sign = 1;
    }
  }

  while (n != 0) {
    if (p > 0)
      if (i == p) {
        storeCharacter(s, i, '.'); // set point of fixed point number

        // go to the next digit
        i = i + 1;

        // we are done with the fixed point
        p = 0;
      }

    if (n % b > 9)
      // the ASCII code of hexadecimal digits larger than 9
      // is offset by the ASCII code of 'A' (which is 65)
      storeCharacter(s, i, n % b - 10 + 'A');
    else
      // the ASCII code of digits less than or equal to 9
      // is offset by the ASCII code of '0' (which is 48)
      storeCharacter(s, i, n % b + '0');

    // convert n by dividing n with base b
    n = n / b;

    i = i + 1;
  }

  if (p > 0) {
    while (i < p) {
      storeCharacter(s, i, '0'); // no point yet, fill with 0s

      i = i + 1;
    }

    storeCharacter(s, i, '.'); // set point
    storeCharacter(s, i + 1, '0'); // leading 0

    // go to the second next digit
    i = i + 2;

    // we are done with the fixed point
    p = 0;
  }

  if (b == 10) {
    if (sign) {
      storeCharacter(s, i, '-'); // negative decimal numbers start with -

      i = i + 1;
    }

    while (i < a) {
      storeCharacter(s, i, ' '); // align with spaces

      i = i + 1;
    }
  } else {
    while (i < a) {
      storeCharacter(s, i, '0'); // align with 0s

      i = i + 1;
    }

    if (b == 8) {
      storeCharacter(s, i, '0');   // octal numbers start with 00
      storeCharacter(s, i + 1, '0');

      i = i + 2;
    } else if (b == 16) {
      storeCharacter(s, i, 'x');   // hexadecimal numbers start with 0x
      storeCharacter(s, i + 1, '0');

      i = i + 2;
    }
  }

  storeCharacter(s, i, 0); // null-terminated string

  // our numeral system is positional hindu-arabic, that is,
  // the weight of digits increases right to left, which means
  // that we need to reverse the string we computed above
  stringReverse(s);

  return s;
}

uint64_t fixedPointRatio(uint64_t a, uint64_t b) {
  // compute fixed point ratio with 2 fractional digits

  // multiply a/b with 100 but avoid overflow

  if (a <= INT64_MAX / 100) {
    if (b != 0)
      return a * 100 / b;
  } else if (a <= INT64_MAX / 10) {
    if (b / 10 != 0)
      return a * 10 / (b / 10);
  } else {
    if (b / 100 != 0)
      return a / (b / 100);
  }

  return 0;
}

uint64_t fixedPointPercentage(uint64_t r) {
  if (r != 0)
    // 1000000 = 10000 (for 100.00%) * 100 (for 2 fractional digits of r)
    return 1000000 / r;
  else
    return 0;
}

void putCharacter(uint64_t c) {
  *character_buffer = c;

  // assert: character_buffer is mapped

  // try to write 1 character from character_buffer
  // into file with outputFD file descriptor
  if (write(outputFD, character_buffer, 1) == 1) {
    if (outputFD != 1)
      // count number of characters written to a file,
      // not the console which has file descriptor 1
      numberOfWrittenCharacters = numberOfWrittenCharacters + 1;
  } else {
    // write failed
    if (outputFD != 1) {
      // failed write was not to the console which has file descriptor 1
      // to report the error we may thus still write to the console via print
      outputFD = 1;

      print(selfieName);
      print((uint64_t*) ": could not write character to output file ");
      print(outputName);
      println();
    }

    exit(EXITCODE_IOERROR);
  }
}

void print(uint64_t* s) {
  uint64_t i;

  if (s == (uint64_t*) 0)
    print((uint64_t*) "NULL");
  else {
    i = 0;

    while (loadCharacter(s, i) != 0) {
      putCharacter(loadCharacter(s, i));

      i = i + 1;
    }
  }
}

void println() {
  putCharacter(CHAR_LF);
}

void printCharacter(uint64_t c) {
  putCharacter(CHAR_SINGLEQUOTE);

  if (c == CHAR_EOF)
    print((uint64_t*) "end of file");
  else if (c == CHAR_TAB)
    print((uint64_t*) "tabulator");
  else if (c == CHAR_LF)
    print((uint64_t*) "line feed");
  else if (c == CHAR_CR)
    print((uint64_t*) "carriage return");
  else
    putCharacter(c);

  putCharacter(CHAR_SINGLEQUOTE);
}

void printString(uint64_t* s) {
  putCharacter(CHAR_DOUBLEQUOTE);

  print(s);

  putCharacter(CHAR_DOUBLEQUOTE);
}

// TODO: correct for integers just a bit less than 2^31
void printInteger(uint64_t n) {
  print(itoa(n, integer_buffer, 10, 0, 0));
}

void printFixedPointPercentage(uint64_t a, uint64_t b) {
  print(itoa(fixedPointPercentage(fixedPointRatio(a, b)), integer_buffer, 10, 0, 2));
}

void printFixedPointRatio(uint64_t a, uint64_t b) {
  print(itoa(fixedPointRatio(a, b), integer_buffer, 10, 0, 2));
}

void printHexadecimal(uint64_t n, uint64_t a) {
  print(itoa(n, integer_buffer, 16, a, 0));
}

void printOctal(uint64_t n, uint64_t a) {
  print(itoa(n, integer_buffer, 8, a, 0));
}

void printBinary(uint64_t n, uint64_t a) {
  print(itoa(n, integer_buffer, 2, a, 0));
}

uint64_t roundUp(uint64_t n, uint64_t m) {
  if (n % m == 0)
    return n;
  else
    return n - n % m + m;
}

uint64_t* smalloc(uint64_t size) {
  // this procedure ensures a defined program exit,
  // if no memory can be allocated
  uint64_t* memory;

  memory = malloc(size);

  if (size == 0)
    // any address including null
    return memory;
  else if ((uint64_t) memory == 0) {
    print(selfieName);
    print((uint64_t*) ": malloc out of memory");
    println();

    exit(EXITCODE_OUTOFVIRTUALMEMORY);
  }

  return memory;
}

uint64_t* zalloc(uint64_t size) {
  // this procedure is only executed at boot level zero
  // zalloc allocates size bytes rounded up to word size
  // and then zeroes that memory, similar to calloc, but
  // called zalloc to avoid redeclaring calloc
  uint64_t* memory;
  uint64_t  i;

  size = roundUp(size, SIZEOFUINT64);

  memory = smalloc(size);

  size = size / SIZEOFUINT64;

  i = 0;

  while (i < size) {
    // erase memory by setting it to 0
    *(memory + i) = 0;

    i = i + 1;
  }

  return memory;
}

// *~*~ *~*~ *~*~ *~*~ *~*~ *~*~ *~*~ *~*~ *~*~ *~*~ *~*~ *~*~ *~*~
// -----------------------------------------------------------------
// ---------------------    C O M P I L E R    ---------------------
// -----------------------------------------------------------------
// *~*~ *~*~ *~*~ *~*~ *~*~ *~*~ *~*~ *~*~ *~*~ *~*~ *~*~ *~*~ *~*~

// -----------------------------------------------------------------
// ---------------------------- SCANNER ----------------------------
// -----------------------------------------------------------------

void printSymbol(uint64_t symbol) {
  putCharacter(CHAR_DOUBLEQUOTE);

  if (symbol == SYM_EOF)
    print((uint64_t*) "end of file");
  else
    print((uint64_t*) *(SYMBOLS + symbol));

  putCharacter(CHAR_DOUBLEQUOTE);
}

void printLineNumber(uint64_t* message, uint64_t line) {
  print(selfieName);
  print((uint64_t*) ": ");
  print(message);
  print((uint64_t*) " in ");
  print(sourceName);
  print((uint64_t*) " in line ");
  printInteger(line);
  print((uint64_t*) ": ");
}

void syntaxErrorMessage(uint64_t* message) {
  printLineNumber((uint64_t*) "error", lineNumber);

  print(message);

  println();
}

void syntaxErrorCharacter(uint64_t expected) {
  printLineNumber((uint64_t*) "error", lineNumber);

  printCharacter(expected);
  print((uint64_t*) " expected but ");

  printCharacter(character);
  print((uint64_t*) " found");

  println();
}

void syntaxErrorIdentifier(uint64_t* expected) {
  printLineNumber((uint64_t*) "error", lineNumber);

  print(expected);
  print((uint64_t*) " expected but ");

  print(identifier);
  print((uint64_t*) " found");

  println();
}

void getCharacter() {
  uint64_t numberOfReadBytes;

  // assert: character_buffer is mapped

  // try to read 1 character into character_buffer
  // from file with sourceFD file descriptor
  numberOfReadBytes = read(sourceFD, character_buffer, 1);

  if (numberOfReadBytes == 1) {
    // store the read character in the global variable called character
    character = *character_buffer;

    numberOfReadCharacters = numberOfReadCharacters + 1;
  } else if (numberOfReadBytes == 0)
    // reached end of file
    character = CHAR_EOF;
  else {
    print(selfieName);
    print((uint64_t*) ": could not read character from input file ");
    print(sourceName);
    println();

    exit(EXITCODE_IOERROR);
  }
}

uint64_t isCharacterNewLine() {
  if (character == CHAR_LF)
    return 1;
  else if (character == CHAR_CR)
    return 1;
  else
    return 0;
}

uint64_t isCharacterWhitespace() {
  if (character == CHAR_SPACE)
    return 1;
  else if (character == CHAR_TAB)
    return 1;
  else
    return isCharacterNewLine();
}

uint64_t findNextCharacter() {
  uint64_t inComment;

  // assuming we are not in a comment
  inComment = 0;

  // read and discard all whitespace and comments until a character is found
  // that is not whitespace and does not occur in a comment, or the file ends
  while (1) {
    if (inComment) {
      getCharacter();

      if (isCharacterNewLine())
        // comments end with new line
        inComment = 0;
      else if (character == CHAR_EOF)
        return character;
      else
        // count the characters in comments as ignored characters
        // line feed and carriage return are counted below
        numberOfIgnoredCharacters = numberOfIgnoredCharacters + 1;

    } else if (isCharacterWhitespace()) {
      // keep track of line numbers for error reporting and code annotation
      if (character == CHAR_LF)
        lineNumber = lineNumber + 1;

      // count line feed and carriage return as ignored characters
      numberOfIgnoredCharacters = numberOfIgnoredCharacters + 1;

      getCharacter();

    } else if (character == CHAR_SLASH) {
      getCharacter();

      if (character == CHAR_SLASH) {
        // "//" begins a comment
        inComment = 1;

        // count both slashes as ignored characters as well
        numberOfIgnoredCharacters = numberOfIgnoredCharacters + 2;

        // count the number of comments
        numberOfComments = numberOfComments + 1;
      } else {
        // while looking for "//" we actually found '/'
        symbol = SYM_DIV;

        return character;
      }

    } else
      // character found that is not whitespace and not occurring in a comment
      return character;
  }
}

uint64_t isCharacterLetter() {
  // ASCII codes for lower- and uppercase letters are in contiguous intervals
  if (character >= 'a')
    if (character <= 'z')
      return 1;
    else
      return 0;
  else if (character >= 'A')
    if (character <= 'Z')
      return 1;
    else
      return 0;
  else
    return 0;
}

uint64_t isCharacterDigit() {
  // ASCII codes for digits are in a contiguous interval
  if (character >= '0')
    if (character <= '9')
      return 1;
    else
      return 0;
  else
    return 0;
}

uint64_t isCharacterLetterOrDigitOrUnderscore() {
  if (isCharacterLetter())
    return 1;
  else if (isCharacterDigit())
    return 1;
  else if (character == CHAR_UNDERSCORE)
    return 1;
  else
    return 0;
}

uint64_t isCharacterNotDoubleQuoteOrNewLineOrEOF() {
  if (character == CHAR_DOUBLEQUOTE)
    return 0;
  else if (isCharacterNewLine())
    return 0;
  else if (character == CHAR_EOF)
    return 0;
  else
    return 1;
}

uint64_t identifierStringMatch(uint64_t keyword) {
  return stringCompare(identifier, (uint64_t*) *(SYMBOLS + keyword));
}

uint64_t identifierOrKeyword() {
  if (identifierStringMatch(SYM_WHILE))
    return SYM_WHILE;
  if (identifierStringMatch(SYM_IF))
    return SYM_IF;
  if (identifierStringMatch(SYM_UINT64))
    return SYM_UINT64;
  if (identifierStringMatch(SYM_ELSE))
    return SYM_ELSE;
  if (identifierStringMatch(SYM_RETURN))
    return SYM_RETURN;
  if (identifierStringMatch(SYM_VOID))
    return SYM_VOID;
  else
    return SYM_IDENTIFIER;
}

void getSymbol() {
  uint64_t i;

  // reset previously scanned symbol
  symbol = SYM_EOF;

  if (findNextCharacter() != CHAR_EOF) {
    if (symbol != SYM_DIV) {
      // '/' may have already been recognized
      // while looking for whitespace and "//"
      if (isCharacterLetter()) {
        // accommodate identifier and null for termination
        identifier = smalloc(maxIdentifierLength + 1);

        i = 0;

        while (isCharacterLetterOrDigitOrUnderscore()) {
          if (i >= maxIdentifierLength) {
            syntaxErrorMessage((uint64_t*) "identifier too long");

            exit(EXITCODE_SCANNERERROR);
          }

          storeCharacter(identifier, i, character);

          i = i + 1;

          getCharacter();
        }

        storeCharacter(identifier, i, 0); // null-terminated string

        symbol = identifierOrKeyword();

      } else if (isCharacterDigit()) {
        // accommodate integer and null for termination
        integer = smalloc(maxIntegerLength + 1);

        i = 0;

        while (isCharacterDigit()) {
          if (i >= maxIntegerLength) {
            syntaxErrorMessage((uint64_t*) "integer out of bound");

            exit(EXITCODE_SCANNERERROR);
          }

          storeCharacter(integer, i, character);

          i = i + 1;

          getCharacter();
        }

        storeCharacter(integer, i, 0); // null-terminated string

        literal = atoi(integer);

        if (signedLessThan(literal, 0)) {
          if (literal == INT64_MIN) {
            if (mayBeINTMIN == 0) {
              syntaxErrorMessage((uint64_t*) "integer out of bound");

              exit(EXITCODE_SCANNERERROR);
            }
          } else {
            syntaxErrorMessage((uint64_t*) "integer out of bound");

            exit(EXITCODE_SCANNERERROR);
          }
        }

        symbol = SYM_INTEGER;

      } else if (character == CHAR_SINGLEQUOTE) {
        getCharacter();

        literal = 0;

        if (character == CHAR_EOF) {
          syntaxErrorMessage((uint64_t*) "reached end of file looking for a character literal");

          exit(EXITCODE_SCANNERERROR);
        } else
          literal = character;

        getCharacter();

        if (character == CHAR_SINGLEQUOTE)
          getCharacter();
        else if (character == CHAR_EOF) {
          syntaxErrorCharacter(CHAR_SINGLEQUOTE);

          exit(EXITCODE_SCANNERERROR);
        } else
          syntaxErrorCharacter(CHAR_SINGLEQUOTE);

        symbol = SYM_CHARACTER;

      } else if (character == CHAR_DOUBLEQUOTE) {
        getCharacter();

        // accommodate string and null for termination
        // allocate zeroed memory since strings are emitted
        // in whole words but may end non-word-aligned
        string = zalloc(maxStringLength + 1);

        i = 0;

        while (isCharacterNotDoubleQuoteOrNewLineOrEOF()) {
          if (i >= maxStringLength) {
            syntaxErrorMessage((uint64_t*) "string too long");

            exit(EXITCODE_SCANNERERROR);
          }

          storeCharacter(string, i, character);

          i = i + 1;

          getCharacter();
        }

        if (character == CHAR_DOUBLEQUOTE)
          getCharacter();
        else {
          syntaxErrorCharacter(CHAR_DOUBLEQUOTE);

          exit(EXITCODE_SCANNERERROR);
        }

        storeCharacter(string, i, 0); // null-terminated string

        symbol = SYM_STRING;

      } else if (character == CHAR_SEMICOLON) {
        getCharacter();

        symbol = SYM_SEMICOLON;

      } else if (character == CHAR_PLUS) {
        getCharacter();

        symbol = SYM_PLUS;

      } else if (character == CHAR_DASH) {
        getCharacter();

        symbol = SYM_MINUS;

      } else if (character == CHAR_ASTERISK) {
        getCharacter();

        symbol = SYM_ASTERISK;

      } else if (character == CHAR_EQUAL) {
        getCharacter();

        if (character == CHAR_EQUAL) {
          getCharacter();

          symbol = SYM_EQUALITY;
        } else
          symbol = SYM_ASSIGN;

      } else if (character == CHAR_LPARENTHESIS) {
        getCharacter();

        symbol = SYM_LPARENTHESIS;

      } else if (character == CHAR_RPARENTHESIS) {
        getCharacter();

        symbol = SYM_RPARENTHESIS;

      } else if (character == CHAR_LBRACE) {
        getCharacter();

        symbol = SYM_LBRACE;

      } else if (character == CHAR_RBRACE) {
        getCharacter();

        symbol = SYM_RBRACE;

      } else if (character == CHAR_COMMA) {
        getCharacter();

        symbol = SYM_COMMA;

      } else if (character == CHAR_LT) {
        getCharacter();

        if (character == CHAR_EQUAL) {
          getCharacter();

          symbol = SYM_LEQ;
        } else
          symbol = SYM_LT;

      } else if (character == CHAR_GT) {
        getCharacter();

        if (character == CHAR_EQUAL) {
          getCharacter();

          symbol = SYM_GEQ;
        } else
          symbol = SYM_GT;

      } else if (character == CHAR_EXCLAMATION) {
        getCharacter();

        if (character == CHAR_EQUAL)
          getCharacter();
        else
          syntaxErrorCharacter(CHAR_EQUAL);

        symbol = SYM_NOTEQ;

      } else if (character == CHAR_PERCENTAGE) {
        getCharacter();

        symbol = SYM_MOD;

      } else {
        printLineNumber((uint64_t*) "error", lineNumber);
        print((uint64_t*) "found unknown character ");
        printCharacter(character);

        println();

        exit(EXITCODE_SCANNERERROR);
      }
    }

    numberOfScannedSymbols = numberOfScannedSymbols + 1;
  }
}

// -----------------------------------------------------------------
// ------------------------- SYMBOL TABLE --------------------------
// -----------------------------------------------------------------

void createSymbolTableEntry(uint64_t whichTable, uint64_t* string, uint64_t line, uint64_t class, uint64_t type, uint64_t value, uint64_t address) {
  uint64_t* newEntry;

  newEntry = smalloc(2 * SIZEOFUINT64STAR + 6 * SIZEOFUINT64);

  setString(newEntry, string);
  setLineNumber(newEntry, line);
  setClass(newEntry, class);
  setType(newEntry, type);
  setValue(newEntry, value);
  setAddress(newEntry, address);

  // create entry at head of symbol table
  if (whichTable == GLOBAL_TABLE) {
    setScope(newEntry, REG_GP);
    setNextEntry(newEntry, global_symbol_table);
    global_symbol_table = newEntry;

    if (class == VARIABLE)
      numberOfGlobalVariables = numberOfGlobalVariables + 1;
    else if (class == PROCEDURE)
      numberOfProcedures = numberOfProcedures + 1;
    else if (class == STRING)
      numberOfStrings = numberOfStrings + 1;
  } else if (whichTable == LOCAL_TABLE) {
    setScope(newEntry, REG_FP);
    setNextEntry(newEntry, local_symbol_table);
    local_symbol_table = newEntry;
  } else {
    // library procedures
    setScope(newEntry, REG_GP);
    setNextEntry(newEntry, library_symbol_table);
    library_symbol_table = newEntry;
  }
}

uint64_t* searchSymbolTable(uint64_t* entry, uint64_t* string, uint64_t class) {
  while (entry != (uint64_t*) 0) {
    if (stringCompare(string, getString(entry)))
      if (class == getClass(entry))
        return entry;

    // keep looking
    entry = getNextEntry(entry);
  }

  return (uint64_t*) 0;
}

uint64_t* getScopedSymbolTableEntry(uint64_t* string, uint64_t class) {
  uint64_t* entry;

  if (class == VARIABLE)
    // local variables override global variables
    entry = searchSymbolTable(local_symbol_table, string, VARIABLE);
  else if (class == PROCEDURE)
    // library procedures override declared or defined procedures
    entry = searchSymbolTable(library_symbol_table, string, PROCEDURE);
  else
    entry = (uint64_t*) 0;

  if (entry == (uint64_t*) 0)
    return searchSymbolTable(global_symbol_table, string, class);
  else
    return entry;
}

uint64_t isUndefinedProcedure(uint64_t* entry) {
  uint64_t* libraryEntry;

  if (getClass(entry) == PROCEDURE) {
    // library procedures override declared or defined procedures
    libraryEntry = searchSymbolTable(library_symbol_table, getString(entry), PROCEDURE);

    if (libraryEntry != (uint64_t*) 0)
      // procedure is library procedure
      return 0;
    else if (getAddress(entry) == 0)
      // procedure declared but not defined
      return 1;
    else if (getOpcode(loadInstruction(getAddress(entry))) == OP_JAL)
      // procedure called but not defined
      return 1;
  }

  return 0;
}

uint64_t reportUndefinedProcedures() {
  uint64_t undefined;
  uint64_t* entry;

  undefined = 0;

  entry = global_symbol_table;

  while (entry != (uint64_t*) 0) {
    if (isUndefinedProcedure(entry)) {
      undefined = 1;

      printLineNumber((uint64_t*) "error", getLineNumber(entry));
      print((uint64_t*) "procedure ");
      print(getString(entry));
      print((uint64_t*) " undefined");
      println();
    }

    // keep looking
    entry = getNextEntry(entry);
  }

  return undefined;
}

// -----------------------------------------------------------------
// ---------------------------- PARSER -----------------------------
// -----------------------------------------------------------------

uint64_t isNotRbraceOrEOF() {
  if (symbol == SYM_RBRACE)
    return 0;
  else if (symbol == SYM_EOF)
    return 0;
  else
    return 1;
}

uint64_t isExpression() {
  if (symbol == SYM_MINUS)
    return 1;
  else if (symbol == SYM_LPARENTHESIS)
    return 1;
  else if (symbol == SYM_IDENTIFIER)
    return 1;
  else if (symbol == SYM_INTEGER)
    return 1;
  else if (symbol == SYM_ASTERISK)
    return 1;
  else if (symbol == SYM_STRING)
    return 1;
  else if (symbol == SYM_CHARACTER)
    return 1;
  else
    return 0;
}

uint64_t isLiteral() {
  if (symbol == SYM_INTEGER)
    return 1;
  else if (symbol == SYM_CHARACTER)
    return 1;
  else
    return 0;
}

uint64_t isStarOrDivOrModulo() {
  if (symbol == SYM_ASTERISK)
    return 1;
  else if (symbol == SYM_DIV)
    return 1;
  else if (symbol == SYM_MOD)
    return 1;
  else
    return 0;
}

uint64_t isPlusOrMinus() {
  if (symbol == SYM_MINUS)
    return 1;
  else if (symbol == SYM_PLUS)
    return 1;
  else
    return 0;
}

uint64_t isComparison() {
  if (symbol == SYM_EQUALITY)
    return 1;
  else if (symbol == SYM_NOTEQ)
    return 1;
  else if (symbol == SYM_LT)
    return 1;
  else if (symbol == SYM_GT)
    return 1;
  else if (symbol == SYM_LEQ)
    return 1;
  else if (symbol == SYM_GEQ)
    return 1;
  else
    return 0;
}

uint64_t lookForFactor() {
  if (symbol == SYM_LPARENTHESIS)
    return 0;
  else if (symbol == SYM_ASTERISK)
    return 0;
  else if (symbol == SYM_IDENTIFIER)
    return 0;
  else if (symbol == SYM_INTEGER)
    return 0;
  else if (symbol == SYM_CHARACTER)
    return 0;
  else if (symbol == SYM_STRING)
    return 0;
  else if (symbol == SYM_EOF)
    return 0;
  else
    return 1;
}

uint64_t lookForStatement() {
  if (symbol == SYM_ASTERISK)
    return 0;
  else if (symbol == SYM_IDENTIFIER)
    return 0;
  else if (symbol == SYM_WHILE)
    return 0;
  else if (symbol == SYM_IF)
    return 0;
  else if (symbol == SYM_RETURN)
    return 0;
  else if (symbol == SYM_EOF)
    return 0;
  else
    return 1;
}

uint64_t lookForType() {
  if (symbol == SYM_UINT64)
    return 0;
  else if (symbol == SYM_VOID)
    return 0;
  else if (symbol == SYM_EOF)
    return 0;
  else
    return 1;
}

void talloc() {
  // we use registers REG_T0-REG_T6 for temporaries
  if (allocatedTemporaries < NUMBEROFTEMPORARIES)
    allocatedTemporaries = allocatedTemporaries + 1;
  else {
    syntaxErrorMessage((uint64_t*) "out of registers");

    exit(EXITCODE_COMPILERERROR);
  }
}

uint64_t currentTemporary() {
  if (allocatedTemporaries > 0)
    if (allocatedTemporaries < 4)
      return REG_TP + allocatedTemporaries;
    else
      return REG_S11 + allocatedTemporaries - 3;
  else {
    syntaxErrorMessage((uint64_t*) "illegal register access");

    exit(EXITCODE_COMPILERERROR);
  }
}

uint64_t previousTemporary() {
  if (allocatedTemporaries > 1)
    if (allocatedTemporaries == 4)
      return REG_T2;
    else
      return currentTemporary() - 1;
  else {
    syntaxErrorMessage((uint64_t*) "illegal register access");

    exit(EXITCODE_COMPILERERROR);
  }
}

uint64_t nextTemporary() {
  if (allocatedTemporaries < NUMBEROFTEMPORARIES)
    if (allocatedTemporaries == 3)
      return REG_T3;
    else
      return currentTemporary() + 1;
  else {
    syntaxErrorMessage((uint64_t*) "out of registers");

    exit(EXITCODE_COMPILERERROR);
  }
}

void tfree(uint64_t numberOfTemporaries) {
  if (allocatedTemporaries >= numberOfTemporaries)
    allocatedTemporaries = allocatedTemporaries - numberOfTemporaries;
  else {
    syntaxErrorMessage((uint64_t*) "illegal register deallocation");

    exit(EXITCODE_COMPILERERROR);
  }
}

void save_temporaries() {
  while (allocatedTemporaries > 0) {
    // push temporary onto stack
    emitADDI(REG_SP, REG_SP, -REGISTERSIZE);
    emitSD(REG_SP, 0, currentTemporary());

    tfree(1);
  }
}

void restore_temporaries(uint64_t numberOfTemporaries) {
  while (allocatedTemporaries < numberOfTemporaries) {
    talloc();

    // restore temporary from stack
    emitLD(currentTemporary(), REG_SP, 0);
    emitADDI(REG_SP, REG_SP, REGISTERSIZE);
  }
}

void syntaxErrorSymbol(uint64_t expected) {
  printLineNumber((uint64_t*) "error", lineNumber);

  printSymbol(expected);
  print((uint64_t*) " expected but ");

  printSymbol(symbol);
  print((uint64_t*) " found");

  println();
}

void syntaxErrorUnexpected() {
  printLineNumber((uint64_t*) "error", lineNumber);

  print((uint64_t*) "unexpected symbol ");
  printSymbol(symbol);
  print((uint64_t*) " found");

  println();
}

void encodingError(uint64_t found, uint64_t bits) {
  print((uint64_t*) "Encoding error: Immediate overflow in structure around line ");
  printInteger(lineNumber);
  print((uint64_t*) ": Expected immediate in range from ");
  printInteger(-twoToThePowerOf(bits - 1));
  print((uint64_t*) " to ");
  printInteger(twoToThePowerOf(bits - 1) - 1);
  print((uint64_t*) ", but found: ");
  printInteger(found);
  println();
}

void printType(uint64_t type) {
  if (type == UINT64_T)
    print((uint64_t*) "uint64_t");
  else if (type == UINT64STAR_T)
    print((uint64_t*) "uint64_t*");
  else if (type == VOID_T)
    print((uint64_t*) "void");
  else
    print((uint64_t*) "unknown");
}

void typeWarning(uint64_t expected, uint64_t found) {
  printLineNumber((uint64_t*) "warning", lineNumber);

  print((uint64_t*) "type mismatch, ");

  printType(expected);

  print((uint64_t*) " expected but ");

  printType(found);

  print((uint64_t*) " found");

  println();
}

uint64_t* getVariableOrBigInt(uint64_t* variableOrBigInt, uint64_t class) {
  uint64_t* entry;

  if (class == BIGINT)
    return searchSymbolTable(global_symbol_table, variableOrBigInt, class);
  else {
    entry = getScopedSymbolTableEntry(variableOrBigInt, class);

    if (entry == (uint64_t*) 0) {
      printLineNumber((uint64_t*) "error", lineNumber);
      print(variableOrBigInt);
      print((uint64_t*) " undeclared");
      println();

      exit(EXITCODE_PARSERERROR);
    }

    return entry;
  }
}

uint64_t load_variableOrBigInt(uint64_t* variableOrBigInt, uint64_t class) {
  uint64_t* entry;

  // assert: n = allocatedTemporaries

  entry = getVariableOrBigInt(variableOrBigInt, class);

  if (isSignedInteger(getAddress(entry), 12)) {
    talloc();

    emitLD(currentTemporary(), getScope(entry), getAddress(entry));

    return getType(entry);
  }

  load_integer(getAddress(entry));

  emitADD(currentTemporary(), getScope(entry), currentTemporary());
  emitLD(currentTemporary(), currentTemporary(), 0);

  // assert: allocatedTemporaries == n + 1

  return getType(entry);
}

void load_integer(uint64_t value) {
  uint64_t lower;
  uint64_t upper;
  uint64_t* entry;

  // assert: n = allocatedTemporaries

  if (isSignedInteger(value, 12)) {
    // integers greater than or equal to -2^11 and less than 2^11
    // are loaded with one addi into a register

    talloc();

    emitADDI(currentTemporary(), REG_ZR, value);

  } else if (isSignedInteger(value, 32)) {
    // integers greater than or equal to -2^31 and less than 2^31
    // are loaded with one addi and one lui into a register

    lower = getBits(value,  0, 12);
    upper = getBits(value, 12, 20);

    // adding 1 which is effectively 2^12 to cancel sign extension of lower
    if (lower >= twoToThePowerOf(11))
      upper = upper + 1;

    talloc();

    // assert: 0 < upper < 2^(32-12)
    emitLUI(currentTemporary(), signExtend(upper, 20));
    emitADDI(currentTemporary(), currentTemporary(), signExtend(lower, 12));

  } else {
    // integers less than -2^31 or greater than or equal to 2^31 are stored in data segment
    entry = searchSymbolTable(global_symbol_table, integer, BIGINT);

    if (entry == (uint64_t*) 0) {
      allocatedMemory = allocatedMemory + REGISTERSIZE;

      createSymbolTableEntry(GLOBAL_TABLE, integer, lineNumber, BIGINT, UINT64_T, value, -allocatedMemory);
    }

    load_variableOrBigInt(integer, BIGINT);
  }

  // assert: allocatedTemporaries == n + 1
}

void load_string(uint64_t* string) {
  uint64_t length;

  // assert: n = allocatedTemporaries

  length = stringLength(string) + 1;

  allocatedMemory = allocatedMemory + roundUp(length, REGISTERSIZE);

  createSymbolTableEntry(GLOBAL_TABLE, string, lineNumber, STRING, UINT64STAR_T, 0, -allocatedMemory);

  load_integer(-allocatedMemory);

  emitADD(currentTemporary(), REG_GP, currentTemporary());

  // assert: allocatedTemporaries == n + 1
}

uint64_t help_call_codegen(uint64_t* entry, uint64_t* procedure) {
  uint64_t type;

  if (entry == (uint64_t*) 0) {
    // procedure never called nor declared nor defined

    // default return type is "int"
    type = UINT64_T;

    createSymbolTableEntry(GLOBAL_TABLE, procedure, lineNumber, PROCEDURE, type, 0, binaryLength);

    emitJAL(REG_RA, 0);

  } else {
    type = getType(entry);

    if (getAddress(entry) == 0) {
      // procedure declared but never called nor defined
      setAddress(entry, binaryLength);

      emitJAL(REG_RA, 0);
    } else if (getOpcode(loadInstruction(getAddress(entry))) == OP_JAL) {
      // procedure called and possibly declared but not defined

      // create fixup chain using absolute address
      emitJAL(REG_RA, getAddress(entry));
      setAddress(entry, binaryLength - INSTRUCTIONSIZE);
    } else
      // procedure defined, use relative address
      emitJAL(REG_RA, getAddress(entry) - binaryLength);
  }

  return type;
}

void help_procedure_prologue(uint64_t localVariables) {
  // allocate memory for return address
  emitADDI(REG_SP, REG_SP, -REGISTERSIZE);

  // save return address
  emitSD(REG_SP, 0, REG_RA);

  // allocate memory for caller's frame pointer
  emitADDI(REG_SP, REG_SP, -REGISTERSIZE);

  // save caller's frame pointer
  emitSD(REG_SP, 0, REG_FP);

  // set callee's frame pointer
  emitADDI(REG_FP, REG_SP, 0);

  // allocate memory for callee's local variables
  if (localVariables != 0)
    emitADDI(REG_SP, REG_SP, -localVariables * DOUBLEWORDSIZE);
}

void help_procedure_epilogue(uint64_t parameters) {
  // deallocate memory for callee's frame pointer and local variables
  emitADDI(REG_SP, REG_FP, 0);

  // restore caller's frame pointer
  emitLD(REG_FP, REG_SP, 0);

  // deallocate memory for caller's frame pointer
  emitADDI(REG_SP, REG_SP, REGISTERSIZE);

  // restore return address
  emitLD(REG_RA, REG_SP, 0);

  // deallocate memory for return address and parameters
  emitADDI(REG_SP, REG_SP, REGISTERSIZE + parameters * DOUBLEWORDSIZE);

  // return
  emitJALR(REG_ZR, REG_RA, 0);
}

uint64_t compile_call(uint64_t* procedure) {
  uint64_t* entry;
  uint64_t numberOfTemporaries;
  uint64_t type;

  // assert: n = allocatedTemporaries

  entry = getScopedSymbolTableEntry(procedure, PROCEDURE);

  numberOfTemporaries = allocatedTemporaries;

  save_temporaries();

  // assert: allocatedTemporaries == 0

  if (isExpression()) {
    compile_expression();

    // TODO: check if types/number of parameters is correct

    // push first parameter onto stack
    emitADDI(REG_SP, REG_SP, -REGISTERSIZE);
    emitSD(REG_SP, 0, currentTemporary());

    tfree(1);

    while (symbol == SYM_COMMA) {
      getSymbol();

      compile_expression();

      // push more parameters onto stack
      emitADDI(REG_SP, REG_SP, -REGISTERSIZE);
      emitSD(REG_SP, 0, currentTemporary());

      tfree(1);
    }

    if (symbol == SYM_RPARENTHESIS) {
      getSymbol();

      type = help_call_codegen(entry, procedure);
    } else {
      syntaxErrorSymbol(SYM_RPARENTHESIS);

      type = UINT64_T;
    }
  } else if (symbol == SYM_RPARENTHESIS) {
    getSymbol();

    type = help_call_codegen(entry, procedure);
  } else {
    syntaxErrorSymbol(SYM_RPARENTHESIS);

    type = UINT64_T;
  }

  // assert: allocatedTemporaries == 0

  restore_temporaries(numberOfTemporaries);

  numberOfCalls = numberOfCalls + 1;

  // assert: allocatedTemporaries == n

  return type;
}

uint64_t compile_factor() {
  uint64_t hasCast;
  uint64_t cast;
  uint64_t type;

  uint64_t* variableOrProcedureName;

  // assert: n = allocatedTemporaries

  hasCast = 0;

  type = UINT64_T;

  while (lookForFactor()) {
    syntaxErrorUnexpected();

    if (symbol == SYM_EOF)
      exit(EXITCODE_PARSERERROR);
    else
      getSymbol();
  }

  // optional cast: [ cast ]
  if (symbol == SYM_LPARENTHESIS) {
    getSymbol();

    // cast: "(" "uint64_t" [ "*" ] ")"
    if (symbol == SYM_UINT64) {
      hasCast = 1;

      cast = compile_type();

      if (symbol == SYM_RPARENTHESIS)
        getSymbol();
      else
        syntaxErrorSymbol(SYM_RPARENTHESIS);

    // not a cast: "(" expression ")"
    } else {
      type = compile_expression();

      if (symbol == SYM_RPARENTHESIS)
        getSymbol();
      else
        syntaxErrorSymbol(SYM_RPARENTHESIS);

      // assert: allocatedTemporaries == n + 1

      return type;
    }
  }

  // dereference?
  if (symbol == SYM_ASTERISK) {
    getSymbol();

    // ["*"] identifier
    if (symbol == SYM_IDENTIFIER) {
      type = load_variableOrBigInt(identifier, VARIABLE);

      getSymbol();

    // * "(" expression ")"
    } else if (symbol == SYM_LPARENTHESIS) {
      getSymbol();

      type = compile_expression();

      if (symbol == SYM_RPARENTHESIS)
        getSymbol();
      else
        syntaxErrorSymbol(SYM_RPARENTHESIS);
    } else
      syntaxErrorUnexpected();

    if (type != UINT64STAR_T)
      typeWarning(UINT64STAR_T, type);

    // dereference
    emitLD(currentTemporary(), currentTemporary(), 0);

    type = UINT64_T;

  // identifier?
  } else if (symbol == SYM_IDENTIFIER) {
    variableOrProcedureName = identifier;

    getSymbol();

    if (symbol == SYM_LPARENTHESIS) {
      getSymbol();

      // procedure call: identifier "(" ... ")"
      type = compile_call(variableOrProcedureName);

      talloc();

      // retrieve return value
      emitADDI(currentTemporary(), REG_A0, 0);

      // reset return register to initial return value
      // for missing return expressions
      emitADDI(REG_A0, REG_ZR, 0);
    } else
      // variable access: identifier
      type = load_variableOrBigInt(variableOrProcedureName, VARIABLE);

  // integer?
  } else if (symbol == SYM_INTEGER) {
    load_integer(literal);

    getSymbol();

    type = UINT64_T;

  // character?
  } else if (symbol == SYM_CHARACTER) {
    talloc();

    emitADDI(currentTemporary(), REG_ZR, literal);

    getSymbol();

    type = UINT64_T;

  // string?
  } else if (symbol == SYM_STRING) {
    load_string(string);

    getSymbol();

    type = UINT64STAR_T;

  //  "(" expression ")"
  } else if (symbol == SYM_LPARENTHESIS) {
    getSymbol();

    type = compile_expression();

    if (symbol == SYM_RPARENTHESIS)
      getSymbol();
    else
      syntaxErrorSymbol(SYM_RPARENTHESIS);
  } else
    syntaxErrorUnexpected();

  // assert: allocatedTemporaries == n + 1

  if (hasCast)
    return cast;
  else
    return type;
}

uint64_t compile_term() {
  uint64_t ltype;
  uint64_t operatorSymbol;
  uint64_t rtype;

  // assert: n = allocatedTemporaries

  ltype = compile_factor();

  // assert: allocatedTemporaries == n + 1

  // * / or % ?
  while (isStarOrDivOrModulo()) {
    operatorSymbol = symbol;

    getSymbol();

    rtype = compile_factor();

    // assert: allocatedTemporaries == n + 2

    if (ltype != rtype)
      typeWarning(ltype, rtype);

    if (operatorSymbol == SYM_ASTERISK)
      emitMUL(previousTemporary(), previousTemporary(), currentTemporary());
    else if (operatorSymbol == SYM_DIV)
      emitDIVU(previousTemporary(), previousTemporary(), currentTemporary());
    else if (operatorSymbol == SYM_MOD)
      emitREMU(previousTemporary(), previousTemporary(), currentTemporary());

    tfree(1);
  }

  // assert: allocatedTemporaries == n + 1

  return ltype;
}

uint64_t compile_simpleExpression() {
  uint64_t ltype;
  uint64_t operatorSymbol;
  uint64_t rtype;

  // assert: n = allocatedTemporaries

  // optional: -
  if (symbol == SYM_MINUS) {
    mayBeINTMIN = 1;

    getSymbol();

    mayBeINTMIN = 0;

    ltype = compile_term();

    if (ltype != UINT64_T) {
      typeWarning(UINT64_T, ltype);

      ltype = UINT64_T;
    }

    emitSUB(currentTemporary(), REG_ZR, currentTemporary());
  } else
    ltype = compile_term();

  // assert: allocatedTemporaries == n + 1

  // + or -?
  while (isPlusOrMinus()) {
    operatorSymbol = symbol;

    getSymbol();

    rtype = compile_term();

    // assert: allocatedTemporaries == n + 2

    if (operatorSymbol == SYM_PLUS) {
      if (ltype == UINT64STAR_T) {
        if (rtype == UINT64_T)
          // UINT64STAR_T + UINT64_T
          // pointer arithmetic: factor of 2^3 of integer operand
          emitLeftShiftBy(currentTemporary(), 3);
        else
          // UINT64STAR_T + UINT64STAR_T
          syntaxErrorMessage((uint64_t*) "(uint64_t*) + (uint64_t*) is undefined");
      } else if (rtype == UINT64STAR_T) {
        // UINT64_T + UINT64STAR_T
        // pointer arithmetic: factor of 2^3 of integer operand
        emitLeftShiftBy(previousTemporary(), 3);

        ltype = UINT64STAR_T;
      }

      emitADD(previousTemporary(), previousTemporary(), currentTemporary());

    } else if (operatorSymbol == SYM_MINUS) {
      if (ltype == UINT64STAR_T) {
        if (rtype == UINT64_T) {
          // UINT64STAR_T - UINT64_T
          // pointer arithmetic: factor of 2^3 of integer operand
          emitLeftShiftBy(currentTemporary(), 3);
          emitSUB(previousTemporary(), previousTemporary(), currentTemporary());
        } else {
          // UINT64STAR_T - UINT64STAR_T
          // pointer arithmetic: (left_term - right_term) / SIZEOFUINT64
          emitSUB(previousTemporary(), previousTemporary(), currentTemporary());
          emitADDI(currentTemporary(), REG_ZR, SIZEOFUINT64);
          emitDIVU(previousTemporary(), previousTemporary(), currentTemporary());

          ltype = UINT64_T;
        }
      } else if (rtype == UINT64STAR_T)
        // UINT64_T - UINT64STAR_T
        syntaxErrorMessage((uint64_t*) "(uint64_t) - (uint64_t*) is undefined");
      else
        // UINT64_T - UINT64_T
        emitSUB(previousTemporary(), previousTemporary(), currentTemporary());
    }

    tfree(1);
  }

  // assert: allocatedTemporaries == n + 1

  return ltype;
}

uint64_t compile_expression() {
  uint64_t ltype;
  uint64_t operatorSymbol;
  uint64_t rtype;

  // assert: n = allocatedTemporaries

  ltype = compile_simpleExpression();

  // assert: allocatedTemporaries == n + 1

  //optional: ==, !=, <, >, <=, >= simpleExpression
  if (isComparison()) {
    operatorSymbol = symbol;

    getSymbol();

    rtype = compile_simpleExpression();

    // assert: allocatedTemporaries == n + 2

    if (ltype != rtype)
      typeWarning(ltype, rtype);

    if (operatorSymbol == SYM_EQUALITY) {
      // a == b iff unsigned b - a < 1
      emitSUB(previousTemporary(), currentTemporary(), previousTemporary());
      emitADDI(currentTemporary(), REG_ZR, 1);
      emitSLTU(previousTemporary(), previousTemporary(), currentTemporary());

      tfree(1);

    } else if (operatorSymbol == SYM_NOTEQ) {
      // a != b iff unsigned 0 < b - a
      emitSUB(previousTemporary(), currentTemporary(), previousTemporary());

      tfree(1);

      emitSLTU(currentTemporary(), REG_ZR, currentTemporary());

    } else if (operatorSymbol == SYM_LT) {
      // a < b
      emitSLTU(previousTemporary(), previousTemporary(), currentTemporary());

      tfree(1);

    } else if (operatorSymbol == SYM_GT) {
      // a > b iff b < a
      emitSLTU(previousTemporary(), currentTemporary(), previousTemporary());

      tfree(1);

    } else if (operatorSymbol == SYM_LEQ) {
      // a <= b iff 1 - (b < a)
      emitSLTU(previousTemporary(), currentTemporary(), previousTemporary());
      emitADDI(currentTemporary(), REG_ZR, 1);
      emitSUB(previousTemporary(), currentTemporary(), previousTemporary());

      tfree(1);

    } else if (operatorSymbol == SYM_GEQ) {
      // a >= b iff 1 - (a < b)
      emitSLTU(previousTemporary(), previousTemporary(), currentTemporary());
      emitADDI(currentTemporary(), REG_ZR, 1);
      emitSUB(previousTemporary(), currentTemporary(), previousTemporary());

      tfree(1);
    }
  }

  // assert: allocatedTemporaries == n + 1

  return ltype;
}

void compile_while() {
  uint64_t jumpBackToWhile;
  uint64_t branchForwardToEnd;

  // assert: allocatedTemporaries == 0

  jumpBackToWhile = binaryLength;

  branchForwardToEnd = 0;

  // while ( expression )
  if (symbol == SYM_WHILE) {
    getSymbol();

    if (symbol == SYM_LPARENTHESIS) {
      getSymbol();

      compile_expression();

      // we do not know where to branch, fixup later
      branchForwardToEnd = binaryLength;

      emitBEQ(currentTemporary(), REG_ZR, 0);

      tfree(1);

      if (symbol == SYM_RPARENTHESIS) {
        getSymbol();

        // zero or more statements: { statement }
        if (symbol == SYM_LBRACE) {
          getSymbol();

          while (isNotRbraceOrEOF())
            compile_statement();

          if (symbol == SYM_RBRACE)
            getSymbol();
          else {
            syntaxErrorSymbol(SYM_RBRACE);

            exit(EXITCODE_PARSERERROR);
          }
        } else
          // only one statement without {}
          compile_statement();
      } else
        syntaxErrorSymbol(SYM_RPARENTHESIS);
    } else
      syntaxErrorSymbol(SYM_LPARENTHESIS);
  } else
    syntaxErrorSymbol(SYM_WHILE);

  // we use JAL for the unconditional jump back to the loop condition because:
  // 1. the RISC-V doc recommends to do so to not disturb branch prediction
  // 2. GCC also uses JAL for the unconditional back jump of a while loop
  emitJAL(REG_ZR, jumpBackToWhile - binaryLength);

  if (branchForwardToEnd != 0)
    // first instruction after loop body will be generated here
    // now we have the address for the conditional branch from above
    fixup_relative_BFormat(branchForwardToEnd);

  // assert: allocatedTemporaries == 0

  numberOfWhile = numberOfWhile + 1;
}

void compile_if() {
  uint64_t branchForwardToElseOrEnd;
  uint64_t jumpForwardToEnd;

  // assert: allocatedTemporaries == 0

  // if ( expression )
  if (symbol == SYM_IF) {
    getSymbol();

    if (symbol == SYM_LPARENTHESIS) {
      getSymbol();

      compile_expression();

      // if the "if" case is not true we branch to "else" (if provided)
      branchForwardToElseOrEnd = binaryLength;

      emitBEQ(currentTemporary(), REG_ZR, 0);

      tfree(1);

      if (symbol == SYM_RPARENTHESIS) {
        getSymbol();

        // zero or more statements: { statement }
        if (symbol == SYM_LBRACE) {
          getSymbol();

          while (isNotRbraceOrEOF())
            compile_statement();

          if (symbol == SYM_RBRACE)
            getSymbol();
          else {
            syntaxErrorSymbol(SYM_RBRACE);

            exit(EXITCODE_PARSERERROR);
          }
        } else
        // only one statement without {}
          compile_statement();

        //optional: else
        if (symbol == SYM_ELSE) {
          getSymbol();

          // if the "if" case was true we skip the "else" case
          // by unconditionally jumping to the end
          jumpForwardToEnd = binaryLength;

          emitJAL(REG_ZR, 0);

          // if the "if" case was not true we branch here
          fixup_relative_BFormat(branchForwardToElseOrEnd);

          // zero or more statements: { statement }
          if (symbol == SYM_LBRACE) {
            getSymbol();

            while (isNotRbraceOrEOF())
              compile_statement();

            if (symbol == SYM_RBRACE)
              getSymbol();
            else {
              syntaxErrorSymbol(SYM_RBRACE);

              exit(EXITCODE_PARSERERROR);
            }

          // only one statement without {}
          } else
            compile_statement();

          // if the "if" case was true we unconditionally jump here
          fixup_relative_JFormat(jumpForwardToEnd, binaryLength);
        } else
          // if the "if" case was not true we branch here
          fixup_relative_BFormat(branchForwardToElseOrEnd);
      } else
        syntaxErrorSymbol(SYM_RPARENTHESIS);
    } else
      syntaxErrorSymbol(SYM_LPARENTHESIS);
  } else
    syntaxErrorSymbol(SYM_IF);

  // assert: allocatedTemporaries == 0

  numberOfIf = numberOfIf + 1;
}

void compile_return() {
  uint64_t type;

  // assert: allocatedTemporaries == 0

  if (symbol == SYM_RETURN)
    getSymbol();
  else
    syntaxErrorSymbol(SYM_RETURN);

  // optional: expression
  if (symbol != SYM_SEMICOLON) {
    type = compile_expression();

    if (type != returnType)
      typeWarning(returnType, type);

    // save value of expression in return register
    emitADD(REG_A0, REG_ZR, currentTemporary());

    tfree(1);
  } else if (returnType != VOID_T)
    typeWarning(returnType, VOID_T);

  // jump to procedure epilogue through fixup chain using absolute address
  emitJAL(REG_ZR, returnBranches);

  // new head of fixup chain
  returnBranches = binaryLength - INSTRUCTIONSIZE;

  // assert: allocatedTemporaries == 0

  numberOfReturn = numberOfReturn + 1;
}

void compile_statement() {
  uint64_t ltype;
  uint64_t rtype;
  uint64_t* variableOrProcedureName;
  uint64_t* entry;
  uint64_t offset;

  // assert: allocatedTemporaries == 0

  while (lookForStatement()) {
    syntaxErrorUnexpected();

    if (symbol == SYM_EOF)
      exit(EXITCODE_PARSERERROR);
    else
      getSymbol();
  }

  // ["*"]
  if (symbol == SYM_ASTERISK) {
    getSymbol();

    // "*" identifier
    if (symbol == SYM_IDENTIFIER) {
      ltype = load_variableOrBigInt(identifier, VARIABLE);

      if (ltype != UINT64STAR_T)
        typeWarning(UINT64STAR_T, ltype);

      getSymbol();

      // "*" identifier "="
      if (symbol == SYM_ASSIGN) {
        getSymbol();

        rtype = compile_expression();

        if (rtype != UINT64_T)
          typeWarning(UINT64_T, rtype);

        emitSD(previousTemporary(), 0, currentTemporary());

        tfree(2);

        numberOfAssignments = numberOfAssignments + 1;
      } else {
        syntaxErrorSymbol(SYM_ASSIGN);

        tfree(1);
      }

      if (symbol == SYM_SEMICOLON)
        getSymbol();
      else
        syntaxErrorSymbol(SYM_SEMICOLON);

    // "*" "(" expression ")"
    } else if (symbol == SYM_LPARENTHESIS) {
      getSymbol();

      ltype = compile_expression();

      if (ltype != UINT64STAR_T)
        typeWarning(UINT64STAR_T, ltype);

      if (symbol == SYM_RPARENTHESIS) {
        getSymbol();

        // "*" "(" expression ")" "="
        if (symbol == SYM_ASSIGN) {
          getSymbol();

          rtype = compile_expression();

          if (rtype != UINT64_T)
            typeWarning(UINT64_T, rtype);

          emitSD(previousTemporary(), 0, currentTemporary());

          tfree(2);

          numberOfAssignments = numberOfAssignments + 1;
        } else {
          syntaxErrorSymbol(SYM_ASSIGN);

          tfree(1);
        }

        if (symbol == SYM_SEMICOLON)
          getSymbol();
        else
          syntaxErrorSymbol(SYM_SEMICOLON);
      } else
        syntaxErrorSymbol(SYM_RPARENTHESIS);
    } else
      syntaxErrorSymbol(SYM_LPARENTHESIS);
  }
  // identifier "=" expression | call
  else if (symbol == SYM_IDENTIFIER) {
    variableOrProcedureName = identifier;

    getSymbol();

    // procedure call
    if (symbol == SYM_LPARENTHESIS) {
      getSymbol();

      compile_call(variableOrProcedureName);

      // reset return register to initial return value
      // for missing return expressions
      emitADDI(REG_A0, REG_ZR, 0);

      if (symbol == SYM_SEMICOLON)
        getSymbol();
      else
        syntaxErrorSymbol(SYM_SEMICOLON);

    // identifier = expression
    } else if (symbol == SYM_ASSIGN) {
      entry = getVariableOrBigInt(variableOrProcedureName, VARIABLE);

      ltype = getType(entry);

      getSymbol();

      rtype = compile_expression();

      if (ltype != rtype)
        typeWarning(ltype, rtype);

      offset = getAddress(entry);

      if (isSignedInteger(offset, 12)) {
        emitSD(getScope(entry), offset, currentTemporary());

        tfree(1);
      } else {
        load_integer(offset);

        emitADD(currentTemporary(), getScope(entry), currentTemporary());
        emitSD(currentTemporary(), 0, previousTemporary());

        tfree(2);
      }

      numberOfAssignments = numberOfAssignments + 1;

      if (symbol == SYM_SEMICOLON)
        getSymbol();
      else
        syntaxErrorSymbol(SYM_SEMICOLON);
    } else
      syntaxErrorUnexpected();
  }
  // while statement?
  else if (symbol == SYM_WHILE) {
    compile_while();
  }
  // if statement?
  else if (symbol == SYM_IF) {
    compile_if();
  }
  // return statement?
  else if (symbol == SYM_RETURN) {
    compile_return();

    if (symbol == SYM_SEMICOLON)
      getSymbol();
    else
      syntaxErrorSymbol(SYM_SEMICOLON);
  }
}

uint64_t compile_type() {
  uint64_t type;

  type = UINT64_T;

  if (symbol == SYM_UINT64) {
    getSymbol();

    if (symbol == SYM_ASTERISK) {
      type = UINT64STAR_T;

      getSymbol();
    }
  } else
    syntaxErrorSymbol(SYM_UINT64);

  return type;
}

void compile_variable(uint64_t offset) {
  uint64_t type;

  type = compile_type();

  if (symbol == SYM_IDENTIFIER) {
    // TODO: check if identifier has already been declared
    createSymbolTableEntry(LOCAL_TABLE, identifier, lineNumber, VARIABLE, type, 0, offset);

    getSymbol();
  } else {
    syntaxErrorSymbol(SYM_IDENTIFIER);

    createSymbolTableEntry(LOCAL_TABLE, (uint64_t*) "missing variable name", lineNumber, VARIABLE, type, 0, offset);
  }
}

uint64_t compile_initialization(uint64_t type) {
  uint64_t initialValue;
  uint64_t hasCast;
  uint64_t cast;

  initialValue = 0;

  hasCast = 0;

  if (symbol == SYM_ASSIGN) {
    getSymbol();

    // optional cast: [ cast ]
    if (symbol == SYM_LPARENTHESIS) {
      hasCast = 1;

      getSymbol();

      cast = compile_type();

      if (symbol == SYM_RPARENTHESIS)
        getSymbol();
      else
        syntaxErrorSymbol(SYM_RPARENTHESIS);
    }

    // optional: -
    if (symbol == SYM_MINUS) {
      mayBeINTMIN = 1;

      getSymbol();

      mayBeINTMIN = 0;

      initialValue = -literal;
    } else
      initialValue = literal;

    if (isLiteral())
      getSymbol();
    else
      syntaxErrorUnexpected();

    if (symbol == SYM_SEMICOLON)
      getSymbol();
    else
      syntaxErrorSymbol(SYM_SEMICOLON);
  } else
    syntaxErrorSymbol(SYM_ASSIGN);

  if (hasCast) {
    if (type != cast)
      typeWarning(type, cast);
  } else if (type != UINT64_T)
    typeWarning(type, UINT64_T);

  return initialValue;
}

void compile_procedure(uint64_t* procedure, uint64_t type) {
  uint64_t isUndefined;
  uint64_t numberOfParameters;
  uint64_t parameters;
  uint64_t localVariables;
  uint64_t* entry;

  // assuming procedure is undefined
  isUndefined = 1;

  numberOfParameters = 0;

  // try parsing formal parameters
  if (symbol == SYM_LPARENTHESIS) {
    getSymbol();

    if (symbol != SYM_RPARENTHESIS) {
      compile_variable(0);

      numberOfParameters = 1;

      while (symbol == SYM_COMMA) {
        getSymbol();

        compile_variable(0);

        numberOfParameters = numberOfParameters + 1;
      }

      entry = local_symbol_table;

      parameters = 0;

      while (parameters < numberOfParameters) {
        // 8 bytes offset to skip frame pointer and link
        setAddress(entry, parameters * REGISTERSIZE + 2 * REGISTERSIZE);

        parameters = parameters + 1;

        entry = getNextEntry(entry);
      }

      if (symbol == SYM_RPARENTHESIS)
        getSymbol();
      else
        syntaxErrorSymbol(SYM_RPARENTHESIS);
    } else
      getSymbol();
  } else
    syntaxErrorSymbol(SYM_LPARENTHESIS);

  entry = searchSymbolTable(global_symbol_table, procedure, PROCEDURE);

  if (symbol == SYM_SEMICOLON) {
    // this is a procedure declaration
    if (entry == (uint64_t*) 0)
      // procedure never called nor declared nor defined
      createSymbolTableEntry(GLOBAL_TABLE, procedure, lineNumber, PROCEDURE, type, 0, 0);
    else if (getType(entry) != type)
      // procedure already called, declared, or even defined
      // check return type but otherwise ignore
      typeWarning(getType(entry), type);

    getSymbol();

  } else if (symbol == SYM_LBRACE) {
    // this is a procedure definition
    if (entry == (uint64_t*) 0)
      // procedure never called nor declared nor defined
      createSymbolTableEntry(GLOBAL_TABLE, procedure, lineNumber, PROCEDURE, type, 0, binaryLength);
    else {
      // procedure already called or declared or defined
      if (getAddress(entry) != 0) {
        // procedure already called or defined
        if (getOpcode(loadInstruction(getAddress(entry))) == OP_JAL) {
          // procedure already called but not defined
          fixlink_relative(getAddress(entry), binaryLength);

          if (stringCompare(procedure, (uint64_t*) "main"))
            // first source containing main procedure provides binary name
            binaryName = sourceName;
        } else
          // procedure already defined
          isUndefined = 0;
      }

      if (isUndefined) {
        // procedure already called or declared but not defined
        setLineNumber(entry, lineNumber);

        if (getType(entry) != type)
          typeWarning(getType(entry), type);

        setType(entry, type);
        setAddress(entry, binaryLength);
      } else {
        // procedure already defined
        printLineNumber((uint64_t*) "warning", lineNumber);
        print((uint64_t*) "redefinition of procedure ");
        print(procedure);
        print((uint64_t*) " ignored");
        println();
      }
    }

    getSymbol();

    localVariables = 0;

    while (symbol == SYM_UINT64) {
      localVariables = localVariables + 1;

      compile_variable(-localVariables * REGISTERSIZE);

      if (symbol == SYM_SEMICOLON)
        getSymbol();
      else
        syntaxErrorSymbol(SYM_SEMICOLON);
    }

    help_procedure_prologue(localVariables);

    // create a fixup chain for return statements
    returnBranches = 0;

    returnType = type;

    while (isNotRbraceOrEOF())
      compile_statement();

    returnType = 0;

    if (symbol == SYM_RBRACE)
      getSymbol();
    else {
      syntaxErrorSymbol(SYM_RBRACE);

      exit(EXITCODE_PARSERERROR);
    }

    fixlink_relative(returnBranches, binaryLength);

    returnBranches = 0;

    help_procedure_epilogue(numberOfParameters);

  } else
    syntaxErrorUnexpected();

  local_symbol_table = (uint64_t*) 0;

  // assert: allocatedTemporaries == 0
}

void compile_cstar() {
  uint64_t type;
  uint64_t* variableOrProcedureName;
  uint64_t currentLineNumber;
  uint64_t initialValue;
  uint64_t* entry;

  while (symbol != SYM_EOF) {
    while (lookForType()) {
      syntaxErrorUnexpected();

      if (symbol == SYM_EOF)
        exit(EXITCODE_PARSERERROR);
      else
        getSymbol();
    }

    if (symbol == SYM_VOID) {
      // void identifier ...
      // procedure declaration or definition
      type = VOID_T;

      getSymbol();

      if (symbol == SYM_IDENTIFIER) {
        variableOrProcedureName = identifier;

        getSymbol();

        compile_procedure(variableOrProcedureName, type);
      } else
        syntaxErrorSymbol(SYM_IDENTIFIER);
    } else {
      type = compile_type();

      if (symbol == SYM_IDENTIFIER) {
        variableOrProcedureName = identifier;

        getSymbol();

        if (symbol == SYM_LPARENTHESIS)
          // type identifier "(" ...
          // procedure declaration or definition
          compile_procedure(variableOrProcedureName, type);
        else {
          currentLineNumber = lineNumber;

          if (symbol == SYM_SEMICOLON) {
            // type identifier ";" ...
            // global variable declaration
            getSymbol();

            initialValue = 0;
          } else
            // type identifier "=" ...
            // global variable definition
            initialValue = compile_initialization(type);

          entry = searchSymbolTable(global_symbol_table, variableOrProcedureName, VARIABLE);

          if (entry == (uint64_t*) 0) {
            allocatedMemory = allocatedMemory + REGISTERSIZE;

            createSymbolTableEntry(GLOBAL_TABLE, variableOrProcedureName, currentLineNumber, VARIABLE, type, initialValue, -allocatedMemory);
          } else {
            // global variable already declared or defined
            printLineNumber((uint64_t*) "warning", currentLineNumber);
            print((uint64_t*) "redefinition of global variable ");
            print(variableOrProcedureName);
            print((uint64_t*) " ignored");
            println();
          }
        }
      } else
        syntaxErrorSymbol(SYM_IDENTIFIER);
    }
  }
}

// -----------------------------------------------------------------
// ------------------------ MACHINE CODE LIBRARY -------------------
// -----------------------------------------------------------------

void emitLeftShiftBy(uint64_t reg, uint64_t b) {
  // assert: 0 <= b < 11

  // load multiplication factor less than 2^11 to avoid sign extension
  emitADDI(nextTemporary(), REG_ZR, twoToThePowerOf(b));
  emitMUL(reg, reg, nextTemporary());
}

void emitMainEntry() {
  uint64_t i;

  // the instruction at address zero cannot be fixed up
  // we therefore need at least one not-to-be-fixed-up instruction here

  // we generate NOPs to accommodate GP register
  // initialization code that overwrites the NOPs later
  // when binaryLength is known
  i = 0;

  // 15 instructions is enough for initialization of GP, see load_integer
  while (i < 15) {
    emitNOP();

    i = i + 1;
  }

  mainJump = binaryLength;

  createSymbolTableEntry(GLOBAL_TABLE, (uint64_t*) "main", 0, PROCEDURE, UINT64_T, 0, mainJump);

  // jump and link to main, will return here only if there is no exit call
  emitJAL(REG_RA, 0);

  // we exit with exit code in return register pushed onto the stack
  emitADDI(REG_SP, REG_SP, -REGISTERSIZE);
  emitSD(REG_SP, 0, REG_A0);

  // no need to reset return register here
}

void bootstrapCode() {
  uint64_t savedBinaryLength;
  uint64_t upper;
  uint64_t lower;

  savedBinaryLength = binaryLength;

  binaryLength = 0;

  // load binaryLength into GP register
  lower = getBits(savedBinaryLength + ELF_ENTRY_POINT,  0, 12);
  upper = getBits(savedBinaryLength + ELF_ENTRY_POINT, 12, 52);

  // setting of bit 11 can only be reached by increasing upper by 1 and
  // adding a negativ offset instead of lower
  if (lower >= twoToThePowerOf(11)) {
    upper = upper + 1;
    lower = lower - twoToThePowerOf(12);
  }

  if (upper != 0) {
    emitLUI(REG_GP, upper);
    emitADDI(REG_GP, REG_GP, lower);
  } else
    emitADDI(REG_GP, REG_ZR, lower);

  binaryLength = savedBinaryLength;

  if (reportUndefinedProcedures())
    // rather than jump and link to the main procedure
    // exit by continuing to the next instruction
    fixup_relative_JFormat(mainJump, mainJump + INSTRUCTIONSIZE);

  mainJump = 0;
}

void createELFHeader() {
  // store all numbers necessary to create a valid
  // ELF header incl. program header and section headers.
  // For more info about specific fields, consult ELF documentation.
  ELF_header = touch(smalloc(ELF_HEADER_LEN), ELF_HEADER_LEN);

  // ELF Header
  *(ELF_header + 0)  = 282584257676671;    // part 1 of ELF magic number
  *(ELF_header + 1)  = 0;                  // part 2 of ELF magic number
  *(ELF_header + 2)  = 15925250 + leftShift(1, 32); // type,machine fields (16 bit each) and version number
  *(ELF_header + 3)  = ELF_ENTRY_POINT;
  *(ELF_header + 4)  = 8 * SIZEOFUINT64;
  *(ELF_header + 5)  = 0;
  *(ELF_header + 6)  = leftShift(8 * SIZEOFUINT64 + leftShift(7 * SIZEOFUINT64, 16), 32); // flags and the size of ELF header and size of program header
  *(ELF_header + 7)  = 1;

  // Program Header
  *(ELF_header + 8)  = 1 + leftShift(7, 32);  // type of program header (LOAD) and access flags (RWX)
  *(ELF_header + 9)  = ELF_HEADER_LEN;        // offset to 1. byte of segment
  *(ELF_header + 10) = ELF_ENTRY_POINT;       // virtual address
  *(ELF_header + 11) = 0;                     // physical address
  *(ELF_header + 12) = binaryLength;          // file size
  *(ELF_header + 13) = binaryLength;          // memory size
  *(ELF_header + 14) = PAGESIZE;              // alignment of segments
}

// -----------------------------------------------------------------
// --------------------------- COMPILER ----------------------------
// -----------------------------------------------------------------

void selfie_compile() {
  uint64_t link;
  uint64_t numberOfSourceFiles;

  // link until next console option
  link = 1;

  numberOfSourceFiles = 0;

  sourceName = (uint64_t*) "library";

  binaryName = sourceName;

  // allocate memory for storing binary
  binary       = smalloc(maxBinaryLength);
  binaryLength = 0;

  // reset code length
  codeLength = 0;

  // allocate zeroed memory for storing source code line numbers
  sourceLineNumber = zalloc(maxBinaryLength / INSTRUCTIONSIZE * SIZEOFUINT64);

  resetSymbolTables();

  // jump and link to main
  emitMainEntry();

  // library:
  // exit must be first to exit main
  // if exit call in main is missing
  emitExit();
  emitRead();
  emitWrite();
  emitOpen();
  emitMalloc();

  emitSwitch();

  while (link) {
    if (numberOfRemainingArguments() == 0)
      link = 0;
    else if (loadCharacter(peekArgument(), 0) == '-')
      link = 0;
    else {
      sourceName = getArgument();

      numberOfSourceFiles = numberOfSourceFiles + 1;

      print(selfieName);
      print((uint64_t*) ": this is selfie compiling ");
      print(sourceName);
      print((uint64_t*) " with starc");
      println();

      // assert: sourceName is mapped and not longer than maxFilenameLength

      sourceFD = signExtend(open(sourceName, O_RDONLY, 0), SYSCALL_BITWIDTH);

      if (signedLessThan(sourceFD, 0)) {
        print(selfieName);
        print((uint64_t*) ": could not open input file ");
        print(sourceName);
        println();

        exit(EXITCODE_IOERROR);
      }

      resetScanner();
      resetParser();

      compile_cstar();

      print(selfieName);
      print((uint64_t*) ": ");
      printInteger(numberOfReadCharacters);
      print((uint64_t*) " characters read in ");
      printInteger(lineNumber - 1);
      print((uint64_t*) " lines and ");
      printInteger(numberOfComments);
      print((uint64_t*) " comments");
      println();

      print(selfieName);
      print((uint64_t*) ": with ");
      printInteger(numberOfReadCharacters - numberOfIgnoredCharacters);
      print((uint64_t*) "(");
      printFixedPointPercentage(numberOfReadCharacters, numberOfReadCharacters - numberOfIgnoredCharacters);
      print((uint64_t*) "%) characters in ");
      printInteger(numberOfScannedSymbols);
      print((uint64_t*) " actual symbols");
      println();

      print(selfieName);
      print((uint64_t*) ": ");
      printInteger(numberOfGlobalVariables);
      print((uint64_t*) " global variables, ");
      printInteger(numberOfProcedures);
      print((uint64_t*) " procedures, ");
      printInteger(numberOfStrings);
      print((uint64_t*) " string literals");
      println();

      print(selfieName);
      print((uint64_t*) ": ");
      printInteger(numberOfCalls);
      print((uint64_t*) " calls, ");
      printInteger(numberOfAssignments);
      print((uint64_t*) " assignments, ");
      printInteger(numberOfWhile);
      print((uint64_t*) " while, ");
      printInteger(numberOfIf);
      print((uint64_t*) " if, ");
      printInteger(numberOfReturn);
      print((uint64_t*) " return");
      println();
    }
  }

  if (numberOfSourceFiles == 0) {
    print(selfieName);
    print((uint64_t*) ": nothing to compile, only library generated");
    println();
  }

  emitGlobalsStrings();

  bootstrapCode();

  createELFHeader();

  print(selfieName);
  print((uint64_t*) ": ");
  printInteger(binaryLength);
  print((uint64_t*) " bytes generated with ");
  printInteger(codeLength / INSTRUCTIONSIZE);
  print((uint64_t*) " instructions and ");
  printInteger(binaryLength - codeLength);
  print((uint64_t*) " bytes of data");
  println();
}

// *~*~ *~*~ *~*~ *~*~ *~*~ *~*~ *~*~ *~*~ *~*~ *~*~ *~*~ *~*~ *~*~
// -----------------------------------------------------------------
// -------------------     I N T E R F A C E     -------------------
// -----------------------------------------------------------------
// *~*~ *~*~ *~*~ *~*~ *~*~ *~*~ *~*~ *~*~ *~*~ *~*~ *~*~ *~*~ *~*~

// -----------------------------------------------------------------
// --------------------------- REGISTER ----------------------------
// -----------------------------------------------------------------

void printRegister(uint64_t reg) {
  print((uint64_t*) *(REGISTERS + reg));
}

// -----------------------------------------------------------------
// ------------------------ ENCODER/DECODER ------------------------
// -----------------------------------------------------------------

// RISC-V R Format
// ----------------------------------------------------------------
// |        7         |  5  |  5  |  3   |        5        |  7   |
// +------------------+-----+-----+------+-----------------+------+
// |      funct7      | rs2 | rs1 |funct3|       rd        |opcode|
// +------------------+-----+-----+------+-----------------+------+
// |31              25|24 20|19 15|14  12|11              7|6    0|
// ----------------------------------------------------------------

uint64_t encodeRFormat(uint64_t funct7, uint64_t rs2, uint64_t rs1, uint64_t funct3, uint64_t rd, uint64_t opcode) {
  // assert: 0 <= funct7 < 2^7
  // assert: 0 <= rs2 < 2^5
  // assert: 0 <= rs1 < 2^5
  // assert: 0 <= funct3 < 2^3
  // assert: 0 <= rd < 2^5
  // assert: 0 <= opcode < 2^7

  return leftShift(leftShift(leftShift(leftShift(leftShift(funct7, 5) + rs2, 5) + rs1, 3) + funct3, 5) + rd, 7) + opcode;
}

uint64_t getFunct7(uint64_t instruction) {
  return getBits(instruction, 25, 7);
}

uint64_t getRS2(uint64_t instruction) {
  return getBits(instruction, 20, 5);
}

uint64_t getRS1(uint64_t instruction) {
  return getBits(instruction, 15, 5);
}

uint64_t getFunct3(uint64_t instruction) {
  return getBits(instruction, 12, 3);
}

uint64_t getRD(uint64_t instruction) {
  return getBits(instruction, 7, 5);
}

uint64_t getOpcode(uint64_t instruction) {
  return getBits(instruction, 0, 7);
}

void decodeRFormat() {
  funct7 = getFunct7(ir);
  rs2    = getRS2(ir);
  rs1    = getRS1(ir);
  funct3 = getFunct3(ir);
  rd     = getRD(ir);
  imm    = 0;
}

// RISC-V I Format
// ----------------------------------------------------------------
// |           12           |  5  |  3   |        5        |  7   |
// +------------------------+-----+------+-----------------+------+
// |    immediate[11:0]     | rs1 |funct3|       rd        |opcode|
// +------------------------+-----+------+-----------------+------+
// |31                    20|19 15|14  12|11              7|6    0|
// ----------------------------------------------------------------

uint64_t encodeIFormat(uint64_t immediate, uint64_t rs1, uint64_t funct3, uint64_t rd, uint64_t opcode) {
  // assert: -2^11 <= immediate < 2^11
  // assert: 0 <= rs1 < 2^5
  // assert: 0 <= funct3 < 2^3
  // assert: 0 <= rd < 2^5
  // assert: 0 <= opcode < 2^7

  if (isSignedInteger(immediate, 12) == 0)
    encodingError(immediate, 12);

  immediate = signShrink(immediate, 12);

  return leftShift(leftShift(leftShift(leftShift(immediate, 5) + rs1, 3) + funct3, 5) + rd, 7) + opcode;
}

uint64_t getImmediateIFormat(uint64_t instruction) {
  return signExtend(getBits(instruction, 20, 12), 12);
}

void decodeIFormat() {
  funct7 = 0;
  rs2    = 0;
  rs1    = getRS1(ir);
  funct3 = getFunct3(ir);
  rd     = getRD(ir);
  imm    = getImmediateIFormat(ir);
}

// RISC-V S Format
// ----------------------------------------------------------------
// |        7         |  5  |  5  |  3   |        5        |  7   |
// +------------------+-----+-----+------+-----------------+------+
// |    imm1[11:5]    | rs2 | rs1 |funct3|    imm2[4:0]    |opcode|
// +------------------+-----+-----+------+-----------------+------+
// |31              25|24 20|19 15|14  12|11              7|6    0|
// ----------------------------------------------------------------

uint64_t encodeSFormat(uint64_t immediate, uint64_t rs2, uint64_t rs1, uint64_t funct3, uint64_t opcode) {
  // assert: -2^11 <= immediate < 2^11
  // assert: 0 <= rs2 < 2^5
  // assert: 0 <= rs1 < 2^5
  // assert: 0 <= funct3 < 2^3
  // assert: 0 <= opcode < 2^7
  uint64_t imm1;
  uint64_t imm2;

  if (isSignedInteger(immediate, 12) == 0)
    encodingError(immediate, 12);

  immediate = signShrink(immediate, 12);

  imm1 = getBits(immediate, 5, 7);
  imm2 = getBits(immediate, 0, 5);

  return leftShift(leftShift(leftShift(leftShift(leftShift(imm1, 5) + rs2, 5) + rs1, 3) + funct3, 5) + imm2, 7) + opcode;
}

uint64_t getImmediateSFormat(uint64_t instruction) {
  uint64_t imm1;
  uint64_t imm2;

  imm1 = getBits(instruction, 25, 7);
  imm2 = getBits(instruction,  7, 5);

  return signExtend(leftShift(imm1, 5) + imm2, 12);
}

void decodeSFormat() {
  funct7 = 0;
  rs2    = getRS2(ir);
  rs1    = getRS1(ir);
  funct3 = getFunct3(ir);
  rd     = 0;
  imm    = getImmediateSFormat(ir);
}

// RISC-V B Format
// ----------------------------------------------------------------
// |        7         |  5  |  5  |  3   |        5        |  7   |
// +------------------+-----+-----+------+-----------------+------+
// |imm1[12]imm2[10:5]| rs2 | rs1 |funct3|imm3[4:1]imm4[11]|opcode|
// +------------------+-----+-----+------+-----------------+------+
// |31              25|24 20|19 15|14  12|11              7|6    0|
// ----------------------------------------------------------------

uint64_t encodeBFormat(uint64_t immediate, uint64_t rs2, uint64_t rs1, uint64_t funct3, uint64_t opcode) {
  // assert: -2^12 <= immediate < 2^12
  // assert: 0 <= rs2 < 2^5
  // assert: 0 <= rs1 < 2^5
  // assert: 0 <= funct3 < 2^3
  // assert: 0 <= opcode < 2^7
  uint64_t imm1;
  uint64_t imm2;
  uint64_t imm3;
  uint64_t imm4;

  if (isSignedInteger(immediate, 13) == 0)
    encodingError(immediate, 13);

  immediate = signShrink(immediate, 13);

  imm1 = getBits(immediate, 12, 1);
  imm2 = getBits(immediate,  5, 6);
  imm3 = getBits(immediate,  1, 4);
  imm4 = getBits(immediate, 11, 1);

  return leftShift(leftShift(leftShift(leftShift(leftShift(leftShift(leftShift(imm1, 6) + imm2, 5) + rs2, 5) + rs1, 3) + funct3, 4) + imm3, 1) + imm4, 7) + opcode;
}

uint64_t getImmediateBFormat(uint64_t instruction) {
  uint64_t imm1;
  uint64_t imm2;
  uint64_t imm3;
  uint64_t imm4;

  imm1 = getBits(instruction, 31, 1);
  imm2 = getBits(instruction, 25, 6);
  imm3 = getBits(instruction,  8, 4);
  imm4 = getBits(instruction,  7, 1);

  // reassemble immediate and add trailing zero
  return signExtend(leftShift(leftShift(leftShift(leftShift(imm1, 1) + imm4, 6) + imm2, 4) + imm3, 1), 13);
}

void decodeBFormat() {
  funct7 = 0;
  rs2    = getRS2(ir);
  rs1    = getRS1(ir);
  funct3 = getFunct3(ir);
  rd     = 0;
  imm    = getImmediateBFormat(ir);
}

// RISC-V J Format
// ----------------------------------------------------------------
// |                  20                 |        5        |  7   |
// +-------------------------------------+-----------------+------+
// |imm1[20]imm2[10:1]imm3[11]imm4[19:12]|       rd        |opcode|
// +-------------------------------------+-----------------+------+
// |31                                 12|11              7|6    0|
// ----------------------------------------------------------------

uint64_t encodeJFormat(uint64_t immediate, uint64_t rd, uint64_t opcode) {
  // assert: -2^20 <= immediate < 2^20
  // assert: 0 <= rd < 2^5
  // assert: 0 <= opcode < 2^7
  uint64_t imm1;
  uint64_t imm2;
  uint64_t imm3;
  uint64_t imm4;

  if (isSignedInteger(immediate, 21) == 0)
    encodingError(immediate, 21);

  immediate = signShrink(immediate, 21);

  imm1 = getBits(immediate, 20,  1);
  imm2 = getBits(immediate,  1, 10);
  imm3 = getBits(immediate, 11,  1);
  imm4 = getBits(immediate, 12,  8);

  return leftShift(leftShift(leftShift(leftShift(leftShift(imm1, 10) + imm2, 1) + imm3, 8) + imm4, 5) + rd, 7) + opcode;
}

uint64_t getImmediateJFormat(uint64_t instruction) {
  uint64_t imm1;
  uint64_t imm2;
  uint64_t imm3;
  uint64_t imm4;

  imm1 = getBits(instruction, 31,  1);
  imm2 = getBits(instruction, 21, 10);
  imm3 = getBits(instruction, 20,  1);
  imm4 = getBits(instruction, 12,  8);

  // reassemble immediate and add trailing zero
  return signExtend(leftShift(leftShift(leftShift(leftShift(imm1, 8) + imm4, 1) + imm3, 10) + imm2, 1), 21);
}

void decodeJFormat() {
  funct7 = 0;
  rs2    = 0;
  rs1    = 0;
  funct3 = 0;
  rd     = getRD(ir);
  imm    = getImmediateJFormat(ir);
}

// RISC-V U Format
// ----------------------------------------------------------------
// |                  20                 |        5        |  7   |
// +-------------------------------------+-----------------+------+
// |           immediate[19:0]           |       rd        |opcode|
// +-------------------------------------+-----------------+------+
// |31                                 12|11              7|6    0|
// ----------------------------------------------------------------

uint64_t encodeUFormat(uint64_t immediate, uint64_t rd, uint64_t opcode) {
  // assert: -2^19 <= immediate < 2^19
  // assert: 0 <= rd < 2^5
  // assert: 0 <= opcode < 2^7

  if (isSignedInteger(immediate, 20) == 0)
    encodingError(immediate, 20);

  immediate = signShrink(immediate, 20);

  return leftShift(leftShift(immediate, 5) + rd, 7) + opcode;
}

uint64_t getImmediateUFormat(uint64_t instruction) {
  return signExtend(getBits(instruction, 12, 20), 20);
}

void decodeUFormat() {
  funct7 = 0;
  rs2    = 0;
  rs1    = 0;
  funct3 = 0;
  rd     = getRD(ir);
  imm    = getImmediateUFormat(ir);
}

// -----------------------------------------------------------------
// ----------------------------- CODE ------------------------------
// -----------------------------------------------------------------

uint64_t loadInstruction(uint64_t baddr) {
  if (baddr % REGISTERSIZE == 0)
    return getLowWord(*(binary + baddr / SIZEOFUINT64));
  else
    return getHighWord(*(binary + baddr / SIZEOFUINT64));
}

void storeInstruction(uint64_t baddr, uint64_t instruction) {
  uint64_t temp;

  if (baddr >= maxBinaryLength) {
    syntaxErrorMessage((uint64_t*) "maximum binary length exceeded");

    exit(EXITCODE_COMPILERERROR);
  }

  temp = *(binary + baddr / SIZEOFUINT64);

  if (baddr % SIZEOFUINT64 == 0)
    // replace low word
    temp = leftShift(getHighWord(temp), WORDSIZEINBITS) + instruction;
  else
    // replace high word
    temp = leftShift(instruction, WORDSIZEINBITS) + getLowWord(temp);

  *(binary + baddr / SIZEOFUINT64) = temp;
}

uint64_t loadData(uint64_t baddr) {
  return *(binary + baddr / SIZEOFUINT64);
}

void storeData(uint64_t baddr, uint64_t data) {
  if (baddr >= maxBinaryLength) {
    syntaxErrorMessage((uint64_t*) "maximum binary length exceeded");

    exit(EXITCODE_COMPILERERROR);
  }

  *(binary + baddr / SIZEOFUINT64) = data;
}

void emitInstruction(uint64_t instruction) {
  storeInstruction(binaryLength, instruction);

  if (*(sourceLineNumber + binaryLength / INSTRUCTIONSIZE) == 0)
    *(sourceLineNumber + binaryLength / INSTRUCTIONSIZE) = lineNumber;

  binaryLength = binaryLength + INSTRUCTIONSIZE;
}

void emitNOP() {
  emitInstruction(encodeIFormat(0, REG_ZR, F3_NOP, REG_ZR, OP_IMM));
}

void emitLUI(uint64_t rd, uint64_t immediate) {
  emitInstruction(encodeUFormat(immediate, rd, OP_LUI));
}

void emitADDI(uint64_t rd, uint64_t rs1, uint64_t immediate) {
  emitInstruction(encodeIFormat(immediate, rs1, F3_ADDI, rd, OP_IMM));
}

void emitADD(uint64_t rd, uint64_t rs1, uint64_t rs2) {
  emitInstruction(encodeRFormat(F7_ADD, rs2, rs1, F3_ADD, rd, OP_OP));
}

void emitSUB(uint64_t rd, uint64_t rs1, uint64_t rs2) {
  emitInstruction(encodeRFormat(F7_SUB, rs2, rs1, F3_SUB, rd, OP_OP));
}

void emitMUL(uint64_t rd, uint64_t rs1, uint64_t rs2) {
  emitInstruction(encodeRFormat(F7_MUL, rs2, rs1, F3_MUL, rd, OP_OP));
}

void emitDIVU(uint64_t rd, uint64_t rs1, uint64_t rs2) {
  emitInstruction(encodeRFormat(F7_DIVU, rs2, rs1, F3_DIVU, rd, OP_OP));
}

void emitREMU(uint64_t rd, uint64_t rs1, uint64_t rs2) {
  emitInstruction(encodeRFormat(F7_REMU, rs2, rs1, F3_REMU, rd, OP_OP));
}

void emitSLTU(uint64_t rd, uint64_t rs1, uint64_t rs2) {
  emitInstruction(encodeRFormat(F7_SLTU, rs2, rs1, F3_SLTU, rd, OP_OP));
}

void emitLD(uint64_t rd, uint64_t rs1, uint64_t immediate) {
  emitInstruction(encodeIFormat(immediate, rs1, F3_LD, rd, OP_LD));
}

void emitSD(uint64_t rs1, uint64_t immediate, uint64_t rs2) {
  emitInstruction(encodeSFormat(immediate, rs2, rs1, F3_SD, OP_SD));
}

void emitBEQ(uint64_t rs1, uint64_t rs2, uint64_t immediate) {
  emitInstruction(encodeBFormat(immediate, rs2, rs1, F3_BEQ, OP_BRANCH));
}

void emitJAL(uint64_t rd, uint64_t immediate) {
  emitInstruction(encodeJFormat(immediate, rd, OP_JAL));
}

void emitJALR(uint64_t rd, uint64_t rs1, uint64_t immediate) {
  emitInstruction(encodeIFormat(immediate, rs1, F3_JALR, rd, OP_JALR));
}

void emitECALL() {
  emitInstruction(encodeIFormat(F12_ECALL, REG_ZR, F3_ECALL, REG_ZR, OP_SYSTEM));
}

void fixup_relative_BFormat(uint64_t fromAddress) {
  uint64_t instruction;

  instruction = loadInstruction(fromAddress);

  storeInstruction(fromAddress,
    encodeBFormat(binaryLength - fromAddress - INSTRUCTIONSIZE,
      getRS2(instruction),
      getRS1(instruction),
      getFunct3(instruction),
      getOpcode(instruction)));
}

void fixup_relative_JFormat(uint64_t fromAddress, uint64_t toAddress) {
  uint64_t instruction;

  instruction = loadInstruction(fromAddress);

  storeInstruction(fromAddress,
    encodeJFormat(toAddress - fromAddress,
      getRD(instruction),
      getOpcode(instruction)));
}

void fixlink_relative(uint64_t fromAddress, uint64_t toAddress) {
  uint64_t previousAddress;

  while (fromAddress != 0) {
    previousAddress = getImmediateJFormat(loadInstruction(fromAddress));

    fixup_relative_JFormat(fromAddress, toAddress);

    fromAddress = previousAddress;
  }
}

uint64_t copyStringToBinary(uint64_t* s, uint64_t baddr) {
  uint64_t next;

  next = baddr + roundUp(stringLength(s) + 1, SIZEOFUINT64);

  while (baddr < next) {
    storeData(baddr, *s);

    s = s + 1;

    baddr = baddr + SIZEOFUINT64;
  }

  return next;
}

void emitGlobalsStrings() {
  uint64_t* entry;

  // align data section for register access
  if (binaryLength % REGISTERSIZE != 0)
    emitNOP();

  codeLength = binaryLength;

  entry = global_symbol_table;

  // assert: n = binaryLength

  // allocate space for global variables and copy strings and big integers
  while ((uint64_t) entry != 0) {
    if (getClass(entry) == VARIABLE) {
      storeData(binaryLength, getValue(entry));

      binaryLength = binaryLength + REGISTERSIZE;
    } else if (getClass(entry) == STRING)
      binaryLength = copyStringToBinary(getString(entry), binaryLength);
    else if (getClass(entry) == BIGINT) {
      storeData(binaryLength, getValue(entry));

      binaryLength = binaryLength + REGISTERSIZE;
    }

    entry = getNextEntry(entry);
  }

  // assert: binaryLength == n + allocatedMemory

  allocatedMemory = 0;
}

uint64_t openWriteOnly(uint64_t* name) {
  // we try opening write-only files using platform-specific flags
  // to make selfie platform-independent, this may nevertheless
  // not always work and require intervention
  uint64_t fd;

  // try Mac flags
  fd = signExtend(open(name, MAC_O_CREAT_TRUNC_WRONLY, S_IRUSR_IWUSR_IRGRP_IROTH), SYSCALL_BITWIDTH);

  if (signedLessThan(fd, 0)) {
    // try Linux flags
    fd = signExtend(open(name, LINUX_O_CREAT_TRUNC_WRONLY, S_IRUSR_IWUSR_IRGRP_IROTH), SYSCALL_BITWIDTH);

    if (signedLessThan(fd, 0))
      // try Windows flags
      fd = signExtend(open(name, WINDOWS_O_BINARY_CREAT_TRUNC_WRONLY, S_IRUSR_IWUSR_IRGRP_IROTH), SYSCALL_BITWIDTH);
  }

  return fd;
}

void selfie_output() {
  uint64_t fd;

  binaryName = getArgument();

  if (binaryLength == 0) {
    print(selfieName);
    print((uint64_t*) ": nothing to emit to output file ");
    print(binaryName);
    println();

    return;
  }

  // assert: binaryName is mapped and not longer than maxFilenameLength

  fd = openWriteOnly(binaryName);

  if (signedLessThan(fd, 0)) {
    print(selfieName);
    print((uint64_t*) ": could not create binary output file ");
    print(binaryName);
    println();

    exit(EXITCODE_IOERROR);
  }

  // assert: ELF_header is mapped

  // first write ELF header
  write(fd, ELF_header, ELF_HEADER_LEN);

  // assert: binary is mapped

  // then write binary
  write(fd, binary, binaryLength);

  print(selfieName);
  print((uint64_t*) ": ");
  printInteger(binaryLength);
  print((uint64_t*) " bytes with ");
  printInteger(codeLength / INSTRUCTIONSIZE);
  print((uint64_t*) " instructions and ");
  printInteger(binaryLength - codeLength);
  print((uint64_t*) " bytes of data written into ");
  print(binaryName);
  println();
}

uint64_t* touch(uint64_t* memory, uint64_t length) {
  uint64_t* m;
  uint64_t n;

  m = memory;

  if (length > 0)
    // touch memory at beginning
    n = *m;

  while (length > PAGESIZE) {
    length = length - PAGESIZE;

    m = m + PAGESIZE / SIZEOFUINT64;

    // touch every following page
    n = *m;
  }

  if (length > 0) {
    m = m + (length - 1) / SIZEOFUINT64;

    // touch at end
    n = *m;
  }

  // avoids unused warning for n
  n = 0; n = n + 1;

  return memory;
}

void selfie_load() {
  uint64_t fd;
  uint64_t numberOfReadBytes;

  binaryName = getArgument();

  // assert: binaryName is mapped and not longer than maxFilenameLength

  fd = signExtend(open(binaryName, O_RDONLY, 0), SYSCALL_BITWIDTH);

  if (signedLessThan(fd, 0)) {
    print(selfieName);
    print((uint64_t*) ": could not open input file ");
    print(binaryName);
    println();

    exit(EXITCODE_IOERROR);
  }

  // make sure binary is mapped for reading into it
  binary = touch(smalloc(maxBinaryLength), maxBinaryLength);

  binaryLength = 0;
  codeLength   = 0;

  // no source line numbers in binaries
  sourceLineNumber = (uint64_t*) 0;

  // make sure ELF_header is mapped for reading into it
  ELF_header = touch(smalloc(ELF_HEADER_LEN), ELF_HEADER_LEN);

  // read ELF_header first
  numberOfReadBytes = read(fd, ELF_header, ELF_HEADER_LEN);

  if (numberOfReadBytes == ELF_HEADER_LEN) {
    codeLength = *(ELF_header + 12);

    if (codeLength <= maxBinaryLength) {
      // now read binary including global variables and strings
      numberOfReadBytes = signExtend(read(fd, binary, codeLength), SYSCALL_BITWIDTH);

      if (signedLessThan(0, numberOfReadBytes)) {
        binaryLength = numberOfReadBytes;

        // check if we are really at EOF
        if (read(fd, binary_buffer, SIZEOFUINT64) == 0) {
          print(selfieName);
          print((uint64_t*) ": ");
          printInteger(binaryLength);
          print((uint64_t*) " bytes loaded from ");
          print(binaryName);
          println();

          return;
        }
      }
    }
  }

  print(selfieName);
  print((uint64_t*) ": failed to load code from input file ");
  print(binaryName);
  println();

  exit(EXITCODE_IOERROR);
}

// -----------------------------------------------------------------
// ----------------------- MIPSTER SYSCALLS ------------------------
// -----------------------------------------------------------------

void emitExit() {
  createSymbolTableEntry(LIBRARY_TABLE, (uint64_t*) "exit", 0, PROCEDURE, VOID_T, 0, binaryLength);

  // load argument for exit
  emitLD(REG_A0, REG_SP, 0);

  // remove the argument from the stack
  emitADDI(REG_SP, REG_SP, REGISTERSIZE);

  // load the correct syscall number and invoke syscall
  emitADDI(REG_A7, REG_ZR, SYSCALL_EXIT);

  emitECALL();

  // never returns here
}

void implementExit(uint64_t* context) {
  setExitCode(context, signShrink(*(getRegs(context) + REG_A0), SYSCALL_BITWIDTH));

  print(selfieName);
  print((uint64_t*) ": ");
  print(getName(context));
  print((uint64_t*) " exiting with exit code ");
  printInteger(signExtend(getExitCode(context), SYSCALL_BITWIDTH));
  print((uint64_t*) " and ");
  printFixedPointRatio(getBumpPointer(context) - getProgramBreak(context), MEGABYTE);
  print((uint64_t*) "MB of mallocated memory");
  println();
}

void emitRead() {
  createSymbolTableEntry(LIBRARY_TABLE, (uint64_t*) "read", 0, PROCEDURE, UINT64_T, 0, binaryLength);

  emitLD(REG_A2, REG_SP, 0); // size
  emitADDI(REG_SP, REG_SP, REGISTERSIZE);

  emitLD(REG_A1, REG_SP, 0); // *buffer
  emitADDI(REG_SP, REG_SP, REGISTERSIZE);

  emitLD(REG_A0, REG_SP, 0); // fd
  emitADDI(REG_SP, REG_SP, REGISTERSIZE);

  emitADDI(REG_A7, REG_ZR, SYSCALL_READ);

  emitECALL();

  // jump back to caller, return value is in REG_A0
  emitJALR(REG_ZR, REG_RA, 0);
}

void implementRead(uint64_t* context) {
  // parameters
  uint64_t fd;
  uint64_t vbuffer;
  uint64_t size;

  // local variables
  uint64_t readTotal;
  uint64_t bytesToRead;
  uint64_t failed;
  uint64_t* buffer;
  uint64_t actuallyRead;

  fd      = *(getRegs(context) + REG_A0);
  vbuffer = *(getRegs(context) + REG_A1);
  size    = *(getRegs(context) + REG_A2);

  if (debug_read) {
    print(selfieName);
    print((uint64_t*) ": trying to read ");
    printInteger(size);
    print((uint64_t*) " bytes from file with descriptor ");
    printInteger(fd);
    print((uint64_t*) " into buffer at virtual address ");
    printHexadecimal(vbuffer, 8);
    println();
  }

  readTotal   = 0;
  bytesToRead = SIZEOFUINT64;

  failed = 0;

  while (size > 0) {
    if (isValidVirtualAddress(vbuffer)) {
      if (isVirtualAddressMapped(getPT(context), vbuffer)) {
        buffer = tlb(getPT(context), vbuffer);

        if (size < bytesToRead)
          bytesToRead = size;

        actuallyRead = signExtend(read(fd, buffer, bytesToRead), SYSCALL_BITWIDTH);

        if (actuallyRead == bytesToRead) {
          readTotal = readTotal + actuallyRead;

          size = size - actuallyRead;

          if (size > 0)
            vbuffer = vbuffer + SIZEOFUINT64;
        } else {
          if (signedLessThan(0, actuallyRead))
            readTotal = readTotal + actuallyRead;

          size = 0;
        }
      } else {
        failed = 1;

        size = 0;

        if (debug_read) {
          print(selfieName);
          print((uint64_t*) ": reading into virtual address ");
          printHexadecimal(vbuffer, 8);
          print((uint64_t*) " failed because the address is unmapped");
          println();
        }
      }
    } else {
      failed = 1;

      size = 0;

      if (debug_read) {
        print(selfieName);
        print((uint64_t*) ": reading into virtual address ");
        printHexadecimal(vbuffer, 8);
        print((uint64_t*) " failed because the address is invalid");
        println();
      }
    }
  }

  if (failed == 0)
    *(getRegs(context) + REG_A0) = readTotal;
  else
    *(getRegs(context) + REG_A0) = signShrink(-1, SYSCALL_BITWIDTH);

  if (debug_read) {
    print(selfieName);
    print((uint64_t*) ": actually read ");
    printInteger(readTotal);
    print((uint64_t*) " bytes from file with descriptor ");
    printInteger(fd);
    println();
  }
}

void emitWrite() {
  createSymbolTableEntry(LIBRARY_TABLE, (uint64_t*) "write", 0, PROCEDURE, UINT64_T, 0, binaryLength);

  emitLD(REG_A2, REG_SP, 0); // size
  emitADDI(REG_SP, REG_SP, REGISTERSIZE);

  emitLD(REG_A1, REG_SP, 0); // *buffer
  emitADDI(REG_SP, REG_SP, REGISTERSIZE);

  emitLD(REG_A0, REG_SP, 0); // fd
  emitADDI(REG_SP, REG_SP, REGISTERSIZE);

  emitADDI(REG_A7, REG_ZR, SYSCALL_WRITE);

  emitECALL();

  emitJALR(REG_ZR, REG_RA, 0);
}

void implementWrite(uint64_t* context) {
  // parameters
  uint64_t fd;
  uint64_t vbuffer;
  uint64_t size;

  // local variables
  uint64_t writtenTotal;
  uint64_t bytesToWrite;
  uint64_t failed;
  uint64_t* buffer;
  uint64_t actuallyWritten;

  fd      = *(getRegs(context) + REG_A0);
  vbuffer = *(getRegs(context) + REG_A1);
  size    = *(getRegs(context) + REG_A2);

  if (debug_write) {
    print(selfieName);
    print((uint64_t*) ": trying to write ");
    printInteger(size);
    print((uint64_t*) " bytes from buffer at virtual address ");
    printHexadecimal(vbuffer, 8);
    print((uint64_t*) " into file with descriptor ");
    printInteger(fd);
    println();
  }

  writtenTotal = 0;
  bytesToWrite = SIZEOFUINT64;

  failed = 0;

  while (size > 0) {
    if (isValidVirtualAddress(vbuffer)) {
      if (isVirtualAddressMapped(getPT(context), vbuffer)) {
        buffer = tlb(getPT(context), vbuffer);

        if (size < bytesToWrite)
          bytesToWrite = size;

        actuallyWritten = signExtend(write(fd, buffer, bytesToWrite), SYSCALL_BITWIDTH);

        if (actuallyWritten == bytesToWrite) {
          writtenTotal = writtenTotal + actuallyWritten;

          size = size - actuallyWritten;

          if (size > 0)
            vbuffer = vbuffer + SIZEOFUINT64;
        } else {
          if (signedLessThan(0, actuallyWritten))
            writtenTotal = writtenTotal + actuallyWritten;

          size = 0;
        }
      } else {
        failed = 1;

        size = 0;

        if (debug_write) {
          print(selfieName);
          print((uint64_t*) ": writing into virtual address ");
          printHexadecimal(vbuffer, 8);
          print((uint64_t*) " failed because the address is unmapped");
          println();
        }
      }
    } else {
      failed = 1;

      size = 0;

      if (debug_write) {
        print(selfieName);
        print((uint64_t*) ": writing into virtual address ");
        printHexadecimal(vbuffer, 8);
        print((uint64_t*) " failed because the address is invalid");
        println();
      }
    }
  }

  if (failed == 0)
    *(getRegs(context) + REG_A0) = writtenTotal;
  else
    *(getRegs(context) + REG_A0) = signShrink(-1, SYSCALL_BITWIDTH);

  if (debug_write) {
    print(selfieName);
    print((uint64_t*) ": actually wrote ");
    printInteger(writtenTotal);
    print((uint64_t*) " bytes into file with descriptor ");
    printInteger(fd);
    println();
  }
}

void emitOpen() {
  createSymbolTableEntry(LIBRARY_TABLE, (uint64_t*) "open", 0, PROCEDURE, UINT64_T, 0, binaryLength);

  emitLD(REG_A2, REG_SP, 0); // mode
  emitADDI(REG_SP, REG_SP, REGISTERSIZE);

  emitLD(REG_A1, REG_SP, 0); // flags
  emitADDI(REG_SP, REG_SP, REGISTERSIZE);

  emitLD(REG_A0, REG_SP, 0); // filename
  emitADDI(REG_SP, REG_SP, REGISTERSIZE);

  emitADDI(REG_A7, REG_ZR, SYSCALL_OPEN);

  emitECALL();

  emitJALR(REG_ZR, REG_RA, 0);
}

uint64_t down_loadString(uint64_t* table, uint64_t vstring, uint64_t* s) {
  uint64_t i;
  uint64_t j;

  // physical address of string
  uint64_t* pstring;

  i = 0;

  while (i < maxFilenameLength / SIZEOFUINT64) {
    if (isValidVirtualAddress(vstring)) {
      if (isVirtualAddressMapped(table, vstring)) {
        pstring = tlb(table, vstring);

        *(s + i) = loadPhysicalMemory(pstring);

        j = 0;

        // check if string ends in the current machine word
        while (j < SIZEOFUINT64) {
          if (loadCharacter(pstring, j) == 0)
            return 1;

          j = j + 1;
        }

        // advance to the next machine word in virtual memory
        vstring = vstring + SIZEOFUINT64;

        // advance to the next machine word in our memory
        i = i + 1;
      } else {
        if (debug_open) {
          print(selfieName);
          print((uint64_t*) ": opening file with name at virtual address ");
          printHexadecimal(vstring, 8);
          print((uint64_t*) " failed because the address is unmapped");
          println();
        }
      }
    } else {
      if (debug_open) {
        print(selfieName);
        print((uint64_t*) ": opening file with name at virtual address ");
        printHexadecimal(vstring, 8);
        print((uint64_t*) " failed because the address is invalid");
        println();
      }
    }
  }

  return 0;
}

void implementOpen(uint64_t* context) {
  // parameters
  uint64_t vfilename;
  uint64_t flags;
  uint64_t mode;

  // return value
  uint64_t fd;

  vfilename = *(getRegs(context) + REG_A0);
  flags     = *(getRegs(context) + REG_A1);
  mode      = *(getRegs(context) + REG_A2);

  if (down_loadString(getPT(context), vfilename, filename_buffer)) {
    fd = open(filename_buffer, flags, mode);

    *(getRegs(context) + REG_A0) = fd;

    if (debug_open) {
      print(selfieName);
      print((uint64_t*) ": opened file ");
      printString(filename_buffer);
      print((uint64_t*) " with flags ");
      printHexadecimal(flags, 0);
      print((uint64_t*) " and mode ");
      printOctal(mode, 0);
      print((uint64_t*) " returning file descriptor ");
      printInteger(fd);
      println();
    }
  } else {
    *(getRegs(context) + REG_A0) = signShrink(-1, SYSCALL_BITWIDTH);

    if (debug_open) {
      print(selfieName);
      print((uint64_t*) ": opening file with name at virtual address ");
      printHexadecimal(vfilename, 8);
      print((uint64_t*) " failed because the name is too long");
      println();
    }
  }
}

void emitMalloc() {
  createSymbolTableEntry(LIBRARY_TABLE, (uint64_t*) "malloc", 0, PROCEDURE, UINT64STAR_T, 0, binaryLength);

  // on boot levels higher than zero, zalloc falls back to malloc
  // assuming that page frames are zeroed on boot level zero
  createSymbolTableEntry(LIBRARY_TABLE, (uint64_t*) "zalloc", 0, PROCEDURE, UINT64STAR_T, 0, binaryLength);

  emitLD(REG_A0, REG_SP, 0); // size
  emitADDI(REG_SP, REG_SP, REGISTERSIZE);

  emitADDI(REG_A7, REG_ZR, SYSCALL_MALLOC);

  emitECALL();

  emitJALR(REG_ZR, REG_RA, 0);
}

uint64_t implementMalloc(uint64_t* context) {
  // parameter
  uint64_t size;

  // local variable
  uint64_t bump;

  size = *(getRegs(context) + REG_A0);

  if (debug_malloc) {
    print(selfieName);
    print((uint64_t*) ": trying to malloc ");
    printInteger(size);
    print((uint64_t*) " bytes net");
    println();
  }

  size = roundUp(size, SIZEOFUINT64);
  bump = getBumpPointer(context);

  if (bump + size > *(getRegs(context) + REG_SP)) {
    setExitCode(context, EXITCODE_OUTOFVIRTUALMEMORY);

    return EXIT;
  } else {
    *(getRegs(context) + REG_A0) = bump;

    setBumpPointer(context, bump + size);

    if (debug_malloc) {
      print(selfieName);
      print((uint64_t*) ": actually mallocating ");
      printInteger(size);
      print((uint64_t*) " bytes at virtual address ");
      printHexadecimal(bump, 8);
      println();
    }

    return DONOTEXIT;
  }
}

// -----------------------------------------------------------------
// ----------------------- HYPSTER SYSCALLS ------------------------
// -----------------------------------------------------------------

void emitSwitch() {
  createSymbolTableEntry(LIBRARY_TABLE, (uint64_t*) "hypster_switch", 0, PROCEDURE, UINT64STAR_T, 0, binaryLength);

  emitLD(REG_A1, REG_SP, 0); // number of instructions to execute
  emitADDI(REG_SP, REG_SP, REGISTERSIZE);

  emitLD(REG_A0, REG_SP, 0); // context to which we switch
  emitADDI(REG_SP, REG_SP, REGISTERSIZE);

  emitADDI(REG_A7, REG_ZR, SYSCALL_SWITCH);

  emitECALL();

  // save context from which we are switching here in return register
  emitADD(REG_A0, REG_ZR, REG_A1);

  emitJALR(REG_ZR, REG_RA, 0);
}

void doSwitch(uint64_t* toContext, uint64_t timeout) {
  uint64_t* fromContext;

  fromContext = currentContext;

  restoreContext(toContext);

  // restore machine state
  pc          = getPC(toContext);
  registers   = getRegs(toContext);
  pt          = getPT(toContext);
  vipsterRegs = getVipsterRegs(toContext);

  // use REG_A1 instead of REG_A0 to avoid race condition with interrupt
  if (getParent(fromContext) != MY_CONTEXT) {
    *(registers + REG_A1) = (uint64_t) getVirtualContext(fromContext);

    setLowerBound((uint64_t*) *(vipsterRegs + REG_A1), (uint64_t) getVirtualContext(fromContext));
    setUpperBound((uint64_t*) *(vipsterRegs + REG_A1), (uint64_t) getVirtualContext(fromContext));

  } else {
    *(registers + REG_A1) = (uint64_t) fromContext;

    setLowerBound((uint64_t*) *(vipsterRegs + REG_A1), (uint64_t) fromContext);
    setUpperBound((uint64_t*) *(vipsterRegs + REG_A1), (uint64_t) fromContext);
  }

  currentContext = toContext;

  timer = timeout;

  if (debug_switch) {
    print(selfieName);
    print((uint64_t*) ": switched from context ");
    printHexadecimal((uint64_t) fromContext, 8);
    print((uint64_t*) " to context ");
    printHexadecimal((uint64_t) toContext, 8);
    if (timer != TIMEROFF) {
      print((uint64_t*) " to execute ");
      printInteger(timer);
      print((uint64_t*) " instructions");
    }
    println();
  }
}

void implementSwitch() {
  saveContext(currentContext);

  // cache context on my boot level before switching
  doSwitch(cacheContext((uint64_t*) *(registers + REG_A0)), *(registers + REG_A1));
}

uint64_t* mipster_switch(uint64_t* toContext, uint64_t timeout) {
  doSwitch(toContext, timeout);

  runUntilException();


  saveContext(currentContext);

  return currentContext;
}

uint64_t* vipster_switch(uint64_t* toContext, uint64_t timeout) {
  doSwitch(toContext, timeout);

  trap = 0;

  while (trap == 0) {
    fetch();
    vipster_decode_execute();
    interrupt();
  }

  trap = 0;

  saveContext(currentContext);

  return currentContext;
}

uint64_t* hypster_switch(uint64_t* toContext, uint64_t timeout) {
  // this procedure is only executed at boot level zero
  return mipster_switch(toContext, timeout);
}

// *~*~ *~*~ *~*~ *~*~ *~*~ *~*~ *~*~ *~*~ *~*~ *~*~ *~*~ *~*~ *~*~
// -----------------------------------------------------------------
// ----------------------    R U N T I M E    ----------------------
// -----------------------------------------------------------------
// *~*~ *~*~ *~*~ *~*~ *~*~ *~*~ *~*~ *~*~ *~*~ *~*~ *~*~ *~*~ *~*~

// -----------------------------------------------------------------
// ---------------------------- MEMORY -----------------------------
// -----------------------------------------------------------------

uint64_t loadPhysicalMemory(uint64_t* paddr) {
  return *paddr;
}

void storePhysicalMemory(uint64_t* paddr, uint64_t data) {
  *paddr = data;
}

uint64_t FrameForPage(uint64_t* table, uint64_t page) {
  return (uint64_t) (table + page);
}

uint64_t getFrameForPage(uint64_t* table, uint64_t page) {
  return *(table + page);
}

uint64_t isPageMapped(uint64_t* table, uint64_t page) {
  if (getFrameForPage(table, page) != 0)
    return 1;
  else
    return 0;
}

uint64_t isValidVirtualAddress(uint64_t vaddr) {
  if (vaddr < VIRTUALMEMORYSIZE)
    // memory must be word-addressed for lack of byte-sized data type
    if (vaddr % REGISTERSIZE == 0)
      return 1;

  return 0;
}

uint64_t getPageOfVirtualAddress(uint64_t vaddr) {
  return vaddr / PAGESIZE;
}

uint64_t isVirtualAddressMapped(uint64_t* table, uint64_t vaddr) {
  // assert: isValidVirtualAddress(vaddr) == 1

  return isPageMapped(table, getPageOfVirtualAddress(vaddr));
}

uint64_t* tlb(uint64_t* table, uint64_t vaddr) {
  uint64_t page;
  uint64_t frame;
  uint64_t paddr;

  // assert: isValidVirtualAddress(vaddr) == 1
  // assert: isVirtualAddressMapped(table, vaddr) == 1

  page = getPageOfVirtualAddress(vaddr);

  frame = getFrameForPage(table, page);

  // map virtual address to physical address
  paddr = vaddr - page * PAGESIZE + frame;

  if (debug_tlb) {
    print(selfieName);
    print((uint64_t*) ": tlb access:");
    println();
    print((uint64_t*) " vaddr: ");
    printBinary(vaddr, CPUBITWIDTH);
    println();
    print((uint64_t*) " page:  ");
    printBinary(page * PAGESIZE, CPUBITWIDTH);
    println();
    print((uint64_t*) " frame: ");
    printBinary(frame, CPUBITWIDTH);
    println();
    print((uint64_t*) " paddr: ");
    printBinary(paddr, CPUBITWIDTH);
    println();
  }

  return (uint64_t*) paddr;
}

uint64_t loadVirtualMemory(uint64_t* table, uint64_t vaddr) {
  // assert: isValidVirtualAddress(vaddr) == 1
  // assert: isVirtualAddressMapped(table, vaddr) == 1

  return loadPhysicalMemory(tlb(table, vaddr));
}

void storeVirtualMemory(uint64_t* table, uint64_t vaddr, uint64_t data) {
  // assert: isValidVirtualAddress(vaddr) == 1
  // assert: isVirtualAddressMapped(table, vaddr) == 1

  storePhysicalMemory(tlb(table, vaddr), data);
}

// -----------------------------------------------------------------
// ------------------------- INSTRUCTIONS --------------------------
// -----------------------------------------------------------------

void printSourceLineNumberOfInstruction(uint64_t a) {
  if (sourceLineNumber != (uint64_t*) 0) {
    print((uint64_t*) "(~");
    if (interpret)
      printInteger(*(sourceLineNumber + (a - *(ELF_header + 10)) / INSTRUCTIONSIZE));
    else
      printInteger(*(sourceLineNumber + a / INSTRUCTIONSIZE));
    print((uint64_t*) ")");
  }
}

void printInstructionContext() {
  if (interpret) {
    print(binaryName);
    print((uint64_t*) ": $pc=");
  }

  printHexadecimal(pc, 0);
  printSourceLineNumberOfInstruction(pc);

  print((uint64_t*) ": ");
  printHexadecimal(ir, 8);

  print((uint64_t*) ": ");
}

void print_lui() {
  printInstructionContext();

  print((uint64_t*) "lui ");
  printRegister(rd);
  print((uint64_t*) ",");
  printHexadecimal(imm, 0);
}

void print_lui_before() {
  print((uint64_t*) ": |- ");
  printRegisterHexadecimal(rd);
}

void print_lui_after() {
  print((uint64_t*) " -> ");
  printRegisterHexadecimal(rd);
}

void execute_lui() {
  // load upper immediate

  if (rd != REG_ZR)
    // semantics of lui
    *(registers + rd) = leftShift(imm, 12);

  pc = pc + INSTRUCTIONSIZE;
}

void print_addi() {
  printInstructionContext();

  if (rd == REG_ZR)
    if (rs1 == REG_ZR)
      if (imm == 0) {
        print((uint64_t*) "nop");

        return;
      }

  print((uint64_t*) "addi ");
  printRegister(rd);
  print((uint64_t*) ",");
  printRegister(rs1);
  print((uint64_t*) ",");
  printInteger(imm);
}

void print_addi_before() {
  print((uint64_t*) ": ");
  printRegisterValue(rs1);
  print((uint64_t*) " |- ");
  printRegisterValue(rd);
}

void print_addi_add_sub_mul_divu_remu_sltu_after() {
  print((uint64_t*) " -> ");
  printRegisterValue(rd);
}

void execute_addi() {
  // add immediate

  if (rd != REG_ZR)
    // semantics of addi
    *(registers + rd) = *(registers + rs1) + imm;

  pc = pc + INSTRUCTIONSIZE;
}

void print_add_sub_mul_divu_remu_sltu(uint64_t *mnemonics) {
  printInstructionContext();

  print(mnemonics);
  print((uint64_t*) " ");
  printRegister(rd);
  print((uint64_t*) ",");
  printRegister(rs1);
  print((uint64_t*) ",");
  printRegister(rs2);
}

void print_add_sub_mul_divu_remu_sltu_before() {
  print((uint64_t*) ": ");
  printRegisterValue(rs1);
  print((uint64_t*) ",");
  printRegisterValue(rs2);
  print((uint64_t*) " |- ");
  printRegisterValue(rd);
}

void execute_add() {
  if (rd != REG_ZR)
    // semantics of add
    *(registers + rd) = *(registers + rs1) + *(registers + rs2);

  pc = pc + INSTRUCTIONSIZE;
}

void execute_sub() {
  if (rd != REG_ZR)
    // semantics of sub
    *(registers + rd) = *(registers + rs1) - *(registers + rs2);

  pc = pc + INSTRUCTIONSIZE;
}

void execute_mul() {
  if (rd != REG_ZR)
    // semantics of mul
    *(registers + rd) = *(registers + rs1) * *(registers + rs2);

  // TODO: 128-bit resolution currently not supported

  pc = pc + INSTRUCTIONSIZE;
}

void execute_divu() {
  // division unsigned

  if (*(registers + rs2) == 0) {
    if (debug_divisionByZero) {
      print((uint64_t*) "division-by-zero error: ");
      printInteger(*(registers + rs1));
      print((uint64_t*) " / ");
      printInteger(*(registers + rs2));
      println();
    }
  }

  if (rd != REG_ZR)
    // semantics of divu
    *(registers + rd) = *(registers + rs1) / *(registers + rs2);

  pc = pc + INSTRUCTIONSIZE;
}

void execute_remu() {
  // remainder unsigned

  if (*(registers + rs2) == 0) {
    if (debug_divisionByZero) {
      print((uint64_t*) "division-by-zero error: ");
      printInteger(*(registers + rs1));
      print((uint64_t*) " % ");
      printInteger(*(registers + rs2));
      println();
    }
  }

  if (rd != REG_ZR)
    // semantics of remu
    *(registers + rd) = *(registers + rs1) % *(registers + rs2);

  pc = pc + INSTRUCTIONSIZE;
}

void execute_sltu() {
  // set on less than unsigned

  if (rd != REG_ZR) {
    // semantics of sltu
    if (*(registers + rs1) < *(registers + rs2))
      *(registers + rd) = 1;
    else
      *(registers + rd) = 0;
  }

  pc = pc + INSTRUCTIONSIZE;
}

void print_ld() {
  printInstructionContext();

  print((uint64_t*) "ld ");
  printRegister(rd);
  print((uint64_t*) ",");
  printInteger(imm);
  print((uint64_t*) "(");
  printRegister(rs1);
  print((uint64_t*) ")");
}

void print_ld_before() {
  uint64_t vaddr;

  vaddr = *(registers + rs1) + imm;

  print((uint64_t*) ": ");
  printRegisterHexadecimal(rs1);

  if (isValidVirtualAddress(vaddr))
    if (isVirtualAddressMapped(pt, vaddr)) {
      print((uint64_t*) ",mem[");
      printHexadecimal(vaddr, 0);
      print((uint64_t*) "]=");
      if (isSystemRegister(rd))
        printHexadecimal(loadVirtualMemory(pt, vaddr), 0);
      else
        printInteger(loadVirtualMemory(pt, vaddr));
      print((uint64_t*) " |- ");
      printRegisterValue(rd);

      return;
    }

  print((uint64_t*) " |-");
}

void print_ld_after(uint64_t vaddr) {
  if (isValidVirtualAddress(vaddr))
    if (isVirtualAddressMapped(pt, vaddr)) {
      print((uint64_t*) " -> ");
      printRegisterValue(rd);
      print((uint64_t*) "=mem[");
      printHexadecimal(vaddr, 0);
      print((uint64_t*) "]");
    }
}

uint64_t execute_ld() {
  uint64_t vaddr;
  uint64_t a;

  // load double word

  vaddr = *(registers + rs1) + imm;

  if (isValidVirtualAddress(vaddr)) {
    if (isVirtualAddressMapped(pt, vaddr)) {
      if (rd != REG_ZR)
        // semantics of ld
        *(registers + rd) = loadVirtualMemory(pt, vaddr);

      // keep track of number of loads
      loads = loads + 1;

      a = (pc - *(ELF_header + 10)) / INSTRUCTIONSIZE;

      *(loadsPerAddress + a) = *(loadsPerAddress + a) + 1;

      pc = pc + INSTRUCTIONSIZE;
    } else
      throwException(EXCEPTION_PAGEFAULT, getPageOfVirtualAddress(vaddr));
  } else
    // TODO: pass invalid vaddr
    throwException(EXCEPTION_INVALIDADDRESS, 0);

  return vaddr;
}

void print_sd() {
  printInstructionContext();

  print((uint64_t*) "sd ");
  printRegister(rs2);
  print((uint64_t*) ",");
  printInteger(imm);
  print((uint64_t*) "(");
  printRegister(rs1);
  print((uint64_t*) ")");
}

void print_sd_before() {
  uint64_t vaddr;

  vaddr = *(registers + rs1) + imm;

  print((uint64_t*) ": ");
  printRegisterHexadecimal(rs1);

  if (isValidVirtualAddress(vaddr))
    if (isVirtualAddressMapped(pt, vaddr)) {
      print((uint64_t*) ",");
      printRegisterValue(rs2);
      print((uint64_t*) " |- mem[");
      printHexadecimal(vaddr, 0);
      print((uint64_t*) "]=");
      if (isSystemRegister(rd))
        printHexadecimal(loadVirtualMemory(pt, vaddr), 0);
      else
        printInteger(loadVirtualMemory(pt, vaddr));

      return;
    }

  print((uint64_t*) " |-");
}

void print_sd_after(uint64_t vaddr) {
  if (isValidVirtualAddress(vaddr))
    if (isVirtualAddressMapped(pt, vaddr)) {
      print((uint64_t*) " -> mem[");
      printHexadecimal(vaddr, 0);
      print((uint64_t*) "]=");
      printRegisterValue(rs2);
    }
}

uint64_t execute_sd() {
  uint64_t vaddr;
  uint64_t a;

  // store double word

  vaddr = *(registers + rs1) + imm;

  if (isValidVirtualAddress(vaddr)) {
    if (isVirtualAddressMapped(pt, vaddr)) {
      // semantics of sd
      storeVirtualMemory(pt, vaddr, *(registers + rs2));

      // keep track of number of stores
      stores = stores + 1;

      a = (pc - *(ELF_header + 10)) / INSTRUCTIONSIZE;

      *(storesPerAddress + a) = *(storesPerAddress + a) + 1;

      pc = pc + INSTRUCTIONSIZE;
    } else
      throwException(EXCEPTION_PAGEFAULT, getPageOfVirtualAddress(vaddr));
  } else
    // TODO: pass invalid vaddr
    throwException(EXCEPTION_INVALIDADDRESS, 0);

  return vaddr;
}

void print_beq() {
  printInstructionContext();

  print((uint64_t*) "beq ");
  printRegister(rs1);
  print((uint64_t*) ",");
  printRegister(rs2);
  print((uint64_t*) ",");
  printInteger(signedDivision(imm, INSTRUCTIONSIZE));
  print((uint64_t*) "[");
  printHexadecimal(pc + INSTRUCTIONSIZE + imm, 0);
  print((uint64_t*) "]");
}

void print_beq_before() {
  print((uint64_t*) ": ");
  printRegisterValue(rs1);
  print((uint64_t*) ",");
  printRegisterValue(rs2);
  print((uint64_t*) " |- $pc=");
  printHexadecimal(pc, 0);
}

void print_beq_after() {
  print((uint64_t*) " -> $pc=");
  printHexadecimal(pc, 0);
}

void execute_beq() {
  // branch on equal

  pc = pc + INSTRUCTIONSIZE;

  // semantics of beq
  if (*(registers + rs1) == *(registers + rs2))
    pc = pc + imm;
}

void print_jal() {
  printInstructionContext();

  print((uint64_t*) "jal ");
  printRegister(rd);
  print((uint64_t*) ",");
  printInteger(signedDivision(imm, INSTRUCTIONSIZE));
  print((uint64_t*) "[");
  printHexadecimal(pc + imm, 0);
  print((uint64_t*) "]");
}

void print_jal_before() {
  print((uint64_t*) ": |- ");
  if (rd != REG_ZR) {
    printRegisterHexadecimal(rd);
    print((uint64_t*) ",");
  }
  print((uint64_t*) "$pc=");
  printHexadecimal(pc, 0);
}

void print_jal_jalr_after() {
  print_beq_after();
  if (rd != REG_ZR) {
    print((uint64_t*) ",");
    printRegisterHexadecimal(rd);
  }
}

void execute_jal() {
  uint64_t a;

  // jump and link

  if (rd != REG_ZR) {
    // first link
    *(registers + rd) = pc + INSTRUCTIONSIZE;

    // then jump for procedure calls
    pc = pc + imm;

    // keep track of number of procedure calls
    calls = calls + 1;

    a = (pc - *(ELF_header + 10)) / INSTRUCTIONSIZE;

    *(callsPerAddress + a) = *(callsPerAddress + a) + 1;
  } else if (signedLessThan(imm, 0)) {
    // just jump backwards to check for another loop iteration
    pc = pc + imm;

    // keep track of number of loop iterations
    loops = loops + 1;

    a = (pc - *(ELF_header + 10)) / INSTRUCTIONSIZE;

    *(loopsPerAddress + a) = *(loopsPerAddress + a) + 1;
  } else
    // just jump forward
    pc = pc + imm;
}

void print_jalr() {
  printInstructionContext();

  print((uint64_t*) "jalr ");
  printRegister(rd);
  print((uint64_t*) ",");
  printInteger(signedDivision(imm, INSTRUCTIONSIZE));
  print((uint64_t*) "(");
  printRegister(rs1);
  print((uint64_t*) ")");
}

void print_jalr_before() {
  print((uint64_t*) ": ");
  printRegisterHexadecimal(rs1);
  print((uint64_t*) " |- ");
  if (rd != REG_ZR) {
    printRegisterHexadecimal(rd);
    print((uint64_t*) ",");
  }
  print((uint64_t*) "$pc=");
  printHexadecimal(pc, 0);
}

void execute_jalr() {
  uint64_t next_pc;

  // jump and link register

  if (rd == REG_ZR)
    // fast path: just return by jumping rs1-relative with LSB reset
    pc = leftShift(rightShift(*(registers + rs1) + imm, 1), 1);
  else {
    // slow path: first prepare jump, then link, just in case rd == rs1

    // prepare jump with LSB reset
    next_pc = leftShift(rightShift(*(registers + rs1) + imm, 1), 1);

    // link to next instruction
    *(registers + rd) = pc + INSTRUCTIONSIZE;

    // jump
    pc = next_pc;
  }
}

void execute_ecall() {
  pc = pc + INSTRUCTIONSIZE;

  if (*(registers + REG_A7) == SYSCALL_SWITCH)
    implementSwitch();
  else
    throwException(EXCEPTION_SYSCALL, 0);
}

// ---------------------- VIPSTER INSTRUCTIONS ---------------------

uint64_t hasThreeArgs(uint64_t reg) {
  if (reg == SYSCALL_READ)
    return 1;
  else if (reg == SYSCALL_WRITE)
    return 1;
  else if (reg == SYSCALL_OPEN)
    return 1;

  return 0;
}

void vipster_lui() {
  uint64_t* container_rd;

  container_rd = (uint64_t*) *(vipsterRegs + rd);

  if (rd != REG_ZR) {
    setLowerBound(container_rd, leftShift(imm, 12));
    setUpperBound(container_rd, leftShift(imm, 12));
  }

  pc = pc + INSTRUCTIONSIZE;
}

void vipster_addi() {
  uint64_t* container_rd;
  uint64_t* container_rs1;

  container_rd  = (uint64_t*) *(vipsterRegs + rd);
  container_rs1 = (uint64_t*) *(vipsterRegs + rs1);

  if (rd != REG_ZR) {
    setLowerBound(container_rd, getLowerBound(container_rs1) + imm);
    setUpperBound(container_rd, getUpperBound(container_rs1) + imm);
  }

  pc = pc + INSTRUCTIONSIZE;
}

void vipster_add() {
  uint64_t* container_rd;
  uint64_t* container_rs1;
  uint64_t* container_rs2;

  container_rd  = (uint64_t*) *(vipsterRegs + rd);
  container_rs1 = (uint64_t*) *(vipsterRegs + rs1);
  container_rs2 = (uint64_t*) *(vipsterRegs + rs2);

  if (rd != REG_ZR) {
    setLowerBound(container_rd, getLowerBound(container_rs1) + getLowerBound(container_rs2));
    setUpperBound(container_rd, getUpperBound(container_rs1) + getUpperBound(container_rs2));
  }

  pc = pc + INSTRUCTIONSIZE;
}

void vipster_sub() {
  uint64_t* container_rd;
  uint64_t* container_rs1;
  uint64_t* container_rs2;

  container_rd  = (uint64_t*) *(vipsterRegs + rd);
  container_rs1 = (uint64_t*) *(vipsterRegs + rs1);
  container_rs2 = (uint64_t*) *(vipsterRegs + rs2);

  if (rd != REG_ZR) {
    setLowerBound(container_rd, getLowerBound(container_rs1) - getLowerBound(container_rs2));
    setUpperBound(container_rd, getUpperBound(container_rs1) - getUpperBound(container_rs2));
  }

  pc = pc + INSTRUCTIONSIZE;
}

void vipster_mul() {
  uint64_t* container_rd;
  uint64_t* container_rs1;
  uint64_t* container_rs2;

  container_rd  = (uint64_t*) *(vipsterRegs + rd);
  container_rs1 = (uint64_t*) *(vipsterRegs + rs1);
  container_rs2 = (uint64_t*) *(vipsterRegs + rs2);

  if (rd != REG_ZR) {
    setLowerBound(container_rd, getLowerBound(container_rs1) * getLowerBound(container_rs2));
    setUpperBound(container_rd, getUpperBound(container_rs1) * getUpperBound(container_rs2));
  }

  pc = pc + INSTRUCTIONSIZE;
}

void vipster_divu() {
  uint64_t* container_rd;
  uint64_t* container_rs1;
  uint64_t* container_rs2;

  container_rd  = (uint64_t*) *(vipsterRegs + rd);
  container_rs1 = (uint64_t*) *(vipsterRegs + rs1);
  container_rs2 = (uint64_t*) *(vipsterRegs + rs2);

  if (getLowerBound(container_rs2) == 0) {
    if (debug_divisionByZero) {
      print((uint64_t*) "division-by-zero error: ");
      printInteger(getLowerBound(container_rs1));
      print((uint64_t*) " / ");
      printInteger(getLowerBound(container_rs2));
      println();
    }
  } else if (getUpperBound(container_rs2) == 0) {
    if (debug_divisionByZero) {
      print((uint64_t*) "division-by-zero error: ");
      printInteger(getUpperBound(container_rs1));
      print((uint64_t*) " / ");
      printInteger(getUpperBound(container_rs2));
      println();
    }
  }

  if (rd != REG_ZR) {
    setLowerBound(container_rd, getLowerBound(container_rs1) / getLowerBound(container_rs2));
    setUpperBound(container_rd, getUpperBound(container_rs1) / getUpperBound(container_rs2));
  }

  pc = pc + INSTRUCTIONSIZE;
}

void vipster_remu() {
  uint64_t* container_rd;
  uint64_t* container_rs1;
  uint64_t* container_rs2;

  container_rd  = (uint64_t*) *(vipsterRegs + rd);
  container_rs1 = (uint64_t*) *(vipsterRegs + rs1);
  container_rs2 = (uint64_t*) *(vipsterRegs + rs2);

  if (getLowerBound(container_rs2) == 0) {
    if (debug_divisionByZero) {
      print((uint64_t*) "division-by-zero error: ");
      printInteger(getLowerBound(container_rs1));
      print((uint64_t*) " % ");
      printInteger(getLowerBound(container_rs2));
      println();
    }
  } else if (getUpperBound(container_rs2) == 0) {
    if (debug_divisionByZero) {
      print((uint64_t*) "division-by-zero error: ");
      printInteger(getUpperBound(container_rs1));
      print((uint64_t*) " % ");
      printInteger(getUpperBound(container_rs2));
      println();
    }
  }

  if (rd != REG_ZR) {
    setLowerBound(container_rd, getLowerBound(container_rs1) % getLowerBound(container_rs2));
    setUpperBound(container_rd, getUpperBound(container_rs1) % getUpperBound(container_rs2));
  }

  pc = pc + INSTRUCTIONSIZE;
}

void vipster_sltu() {
  uint64_t* container_rd;
  uint64_t* container_rs1;
  uint64_t* container_rs2;

  container_rd  = (uint64_t*) *(vipsterRegs + rd);
  container_rs1 = (uint64_t*) *(vipsterRegs + rs1);
  container_rs2 = (uint64_t*) *(vipsterRegs + rs2);

  if (rd != REG_ZR) {
    if (getLowerBound(container_rs1) < getLowerBound(container_rs2))
      setLowerBound(container_rd, 1);
    else
      setLowerBound(container_rd, 0);

    if (getUpperBound(container_rs1) < getUpperBound(container_rs2))
      setUpperBound(container_rd, 1);
    else
      setUpperBound(container_rd, 0);
  }

  pc = pc + INSTRUCTIONSIZE;
}

uint64_t vipster_ld() {
  uint64_t* container_rd;
  uint64_t* container_rs1;
  uint64_t* tempContainer;
  uint64_t vaddr;
  uint64_t a;

  container_rd  = (uint64_t*) *(vipsterRegs + rd);
  container_rs1 = (uint64_t*) *(vipsterRegs + rs1);

  // assert: virtual address is constant
  vaddr = getLowerBound(container_rs1) + imm;

  if (isValidVirtualAddress(vaddr)) {
    if (isVirtualAddressMapped(pt, vaddr)) {
      if (rd != REG_ZR) {
        if (getContainerFlag(currentContext, vaddr))
          tempContainer = (uint64_t*) loadVirtualMemory(pt, vaddr);

        // constant, virtual address gets its own container
        else {
          tempContainer = allocateContainer(loadVirtualMemory(pt, vaddr), loadVirtualMemory(pt, vaddr));
          storeVirtualMemory(pt, vaddr, (uint64_t) tempContainer);
          setContainerFlag(currentContext, vaddr);
        }
      }

      setLowerBound(container_rd, getLowerBound(tempContainer));
      setUpperBound(container_rd, getUpperBound(tempContainer));

      // keep track of number of loads
      loads = loads + 1;

      *(loadsPerAddress + a) = *(loadsPerAddress + a) + 1;

      pc = pc + INSTRUCTIONSIZE;
    } else
      throwException(EXCEPTION_PAGEFAULT, getPageOfVirtualAddress(vaddr));
  } else
    // TODO: pass invalid vaddr
    throwException(EXCEPTION_INVALIDADDRESS, 0);

  return vaddr;
}

uint64_t vipster_sd() {
  uint64_t* container_rs1;
  uint64_t* container_rs2;
  uint64_t* tempContainer;
  uint64_t vaddr;
  uint64_t a;

  container_rs1 = (uint64_t*) *(vipsterRegs + rs1);
  container_rs2 = (uint64_t*) *(vipsterRegs + rs2);

  // assert: virtual address is constant
  vaddr = getLowerBound(container_rs1) + imm;

  if (isValidVirtualAddress(vaddr)) {
    if (isVirtualAddressMapped(pt, vaddr)) {

      // each virtual address has its own container - allocate on demand
      if (getContainerFlag(currentContext, vaddr)) {
        tempContainer = (uint64_t*) loadVirtualMemory(pt, vaddr);
        setLowerBound(tempContainer, getLowerBound(container_rs2));
        setUpperBound(tempContainer, getUpperBound(container_rs2));

      } else {
        tempContainer = allocateContainer(getLowerBound(container_rs2), getUpperBound(container_rs2));
        storeVirtualMemory(pt, vaddr, (uint64_t) tempContainer);
        setContainerFlag(currentContext, vaddr);
      }

      // keep track of number of stores
      stores = stores + 1;

      a = (pc - *(ELF_header + 10)) / INSTRUCTIONSIZE;

      *(storesPerAddress + a) = *(storesPerAddress + a) + 1;

      pc = pc + INSTRUCTIONSIZE;
    } else
      throwException(EXCEPTION_PAGEFAULT, getPageOfVirtualAddress(vaddr));
  } else
    // TODO: pass invalid vaddr
    throwException(EXCEPTION_INVALIDADDRESS, 0);

  return vaddr;
}

void vipster_beq() {
  uint64_t* container_rs1;
  uint64_t* container_rs2;

  container_rs1 = (uint64_t*) *(vipsterRegs + rs1);
  container_rs2 = (uint64_t*) *(vipsterRegs + rs2);

  pc = pc + INSTRUCTIONSIZE;

  if (getLowerBound(container_rs1) == getLowerBound(container_rs2))
    if (getUpperBound(container_rs1) == getUpperBound(container_rs2))
      pc = pc + imm;
}

void vipster_jal() {
  uint64_t* container_rd;
  uint64_t a;

  // assert: address is constant

  container_rd = (uint64_t*) *(vipsterRegs + rd);

  if (rd != REG_ZR) {
    // first link
    setLowerBound(container_rd, pc + INSTRUCTIONSIZE);
    setUpperBound(container_rd, pc + INSTRUCTIONSIZE);

    // then jump for procedure calls
    pc = pc + imm;

    // keep track of number of procedure calls
    calls = calls + 1;

    a = (pc - *(ELF_header + 10)) / INSTRUCTIONSIZE;

    *(callsPerAddress + a) = *(callsPerAddress + a) + 1;
  } else if (signedLessThan(imm, 0)) {
    // just jump backwards to check for another loop iteration
    pc = pc + imm;

    // keep track of number of loop iterations
    loops = loops + 1;

    a = (pc - *(ELF_header + 10)) / INSTRUCTIONSIZE;

    *(loopsPerAddress + a) = *(loopsPerAddress + a) + 1;
  } else
    // just jump forward
    pc = pc + imm;
}

void vipster_jalr() {
  uint64_t* container_rd;
  uint64_t* container_rs1;
  uint64_t next_pc;

  // assert: everything is constant

  container_rd  = (uint64_t*) *(vipsterRegs + rd);
  container_rs1 = (uint64_t*) *(vipsterRegs + rs1);

  if (rd == REG_ZR)
    // fast path: just return by jumping rs1-relative with LSB reset
    pc = leftShift(rightShift(getLowerBound(container_rs1) + imm, 1), 1);
  else {
    // slow path: first prepare jump, then link, just in case rd == rs1

    // prepare jump with LSB reset
    next_pc = leftShift(rightShift(getLowerBound(container_rs1) + imm, 1), 1);

    // link to next instruction
    setLowerBound(container_rd, pc + INSTRUCTIONSIZE);
    setUpperBound(container_rd, pc + INSTRUCTIONSIZE);

    // jump
    pc = next_pc;
  }
}

void vipster_ecall() {
  uint64_t a7;

  // assert: actual ecall arguments are constant
  // assert: return value of an ecall is constant

  a7 = getLowerBound((uint64_t*) *(vipsterRegs + REG_A7));
  *(registers + REG_A7) = a7;

  pc = pc + INSTRUCTIONSIZE;

  *(registers + REG_A0) = getLowerBound((uint64_t*) *(vipsterRegs + REG_A0));

  if (a7 == SYSCALL_SWITCH) {
    *(registers + REG_A1) = getLowerBound((uint64_t*) *(vipsterRegs + REG_A1));

    implementSwitch();
    return;

  } else if (hasThreeArgs(a7)) {
    *(registers + REG_A1) = getLowerBound((uint64_t*) *(vipsterRegs + REG_A1));
    *(registers + REG_A2) = getLowerBound((uint64_t*) *(vipsterRegs + REG_A2));
  }

  throwException(EXCEPTION_SYSCALL, 0);
}

// -----------------------------------------------------------------
// -------------------------- INTERPRETER --------------------------
// -----------------------------------------------------------------

void printRegisterHexadecimal(uint64_t r) {
  printRegister(r);
  print((uint64_t*) "=");
  printHexadecimal(*(registers + r), 0);
}

uint64_t isSystemRegister(uint64_t r) {
  if (r == REG_GP)
    return 1;
  else if (r == REG_FP)
    return 1;
  else if (r == REG_RA)
    return 1;
  else if (r == REG_SP)
    return 1;
  else
    return 0;
}

void printRegisterValue(uint64_t r) {
  if (isSystemRegister(r))
    printRegisterHexadecimal(r);
  else {
    printRegister(r);
    print((uint64_t*) "=");
    printInteger(*(registers + r));
    print((uint64_t*) "(");
    printHexadecimal(*(registers + r), 0);
    print((uint64_t*) ")");
  }
}

void printException(uint64_t exception, uint64_t faultingPage) {
  print((uint64_t*) *(EXCEPTIONS + exception));

  if (exception == EXCEPTION_PAGEFAULT) {
    print((uint64_t*) " at ");
    printHexadecimal(faultingPage, 8);
  }
}

void throwException(uint64_t exception, uint64_t faultingPage) {
  setException(currentContext, exception);
  setFaultingPage(currentContext, faultingPage);

  trap = 1;

  if (debug_exception) {
    print(selfieName);
    print((uint64_t*) ": context ");
    printHexadecimal((uint64_t) currentContext, 8);
    print((uint64_t*) " throws ");
    printException(exception, faultingPage);
    print((uint64_t*) " exception");
    println();
  }
}

void fetch() {
  // assert: isValidVirtualAddress(pc) == 1
  // assert: isVirtualAddressMapped(pt, pc) == 1

  if (pc % REGISTERSIZE == 0)
    ir = getLowWord(loadVirtualMemory(pt, pc));
  else
    ir = getHighWord(loadVirtualMemory(pt, pc - INSTRUCTIONSIZE));
}

void decode_execute() {
  opcode = getOpcode(ir);

  if (opcode == OP_OP) { // could be ADD, SUB, MUL, DIVU, REMU, SLTU
    decodeRFormat();

    if (funct3 == F3_ADD) { // = F3_SUB = F3_MUL
      if (funct7 == F7_ADD) {
        if (debug) {
          print_add_sub_mul_divu_remu_sltu((uint64_t*) "add");

          if (interpret) {
            print_add_sub_mul_divu_remu_sltu_before();
            execute_add();
            print_addi_add_sub_mul_divu_remu_sltu_after();
          }

          println();
        } else
          execute_add();

        return;
      } else if (funct7 == F7_SUB) {
        if (debug) {
          print_add_sub_mul_divu_remu_sltu((uint64_t*) "sub");

          if (interpret) {
            print_add_sub_mul_divu_remu_sltu_before();
            execute_sub();
            print_addi_add_sub_mul_divu_remu_sltu_after();
          }

          println();
        } else
          execute_sub();

        return;
      } else if (funct7 == F7_MUL) {
        if (debug) {
          print_add_sub_mul_divu_remu_sltu((uint64_t*) "mul");

          if (interpret) {
            print_add_sub_mul_divu_remu_sltu_before();
            execute_mul();
            print_addi_add_sub_mul_divu_remu_sltu_after();
          }

          println();
        } else
          execute_mul();

        return;
      }
    } else if (funct3 == F3_DIVU) {
      if (funct7 == F7_DIVU) {
        if (debug) {
          print_add_sub_mul_divu_remu_sltu((uint64_t*) "divu");

          if (interpret) {
            print_add_sub_mul_divu_remu_sltu_before();
            execute_divu();
            print_addi_add_sub_mul_divu_remu_sltu_after();
          }

          println();
        } else
          execute_divu();

        return;
      }
    } else if (funct3 == F3_REMU) {
      if (funct7 == F7_REMU) {
        if (debug) {
          print_add_sub_mul_divu_remu_sltu((uint64_t*) "remu");

          if (interpret) {
            print_add_sub_mul_divu_remu_sltu_before();
            execute_remu();
            print_addi_add_sub_mul_divu_remu_sltu_after();
          }

          println();
        } else
          execute_remu();

        return;
      }
    } else if (funct3 == F3_SLTU) {
      if (funct7 == F7_SLTU) {
        if (debug) {
          print_add_sub_mul_divu_remu_sltu((uint64_t*) "sltu");

          if (interpret) {
            print_add_sub_mul_divu_remu_sltu_before();
            execute_sltu();
            print_addi_add_sub_mul_divu_remu_sltu_after();
          }

          println();
        } else
          execute_sltu();

        return;
      }
    }
  } else if (opcode == OP_IMM) {
    decodeIFormat();

    if (funct3 == F3_ADDI) {
      if (debug) {
        print_addi();

        if (interpret) {
          print_addi_before();
          execute_addi();
          print_addi_add_sub_mul_divu_remu_sltu_after();
        }

        println();
      } else
        execute_addi();

      return;
    }
  } else if (opcode == OP_LD) {
    decodeIFormat();

    if (funct3 == F3_LD) {
      if (debug) {
        print_ld();

        if (interpret) {
          print_ld_before();
          print_ld_after(execute_ld());
        }

        println();
      } else
        execute_ld();

      return;
    }
  } else if (opcode == OP_SD) {
    decodeSFormat();

    if (funct3 == F3_SD) {
      if (debug) {
        print_sd();

        if (interpret) {
          print_sd_before();
          print_sd_after(execute_sd());
        }

        println();
      } else
        execute_sd();

      return;
    }
  } else if (opcode == OP_BRANCH) {
    decodeBFormat();

    if (funct3 == F3_BEQ) {
      if (debug) {
        print_beq();

        if (interpret) {
          print_beq_before();
          execute_beq();
          print_beq_after();
        }

        println();
      } else
        execute_beq();

      return;
    }
  } else if (opcode == OP_JAL) {
    decodeJFormat();

    if (debug) {
      print_jal();

      if (interpret) {
        print_jal_before();
        execute_jal();
        print_jal_jalr_after();
      }

      println();
    } else
      execute_jal();

    return;
  } else if (opcode == OP_JALR) {
    decodeIFormat();

    if (funct3 == F3_JALR) {
      if (debug) {
        print_jalr();

        if (interpret) {
          print_jalr_before();
          execute_jalr();
          print_jal_jalr_after();
        }

        println();
      } else
        execute_jalr();

      return;
    }
  } else if (opcode == OP_LUI) {
    decodeUFormat();

    if (debug) {
      print_lui();

      if (interpret) {
        print_lui_before();
        execute_lui();
        print_lui_after();
      }

      println();
    } else
      execute_lui();

    return;
  } else if (opcode == OP_SYSTEM) {
    decodeIFormat();

    if (funct3 == F3_ECALL) {
      if (debug) {
        printInstructionContext();

        print((uint64_t*) "ecall");

        if (interpret)
          execute_ecall();

        println();
      } else
        execute_ecall();

      return;
    }
  }

  if (interpret)
    throwException(EXCEPTION_UNKNOWNINSTRUCTION, 0);
  else {
    print(selfieName);
    print((uint64_t*) ": unknown opcode ");
    printInteger(opcode);
    print((uint64_t*) " (");
    printBinary(opcode, 0);
    print((uint64_t*) ") detected");

    exit(-1);
  }
}

void interrupt() {
  if (timer != TIMEROFF) {
    timer = timer - 1;

    if (timer == 0) {
      if (getException(currentContext) == EXCEPTION_NOEXCEPTION)
        // only throw exception if no other is pending
        // TODO: handle multiple pending exceptions
        throwException(EXCEPTION_TIMER, 0);
      else
        // trigger timer in the next interrupt cycle
        timer = 1;
    }
  }
}

void vipster_decode_execute() {
  opcode = getOpcode(ir);

  if (opcode == OP_OP) { // could be ADD, SUB, MUL, DIVU, REMU, SLTU
    decodeRFormat();

    if (funct3 == F3_ADD) { // = F3_SUB = F3_MUL
      if (funct7 == F7_ADD) {
        vipster_add();
        return;

      } else if (funct7 == F7_SUB) {
        vipster_sub();
        return;

      } else if (funct7 == F7_MUL) {
        vipster_mul();
        return;
      }
    } else if (funct3 == F3_DIVU) {
      if (funct7 == F7_DIVU) {
        vipster_divu();
        return;
      }
    } else if (funct3 == F3_REMU) {
      if (funct7 == F7_REMU) {
        vipster_remu();
        return;
      }
    } else if (funct3 == F3_SLTU) {
      if (funct7 == F7_SLTU) {
        vipster_sltu();
        return;
      }
    }
  } else if (opcode == OP_IMM) {
    decodeIFormat();

    if (funct3 == F3_ADDI) {
      vipster_addi();
      return;
    }
  } else if (opcode == OP_LD) {
    decodeIFormat();

    if (funct3 == F3_LD) {
      vipster_ld();
      return;
    }
  } else if (opcode == OP_SD) {
    decodeSFormat();

    if (funct3 == F3_SD) {
      vipster_sd();
      return;
    }
  } else if (opcode == OP_BRANCH) {
    decodeBFormat();

    if (funct3 == F3_BEQ) {
      vipster_beq();
      return;
    }
  } else if (opcode == OP_JAL) {
    decodeJFormat();

    vipster_jal();
    return;

  } else if (opcode == OP_JALR) {
    decodeIFormat();

    if (funct3 == F3_JALR) {
      vipster_jalr();
      return;
    }
  } else if (opcode == OP_LUI) {
    decodeUFormat();

    vipster_lui();
    return;

  } else if (opcode == OP_SYSTEM) {
    decodeIFormat();

    if (funct3 == F3_ECALL) {
      vipster_ecall();
      return;
    }
  }

  if (interpret)
    throwException(EXCEPTION_UNKNOWNINSTRUCTION, 0);
  else {
    print(selfieName);
    print((uint64_t*) ": unknown opcode ");
    printInteger(opcode);
    print((uint64_t*) " (");
    printBinary(opcode, 0);
    print((uint64_t*) ") detected");

    exit(-1);
  }
}

uint64_t* runUntilException() {
  trap = 0;

  while (trap == 0) {
    fetch();
    decode_execute();
    interrupt();
  }

  trap = 0;

  return currentContext;
}

uint64_t addressWithMaxCounter(uint64_t* counters, uint64_t max) {
  uint64_t a;
  uint64_t n;
  uint64_t i;
  uint64_t c;

  a = -1;

  n = 0;

  i = 0;

  while (i < maxBinaryLength / INSTRUCTIONSIZE) {
    c = *(counters + i);

    if (n < c)
      if (c < max) {
        n = c;
        a = i * INSTRUCTIONSIZE;
      }

    i = i + 1;
  }

  return a;
}

uint64_t printCounters(uint64_t total, uint64_t* counters, uint64_t max) {
  uint64_t a;
  uint64_t ratio;

  a = addressWithMaxCounter(counters, max);

  if (a == (uint64_t) (-1))
    ratio = 0;
  else
    ratio = *(counters + a / INSTRUCTIONSIZE);

  printInteger(ratio);

  print((uint64_t*) "(");
  printFixedPointPercentage(total, ratio);
  print((uint64_t*) "%)");

  if (ratio != 0) {
    print((uint64_t*) "@");
    printHexadecimal(a, 0);
    printSourceLineNumberOfInstruction(a);
  }

  return ratio;
}

void printProfile(uint64_t* message, uint64_t total, uint64_t* counters) {
  uint64_t max;

  if (total > 0) {
    print(selfieName);
    print(message);
    printInteger(total);
    print((uint64_t*) ",");
    max = printCounters(total, counters, UINT64_MAX); // max counter
    print((uint64_t*) ",");
    max = printCounters(total, counters, max); // 2nd max
    print((uint64_t*) ",");
    printCounters(total, counters, max); // 3rd max
    println();
  }
}

void selfie_disassemble() {
  assemblyName = getArgument();

  if (codeLength == 0) {
    print(selfieName);
    print((uint64_t*) ": nothing to disassemble to output file ");
    print(assemblyName);
    println();

    return;
  }

  // assert: assemblyName is mapped and not longer than maxFilenameLength

  assemblyFD = openWriteOnly(assemblyName);

  if (signedLessThan(assemblyFD, 0)) {
    print(selfieName);
    print((uint64_t*) ": could not create assembly output file ");
    print(assemblyName);
    println();

    exit(EXITCODE_IOERROR);
  }

  outputName = assemblyName;
  outputFD   = assemblyFD;

  interpret = 0;

  resetLibrary();
  resetInterpreter();

  debug = 1;

  while (pc < codeLength) {
    ir = loadInstruction(pc);

    decode_execute();

    pc = pc + INSTRUCTIONSIZE;
  }

  debug = 0;

  outputName = (uint64_t*) 0;
  outputFD   = 1;

  print(selfieName);
  print((uint64_t*) ": ");
  printInteger(numberOfWrittenCharacters);
  print((uint64_t*) " characters of assembly with ");
  printInteger(codeLength / INSTRUCTIONSIZE);
  print((uint64_t*) " instructions written into ");
  print(assemblyName);
  println();
}

// -----------------------------------------------------------------
// ---------------------------- CONTEXTS ---------------------------
// -----------------------------------------------------------------

uint64_t* allocateContext(uint64_t* parent, uint64_t* vctxt, uint64_t* in) {
  uint64_t* context;

  if (freeContexts == (uint64_t*) 0)
    context = smalloc(9 * SIZEOFUINT64STAR + 9 * SIZEOFUINT64);
  else {
    context = freeContexts;

    freeContexts = getNextContext(freeContexts);
  }

  setNextContext(context, in);
  setPrevContext(context, (uint64_t*) 0);

  if (in != (uint64_t*) 0)
    setPrevContext(in, context);

  setPC(context, 0);

  // allocate zeroed memory for general purpose registers
  // TODO: reuse memory
  setRegs(context, zalloc(NUMBEROFREGISTERS * SIZEOFUINT64));

  // allocate zeroed memory for page table
  // TODO: save and reuse memory for page table
  setPT(context, zalloc(VIRTUALMEMORYSIZE / PAGESIZE * SIZEOFUINT64));

  // determine range of recently mapped pages
  setLoPage(context, 0);
  setMePage(context, 0);
  setHiPage(context, getPageOfVirtualAddress(VIRTUALMEMORYSIZE - REGISTERSIZE));

  setException(context, EXCEPTION_NOEXCEPTION);
  setFaultingPage(context, 0);

  setExitCode(context, EXITCODE_NOERROR);

  setParent(context, parent);
  setVirtualContext(context, vctxt);

  setName(context, (uint64_t*) 0);

  // allocate zeroed memory for register containers (vipster)
<<<<<<< HEAD
  setVipsterRegs(context, zalloc(NUMBEROFREGCONTAINERS * SIZEOFUINT64));
  // TODO: only do this if vipster is executed
=======
  setVipsterRegs(context, zalloc(NUMBEROFREGCONTAINERS * SIZEOFUINT64STAR));
>>>>>>> d12fb84b
  allocateVipsterRegs(context);

  // allocate zeroed memory for flag array,
  // which indicates if vaddr has already a container
  setContainerFlags(context, zalloc(VIRTUALMEMORYSIZE / DOUBLEWORDSIZE / DOUBLEWORDSIZE));

  return context;
}

void allocateVipsterRegs(uint64_t* context) {
  uint64_t* containers;
  uint64_t r;

  containers = getVipsterRegs(context);

  r = 0;

  while (r < NUMBEROFREGCONTAINERS) {
    *(containers + r) = (uint64_t) allocateContainer(0, 0);

    r = r + 1;
  }
}

uint64_t* findContext(uint64_t* parent, uint64_t* vctxt, uint64_t* in) {
  uint64_t* context;

  context = in;

  while (context != (uint64_t*) 0) {
    if (getParent(context) == parent)
      if (getVirtualContext(context) == vctxt)
        return context;

    context = getNextContext(context);
  }

  return (uint64_t*) 0;
}

void freeContext(uint64_t* context) {
  setNextContext(context, freeContexts);

  freeContexts = context;
}

uint64_t* deleteContext(uint64_t* context, uint64_t* from) {
  if (getNextContext(context) != (uint64_t*) 0)
    setPrevContext(getNextContext(context), getPrevContext(context));

  if (getPrevContext(context) != (uint64_t*) 0) {
    setNextContext(getPrevContext(context), getNextContext(context));
    setPrevContext(context, (uint64_t*) 0);
  } else
    from = getNextContext(context);

  freeContext(context);

  return from;
}

// -----------------------------------------------------------------
// -------------------------- MICROKERNEL --------------------------
// -----------------------------------------------------------------

uint64_t* createContext(uint64_t* parent, uint64_t* vctxt) {
  // TODO: check if context already exists
  usedContexts = allocateContext(parent, vctxt, usedContexts);

  if (currentContext == (uint64_t*) 0)
    currentContext = usedContexts;

  if (debug_create) {
    print(selfieName);
    print((uint64_t*) ": parent context ");
    printHexadecimal((uint64_t) parent, 8);
    print((uint64_t*) " created child context ");
    printHexadecimal((uint64_t) usedContexts, 8);
    println();
  }

  return usedContexts;
}

uint64_t* cacheContext(uint64_t* vctxt) {
  uint64_t* context;

  // find cached context on my boot level
  context = findContext(currentContext, vctxt, usedContexts);

  if (context == (uint64_t*) 0)
    // create cached context on my boot level
    context = createContext(currentContext, vctxt);

  return context;
}

void saveVipsterRegs(uint64_t* context) {
  uint64_t* parentTable;
  uint64_t* vctxt;
  uint64_t r;
  uint64_t* container;
  uint64_t* containers;
  uint64_t* vcontainers;

  parentTable = getPT(getParent(context));
  vctxt = getVirtualContext(context);

  containers = getVipsterRegs(context);
  vcontainers = (uint64_t*) loadVirtualMemory(parentTable, VipsterRegs(vctxt));

  r = 0;

  while (r < NUMBEROFREGCONTAINERS) {
    // TODO: check in container-flags if vaddr has already a container and update values
    container = allocateContainer(getLowerBound((uint64_t*) *(containers + r)), getUpperBound((uint64_t*) *(containers + r)));

    setOverflow(container, getOverflow((uint64_t*) *(containers + r)));
    setMemLocation(container, getMemLocation((uint64_t*) *(containers + r)));

    storeVirtualMemory(parentTable, (uint64_t) (vcontainers + r), (uint64_t) container);

    r = r + 1;
  }
}

void saveContext(uint64_t* context) {
  uint64_t* parentTable;
  uint64_t* vctxt;
  uint64_t r;
  uint64_t* regs;
  uint64_t* vregs;

  // save machine state
  setPC(context, pc);

  if (getParent(context) != MY_CONTEXT) {
    parentTable = getPT(getParent(context));

    vctxt = getVirtualContext(context);

    storeVirtualMemory(parentTable, PC(vctxt), getPC(context));

    r = 0;

    regs = getRegs(context);

    vregs = (uint64_t*) loadVirtualMemory(parentTable, Regs(vctxt));

    while (r < NUMBEROFREGISTERS) {
      storeVirtualMemory(parentTable, (uint64_t) (vregs + r), *(regs + r));

      r = r + 1;
    }

    // saveVipsterRegs(context);

    storeVirtualMemory(parentTable, BumpPointer(vctxt), getBumpPointer(context));

    storeVirtualMemory(parentTable, Exception(vctxt), getException(context));
    storeVirtualMemory(parentTable, FaultingPage(vctxt), getFaultingPage(context));
    storeVirtualMemory(parentTable, ExitCode(vctxt), getExitCode(context));

    // TODO: this is not sufficient enough
    // storeVirtualMemory(parentTable, ContainerFlags(vctxt), getContainerFlags(context));
  }
}

void mapPage(uint64_t* context, uint64_t page, uint64_t frame) {
  uint64_t* table;

  table = getPT(context);

  // assert: 0 <= page < VIRTUALMEMORYSIZE / PAGESIZE

  // on boot level zero frame may be any signed integer

  *(table + page) = frame;

  // exploit spatial locality in page table caching
  if (page != getHiPage(context)) {
    if (page < getLoPage(context)) {
      // strictly, touching is only necessary on boot levels higher than zero
      touch(table + page, (getLoPage(context) - page) * SIZEOFUINT64);

      setLoPage(context, page);
    } else if (getMePage(context) < page) {
      // strictly, touching is only necessary on boot levels higher than zero
      touch(table + getMePage(context), (page - getMePage(context)) * SIZEOFUINT64);

      setMePage(context, page);
    }
  }

  if (debug_map) {
    print(selfieName);
    print((uint64_t*) ": page ");
    printHexadecimal(page, 4);
    print((uint64_t*) " mapped to frame ");
    printHexadecimal(frame, 8);
    print((uint64_t*) " in context ");
    printHexadecimal((uint64_t) context, 8);
    println();
  }
}

void restoreVipsterRegs(uint64_t* context) {
  uint64_t* parentTable;
  uint64_t* vctxt;
  uint64_t r;
  uint64_t* containers;
  uint64_t* vcontainers;
  uint64_t* vcontainer;

  parentTable = getPT(getParent(context));
  vctxt = getVirtualContext(context);

  containers = getVipsterRegs(context);
  vcontainers = (uint64_t*) loadVirtualMemory(parentTable, VipsterRegs(vctxt));

  r = 0;

  // TODO: vcontainer loads incorrectly - segfault occurs
  while (r < NUMBEROFREGCONTAINERS) {
    vcontainer = (uint64_t*) loadVirtualMemory(parentTable, (uint64_t) (vcontainers + r));

    setOverflow((uint64_t*) *(containers + r), getOverflow(vcontainer));
    setMemLocation((uint64_t*) *(containers + r), getMemLocation(vcontainer));

    setLowerBound((uint64_t*) *(containers + r), getLowerBound(vcontainer));
    setUpperBound((uint64_t*) *(containers + r), getUpperBound(vcontainer));

    r = r + 1;
  }
}

void restoreContext(uint64_t* context) {
  uint64_t* parentTable;
  uint64_t* vctxt;
  uint64_t r;
  uint64_t* regs;
  uint64_t* vregs;
  uint64_t* table;
  uint64_t page;
  uint64_t me;
  uint64_t frame;

  if (getParent(context) != MY_CONTEXT) {
    parentTable = getPT(getParent(context));

    vctxt = getVirtualContext(context);

    setPC(context, loadVirtualMemory(parentTable, PC(vctxt)));

    // copy normal registers

    r = 0;

    regs = getRegs(context);

    vregs = (uint64_t*) loadVirtualMemory(parentTable, Regs(vctxt));

    while (r < NUMBEROFREGISTERS) {
      *(regs + r) = loadVirtualMemory(parentTable, (uint64_t) (vregs + r));

      r = r + 1;
    }

<<<<<<< HEAD
    // TODO: this only needs to be done once (not every restoreContext)
    // link vipster register containers

    r = 0;

    regs = getVipsterRegs(context);

    vregs = (uint64_t*) loadVirtualMemory(parentTable, VipsterRegs(vctxt));

    while (r < NUMBEROFREGISTERS) {
      // loadVirtualMemory returns pointer into virtual address space! - resolve this pointer
      *(regs + r) = tlb(parentTable, loadVirtualMemory(parentTable, (uint64_t) (vregs + r)));

      r = r + 1;
    }

=======
    // TODO: revise! causes segmentation fault
>>>>>>> d12fb84b
    // restoreVipsterRegs(context);

    setBumpPointer(context, loadVirtualMemory(parentTable, BumpPointer(vctxt)));

    setException(context, loadVirtualMemory(parentTable, Exception(vctxt)));
    setFaultingPage(context, loadVirtualMemory(parentTable, FaultingPage(vctxt)));
    setExitCode(context, loadVirtualMemory(parentTable, ExitCode(vctxt)));

    // TODO: this is not sufficient enough
    // setContainerFlags(context, loadVirtualMemory(parentTable, ContainerFlags(vctxt)));

    table = (uint64_t*) loadVirtualMemory(parentTable, PT(vctxt));

    // assert: context page table is only mapped from beginning up and end down

    page = loadVirtualMemory(parentTable, LoPage(vctxt));
    me   = loadVirtualMemory(parentTable, MePage(vctxt));

    while (page <= me) {
      frame = loadVirtualMemory(parentTable, FrameForPage(table, page));

      if (frame != 0)
        mapPage(context, page, getFrameForPage(parentTable, getPageOfVirtualAddress(frame)));

      page = page + 1;
    }

    storeVirtualMemory(parentTable, LoPage(vctxt), page);

    page  = loadVirtualMemory(parentTable, HiPage(vctxt));
    frame = loadVirtualMemory(parentTable, FrameForPage(table, page));

    while (frame != 0) {
      mapPage(context, page, getFrameForPage(parentTable, getPageOfVirtualAddress(frame)));

      page  = page - 1;
      frame = loadVirtualMemory(parentTable, FrameForPage(table, page));
    }

    storeVirtualMemory(parentTable, HiPage(vctxt), page);
  }
}

// -----------------------------------------------------------------
// ---------------------------- KERNEL -----------------------------
// -----------------------------------------------------------------

uint64_t pavailable() {
  if (freePageFrameMemory > 0)
    return 1;
  else if (usedPageFrameMemory + MEGABYTE <= pageFrameMemory)
    return 1;
  else
    return 0;
}

uint64_t pused() {
  return usedPageFrameMemory - freePageFrameMemory;
}

uint64_t* palloc() {
  uint64_t block;
  uint64_t frame;

  // assert: pageFrameMemory is equal to or a multiple of MEGABYTE
  // assert: PAGESIZE is a factor of MEGABYTE strictly less than MEGABYTE

  if (freePageFrameMemory == 0) {
    freePageFrameMemory = MEGABYTE;

    if (usedPageFrameMemory + freePageFrameMemory <= pageFrameMemory) {
      // on boot level zero allocate zeroed memory
      block = (uint64_t) zalloc(freePageFrameMemory);

      usedPageFrameMemory = usedPageFrameMemory + freePageFrameMemory;

      // page frames must be page-aligned to work as page table index
      nextPageFrame = roundUp(block, PAGESIZE);

      if (nextPageFrame > block)
        // losing one page frame to fragmentation
        freePageFrameMemory = freePageFrameMemory - PAGESIZE;
    } else {
      print(selfieName);
      print((uint64_t*) ": palloc out of physical memory");
      println();

      exit(EXITCODE_OUTOFPHYSICALMEMORY);
    }
  }

  frame = nextPageFrame;

  nextPageFrame = nextPageFrame + PAGESIZE;

  freePageFrameMemory = freePageFrameMemory - PAGESIZE;

  // strictly, touching is only necessary on boot levels higher than zero
  return touch((uint64_t*) frame, PAGESIZE);
}

void pfree(uint64_t* frame) {
  // TODO: implement free list of page frames
}

void mapAndStore(uint64_t* context, uint64_t vaddr, uint64_t data) {
  // assert: isValidVirtualAddress(vaddr) == 1

  if (isVirtualAddressMapped(getPT(context), vaddr) == 0)
    mapPage(context, getPageOfVirtualAddress(vaddr), (uint64_t) palloc());

  storeVirtualMemory(getPT(context), vaddr, data);
}

void up_loadBinary(uint64_t* context) {
  uint64_t entryPoint;
  uint64_t baddr;

  entryPoint = *(ELF_header + 10);

  // assert: entryPoint is multiple of PAGESIZE and SIZEOFUINT64

  setPC(context, entryPoint);
  setLoPage(context, getPageOfVirtualAddress(entryPoint));
  setMePage(context, getPageOfVirtualAddress(entryPoint));
  setName(context, binaryName);

  baddr = 0;

  while (baddr < binaryLength) {
    mapAndStore(context, entryPoint + baddr, loadData(baddr));

    baddr = baddr + SIZEOFUINT64;
  }

  setProgramBreak(context, entryPoint + baddr);
  setBumpPointer(context, getProgramBreak(context));
}

uint64_t up_loadString(uint64_t* context, uint64_t* s, uint64_t SP) {
  uint64_t bytes;
  uint64_t i;

  bytes = roundUp(stringLength(s) + 1, REGISTERSIZE);

  // allocate memory for storing string
  SP = SP - bytes;

  i = 0;

  while (i < bytes) {
    mapAndStore(context, SP + i, *s);

    s = s + 1;

    i = i + REGISTERSIZE;
  }

  return SP;
}

void up_loadArguments(uint64_t* context, uint64_t argc, uint64_t* argv) {
  uint64_t SP;
  uint64_t vargv;
  uint64_t i_argc;
  uint64_t i_vargv;

  // the call stack grows top down
  SP = VIRTUALMEMORYSIZE;

  // assert: argc > 0

  // allocate memory for storing *argv array
  SP = SP - argc * REGISTERSIZE;

  // caution: vargv invalid if argc == 0
  vargv = SP;

  i_vargv = vargv;
  i_argc  = argc;

  while (i_argc > 0) {
    SP = up_loadString(context, (uint64_t*) *argv, SP);

    // store pointer to string in virtual *argv
    mapAndStore(context, i_vargv, SP);

    argv = argv + 1;

    i_vargv = i_vargv + REGISTERSIZE;

    i_argc = i_argc - 1;
  }

  // allocate memory for argc
  SP = SP - REGISTERSIZE;

  // push argc
  mapAndStore(context, SP, argc);

  // allocate memory for pointer to virtual argv
  SP = SP - REGISTERSIZE;

  // push virtual argv
  mapAndStore(context, SP, vargv);

  // store stack pointer value in stack pointer register
  *(getRegs(context) + REG_SP) = SP;

  // store stack pointer value into vipster register
  setLowerBound((uint64_t*) *(getVipsterRegs(context) + REG_SP), SP);
  setUpperBound((uint64_t*) *(getVipsterRegs(context) + REG_SP), SP);
}

void mapUnmappedPages(uint64_t* context) {
  uint64_t page;

  // assert: page table is only mapped from beginning up and end down

  page = getLoPage(context);

  while (isPageMapped(getPT(context), page))
    page = page + 1;

  while (pavailable()) {
    mapPage(context, page, (uint64_t) palloc());

    page = page + 1;
  }
}

uint64_t isBootLevelZero() {
  // in C99 malloc(0) returns either a null pointer or a unique pointer.
  // (see http://pubs.opengroup.org/onlinepubs/9699919799/)
  // selfie's malloc implementation, on the other hand,
  // returns the same not null address, if malloc(0) is called consecutively.
  uint64_t firstMalloc;
  uint64_t secondMalloc;

  firstMalloc = (uint64_t) malloc(0);
  secondMalloc = (uint64_t) malloc(0);

  if (firstMalloc == 0)
    return 1;
  if (firstMalloc != secondMalloc)
    return 1;

  // it is selfie's malloc, so it can not be boot level zero.
  return 0;
}

uint64_t handleSystemCalls(uint64_t* context) {
  uint64_t a7;

  if (getException(context) == EXCEPTION_SYSCALL) {
    a7 = *(getRegs(context) + REG_A7);

    if (a7 == SYSCALL_MALLOC)
      return implementMalloc(context);
    else if (a7 == SYSCALL_READ)
      implementRead(context);
    else if (a7 == SYSCALL_WRITE)
      implementWrite(context);
    else if (a7 == SYSCALL_OPEN)
      implementOpen(context);
    else if (a7 == SYSCALL_EXIT) {
      implementExit(context);

      // TODO: exit only if all contexts have exited
      return EXIT;
    } else {
      print(selfieName);
      print((uint64_t*) ": unknown system call ");
      printInteger(a7);
      println();

      setExitCode(context, EXITCODE_UNKNOWNSYSCALL);

      return EXIT;
    }
  } else if (getException(context) != EXCEPTION_TIMER) {
    print(selfieName);
    print((uint64_t*) ": context ");
    print(getName(context));
    print((uint64_t*) " throws uncaught ");
    printException(getException(context), getFaultingPage(context));
    println();

    setExitCode(context, EXITCODE_UNCAUGHTEXCEPTION);

    return EXIT;
  }

  return DONOTEXIT;
}

uint64_t mipster(uint64_t* toContext) {
  uint64_t timeout;
  uint64_t* fromContext;

  print((uint64_t*) "mipster");
  println();

  timeout = TIMESLICE;

  while (1) {
    fromContext = mipster_switch(toContext, timeout);

    if (getParent(fromContext) != MY_CONTEXT) {
      // switch to parent which is in charge of handling exceptions
      toContext = getParent(fromContext);

      timeout = TIMEROFF;
    } else {
       // we are the parent in charge of handling exceptions
      if (getException(fromContext) == EXCEPTION_PAGEFAULT)
        // TODO: use this table to unmap and reuse frames
        mapPage(fromContext, getFaultingPage(fromContext), (uint64_t) palloc());
      else if (handleSystemCalls(fromContext) == EXIT)
        return getExitCode(fromContext);

      setException(fromContext, EXCEPTION_NOEXCEPTION);

      toContext = fromContext;

      timeout = TIMESLICE;
    }
  }
}

uint64_t minster(uint64_t* toContext) {
  uint64_t timeout;
  uint64_t* fromContext;

  print((uint64_t*) "minster");
  println();

  timeout = TIMESLICE;

  // virtual is like physical memory in initial context up to memory size
  // by mapping unmapped pages (for the heap) to all available page frames
  // CAUTION: consumes memory even when not accessed
  mapUnmappedPages(toContext);

  while (1) {
    fromContext = mipster_switch(toContext, timeout);

    if (getParent(fromContext) != MY_CONTEXT) {
      // switch to parent which is in charge of handling exceptions
      toContext = getParent(fromContext);

      timeout = TIMEROFF;
    } else {
      // we are the parent in charge of handling exit exceptions

      if (handleSystemCalls(fromContext) == EXIT)
        return getExitCode(fromContext);

      setException(fromContext, EXCEPTION_NOEXCEPTION);

      toContext = fromContext;

      timeout = TIMESLICE;
    }
  }
}

uint64_t mobster(uint64_t* toContext) {
  uint64_t timeout;
  uint64_t* fromContext;

  print((uint64_t*) "mobster");
  println();

  timeout = TIMESLICE;

  while (1) {
    fromContext = mipster_switch(toContext, TIMESLICE);

    if (getParent(fromContext) != MY_CONTEXT) {
      // switch to parent which is in charge of handling exceptions
      toContext = getParent(fromContext);

      timeout = TIMEROFF;
    } else {
      // we are the parent in charge of handling exit exceptions

      if (handleSystemCalls(fromContext) == EXIT)
        return getExitCode(fromContext);

      setException(fromContext, EXCEPTION_NOEXCEPTION);

      toContext = fromContext;

      timeout = TIMESLICE;
    }
  }
}

uint64_t vipster(uint64_t* toContext) {
  uint64_t timeout;
  uint64_t* fromContext;

  print((uint64_t*) "vipster");
  println();

  vipsterIsRunning = 1;

  timeout = TIMESLICE;

  while (1) {
    fromContext = vipster_switch(toContext, timeout);

    if (getParent(fromContext) != MY_CONTEXT) {
      // switch to parent which is in charge of handling exceptions
      toContext = getParent(fromContext);

      timeout = TIMEROFF;
    } else {
       // we are the parent in charge of handling exceptions
      if (getException(fromContext) == EXCEPTION_PAGEFAULT)
        // TODO: use this table to unmap and reuse frames
        mapPage(fromContext, getFaultingPage(fromContext), (uint64_t) palloc());
      else if (handleSystemCalls(fromContext) == EXIT)
        return getExitCode(fromContext);

      setException(fromContext, EXCEPTION_NOEXCEPTION);

      toContext = fromContext;

      timeout = TIMESLICE;
    }
  }
}

uint64_t hypster(uint64_t* toContext) {
  uint64_t* fromContext;

  print((uint64_t*) "hypster");
  println();

  while (1) {
    fromContext = hypster_switch(toContext, TIMESLICE);

    if (getException(fromContext) == EXCEPTION_PAGEFAULT)
      // TODO: use this table to unmap and reuse frames
      mapPage(fromContext, getFaultingPage(fromContext), (uint64_t) palloc());
    else if (handleSystemCalls(fromContext) == EXIT)
      return getExitCode(fromContext);

    setException(fromContext, EXCEPTION_NOEXCEPTION);

    toContext = fromContext;
  }
}

uint64_t mixter(uint64_t* toContext, uint64_t mix) {
  // works with mipsters and hypsters
  uint64_t mslice;
  uint64_t timeout;
  uint64_t* fromContext;

  print((uint64_t*) "mixter (");
  printInteger(mix);
  print((uint64_t*) "% mipster/");
  printInteger(100 - mix);
  print((uint64_t*) "% hypster)");
  println();

  mslice = TIMESLICE;

  if (mslice <= UINT64_MAX / 100)
    mslice = mslice * mix / 100;
  else if (mslice <= UINT64_MAX / 10)
    mslice = mslice / 10 * (mix / 10);
  else
    mslice = mslice / 100 * mix;

  if (mslice > 0) {
    mix = 1;

    timeout = mslice;
  } else {
    mix = 0;

    timeout = TIMESLICE;
  }

  while (1) {
    if (mix)
      fromContext = mipster_switch(toContext, TIMESLICE);
    else
      fromContext = hypster_switch(toContext, TIMESLICE);

    if (getParent(fromContext) != MY_CONTEXT) {
      // switch to parent which is in charge of handling exceptions
      toContext = getParent(fromContext);

      timeout = TIMEROFF;
    } else {
      // we are the parent in charge of handling exceptions

      if (getException(fromContext) == EXCEPTION_PAGEFAULT)
        // TODO: use this table to unmap and reuse frames
        mapPage(fromContext, getFaultingPage(fromContext), (uint64_t) palloc());
      else if (handleSystemCalls(fromContext) == EXIT)
        return getExitCode(fromContext);

      setException(fromContext, EXCEPTION_NOEXCEPTION);

      // TODO: scheduler should go here
      toContext = fromContext;

      if (mix) {
        if (mslice != TIMESLICE) {
          mix = 0;

          timeout = TIMESLICE - mslice;
        }
      } else if (mslice > 0) {
        mix = 1;

        timeout = mslice;
      }
    }
  }
}

uint64_t selfie_run(uint64_t machine) {
  uint64_t exitCode;

  if (binaryLength == 0) {
    print(selfieName);
    print((uint64_t*) ": nothing to run, debug, or host");
    println();

    return -1;
  }

  initMemory(atoi(peekArgument()));

  interpret = 1;

  resetInterpreter();
  resetMicrokernel();

  createContext(MY_CONTEXT, 0);

  up_loadBinary(currentContext);

  // pass binary name as first argument by replacing memory size
  setArgument(binaryName);

  up_loadArguments(currentContext, numberOfRemainingArguments(), remainingArguments());

  print(selfieName);
  print((uint64_t*) ": this is selfie executing ");
  print(binaryName);
  print((uint64_t*) " with ");
  printInteger(pageFrameMemory / MEGABYTE);
  print((uint64_t*) "MB of physical memory on ");

  if (machine == MIPSTER)
    exitCode = mipster(currentContext);
  else if (machine == MINSTER)
    exitCode = minster(currentContext);
  else if (machine == MOBSTER)
    exitCode = mobster(currentContext);
  else if (machine == VIPSTER)
    exitCode = vipster(currentContext);
  else if (machine == HYPSTER)
    if (isBootLevelZero())
      // no hypster on boot level zero
      exitCode = mipster(currentContext);
    else
      exitCode = hypster(currentContext);
  else
    // change 0 to anywhere between 0% to 100% mipster
    exitCode = mixter(currentContext, 0);

  interpret = 0;

  debug = 0;

  print(selfieName);
  print((uint64_t*) ": this is selfie terminating ");
  print(getName(currentContext));
  print((uint64_t*) " with exit code ");
  printInteger(exitCode);
  print((uint64_t*) " and ");
  printFixedPointRatio(pused(), MEGABYTE);
  print((uint64_t*) "MB of mapped memory");
  if (vipsterIsRunning) {
    print((uint64_t*) " and ");
    printInteger(allocatedContainers);
    print((uint64_t*) " allocated containers");
  }
  println();

  if (calls > 0) {
    print(selfieName);
    if (sourceLineNumber != (uint64_t*) 0)
      print((uint64_t*) ": profile: total,max(ratio%)@addr(line#),2max(ratio%)@addr(line#),3max(ratio%)@addr(line#)");
    else
      print((uint64_t*) ": profile: total,max(ratio%)@addr,2max(ratio%)@addr,3max(ratio%)@addr");
    println();
    printProfile((uint64_t*) ": calls: ", calls, callsPerAddress);
    printProfile((uint64_t*) ": loops: ", loops, loopsPerAddress);
    printProfile((uint64_t*) ": loads: ", loads, loadsPerAddress);
    printProfile((uint64_t*) ": stores: ", stores, storesPerAddress);
  }

  return exitCode;
}

// *~*~ *~*~ *~*~ *~*~ *~*~ *~*~ *~*~ *~*~ *~*~ *~*~ *~*~ *~*~ *~*~
// -----------------------------------------------------------------
// ----------------   T H E O R E M  P R O V E R    ----------------
// -----------------------------------------------------------------
// *~*~ *~*~ *~*~ *~*~ *~*~ *~*~ *~*~ *~*~ *~*~ *~*~ *~*~ *~*~ *~*~

// -----------------------------------------------------------------
// -------------------------- SAT Solver ---------------------------
// -----------------------------------------------------------------

uint64_t clauseMayBeTrue(uint64_t* clauseAddress, uint64_t depth) {
  uint64_t variable;

  variable = 0;

  while (variable <= depth) {
    if (*(SATAssignment + variable) == TRUE) {
      if (*(clauseAddress + 2 * variable))
        return TRUE;
    } else if (*(clauseAddress + 2 * variable + 1))
      // variable must be FALSE because variable <= depth
      return TRUE;

    variable = variable + 1;
  }

  while (variable < numberOfSATVariables) {
    // variable must be unassigned because variable > depth
    if (*(clauseAddress + 2 * variable))
      return TRUE;
    else if (*(clauseAddress + 2 * variable + 1))
      return TRUE;

    variable = variable + 1;
  }

  return FALSE;
}

uint64_t instanceMayBeTrue(uint64_t depth) {
  uint64_t clause;

  clause = 0;

  while (clause < numberOfSATClauses) {
    if (clauseMayBeTrue(SATInstance + clause * 2 * numberOfSATVariables, depth))
      clause = clause + 1;
    else
      // clause is FALSE under current assignment
      return FALSE;
  }

  return TRUE;
}

uint64_t babysat(uint64_t depth) {
  if (depth == numberOfSATVariables)
    return SAT;

  *(SATAssignment + depth) = TRUE;

  if (instanceMayBeTrue(depth)) if (babysat(depth + 1) == SAT)
    return SAT;

  *(SATAssignment + depth) = FALSE;

  if (instanceMayBeTrue(depth)) if (babysat(depth + 1) == SAT)
    return SAT;

  return UNSAT;
}

// -----------------------------------------------------------------
// ----------------------- DIMACS CNF PARSER -----------------------
// -----------------------------------------------------------------

void selfie_printDimacs() {
  uint64_t clause;
  uint64_t variable;

  print((uint64_t*) "p cnf ");
  printInteger(numberOfSATVariables);
  print((uint64_t*) " ");
  printInteger(numberOfSATClauses);
  println();

  clause = 0;

  while (clause < numberOfSATClauses) {
    variable = 0;

    while (variable < numberOfSATVariables) {
      if (*(SATInstance + clause * 2 * numberOfSATVariables + 2 * variable) == TRUE) {
        printInteger(variable + 1);
        print((uint64_t*) " ");
      } else if (*(SATInstance + clause * 2 * numberOfSATVariables + 2 * variable + 1) == TRUE) {
        printInteger(-(variable + 1));
        print((uint64_t*) " ");
      }

      variable = variable + 1;
    }

    print((uint64_t*) "0");
    println();

    clause = clause + 1;
  }
}

void dimacs_findNextCharacter(uint64_t newLine) {
  uint64_t inComment;

  // assuming we are not in a comment
  inComment = 0;

  // read and discard all whitespace and comments until a character is found
  // that is not whitespace and does not occur in a comment, or the file ends
  while (1) {
    if (inComment) {
      getCharacter();

      if (isCharacterNewLine())
        // comments end with new line
        inComment = 0;
      else if (character == CHAR_EOF)
        return;
      else
        // count the characters in comments as ignored characters
        // line feed and carriage return are counted below
        numberOfIgnoredCharacters = numberOfIgnoredCharacters + 1;
    } else if (newLine) {
      newLine = 0;

      if (character == 'c') {
        // 'c' at beginning of a line begins a comment
        inComment = 1;

        // count the number of comments
        numberOfComments = numberOfComments + 1;
      }
    } else if (isCharacterWhitespace()) {
      if (isCharacterNewLine()) {
        newLine = 1;

        // keep track of line numbers for error reporting and code annotation
        if (character == CHAR_LF)
          lineNumber = lineNumber + 1;
      } else
        newLine = 0;

      // count whitespace as ignored characters
      numberOfIgnoredCharacters = numberOfIgnoredCharacters + 1;

      getCharacter();
    } else
      // character found that is not whitespace and not occurring in a comment
      return;
  }
}

void dimacs_getSymbol() {
  dimacs_findNextCharacter(0);

  getSymbol();
}

void dimacs_word(uint64_t* word) {
  if (symbol == SYM_IDENTIFIER) {
    if (stringCompare(identifier, word)) {
      dimacs_getSymbol();

      return;
    } else
      syntaxErrorIdentifier(word);
  } else
    syntaxErrorSymbol(SYM_IDENTIFIER);

  exit(EXITCODE_PARSERERROR);
}

uint64_t dimacs_number() {
  uint64_t number;

  if (symbol == SYM_INTEGER) {
    number = literal;

    dimacs_getSymbol();

    return number;
  } else
    syntaxErrorSymbol(SYM_INTEGER);

  exit(EXITCODE_PARSERERROR);
}

void dimacs_getClause(uint64_t clause) {
  uint64_t not;

  while (1) {
    not = 0;

    if (symbol == SYM_MINUS) {
      not = 1;

      dimacs_getSymbol();
    }

    if (symbol == SYM_INTEGER) {
      if (literal <= 0) {
        // if literal < 0 it is equal to INT64_MIN which we treat here as 0
        dimacs_getSymbol();

        return;
      } else if (literal > numberOfSATVariables) {
        syntaxErrorMessage((uint64_t*) "clause exceeds declared number of variables");

        exit(EXITCODE_PARSERERROR);
      }

      // literal encoding starts at 0
      literal = literal - 1;

      if (not)
        *(SATInstance + clause * 2 * numberOfSATVariables + 2 * literal + 1) = TRUE;
      else
        *(SATInstance + clause * 2 * numberOfSATVariables + 2 * literal) = TRUE;
    } else if (symbol == SYM_EOF)
      return;
    else
      syntaxErrorSymbol(SYM_INTEGER);

    dimacs_getSymbol();
  }
}

void dimacs_getInstance() {
  uint64_t clauses;

  clauses = 0;

  while (clauses < numberOfSATClauses)
    if (symbol != SYM_EOF) {
      dimacs_getClause(clauses);

      clauses = clauses + 1;
    } else {
      syntaxErrorMessage((uint64_t*) "instance has fewer clauses than declared");

      exit(EXITCODE_PARSERERROR);
    }

  if (symbol != SYM_EOF) {
    syntaxErrorMessage((uint64_t*) "instance has more clauses than declared");

    exit(EXITCODE_PARSERERROR);
  }
}

void selfie_loadDimacs() {
  sourceName = getArgument();

  print(selfieName);
  print((uint64_t*) ": this is selfie loading SAT instance ");
  print(sourceName);
  println();

  // assert: sourceName is mapped and not longer than maxFilenameLength

  sourceFD = signExtend(open(sourceName, O_RDONLY, 0), SYSCALL_BITWIDTH);

  if (signedLessThan(sourceFD, 0)) {
    print(selfieName);
    print((uint64_t*) ": could not open input file ");
    print(sourceName);
    println();

    exit(EXITCODE_IOERROR);
  }

  resetScanner();

  // ignore all comments before problem
  dimacs_findNextCharacter(1);

  dimacs_getSymbol();

  dimacs_word((uint64_t*) "p");
  dimacs_word((uint64_t*) "cnf");

  numberOfSATVariables = dimacs_number();

  SATAssignment = (uint64_t*) smalloc(numberOfSATVariables * SIZEOFUINT64);

  numberOfSATClauses = dimacs_number();

  SATInstance = (uint64_t*) smalloc(numberOfSATClauses * 2 * numberOfSATVariables * SIZEOFUINT64);

  dimacs_getInstance();

  print(selfieName);
  print((uint64_t*) ": ");
  printInteger(numberOfSATClauses);
  print((uint64_t*) " clauses with ");
  printInteger(numberOfSATVariables);
  print((uint64_t*) " declared variables loaded from ");
  print(sourceName);
  println();

  dimacsName = sourceName;
}

void selfie_sat() {
  uint64_t variable;

  selfie_loadDimacs();

  if (dimacsName == (uint64_t*) 0) {
    print(selfieName);
    print((uint64_t*) ": nothing to SAT solve");
    println();

    return;
  }

  selfie_printDimacs();

  if (babysat(0) == SAT) {
    print(selfieName);
    print((uint64_t*) ": ");
    print(dimacsName);
    print((uint64_t*) " is satisfiable with ");

    variable = 0;

    while (variable < numberOfSATVariables) {
      if (*(SATAssignment + variable) == FALSE)
        print((uint64_t*) "-");

      printInteger(variable + 1);
      print((uint64_t*) " ");

      variable = variable + 1;
    }
  } else {
    print(selfieName);
    print((uint64_t*) ": ");
    print(dimacsName);
    print((uint64_t*) " is unsatisfiable");
  }

  println();
}

// *~*~ *~*~ *~*~ *~*~ *~*~ *~*~ *~*~ *~*~ *~*~ *~*~ *~*~ *~*~ *~*~
// -----------------------------------------------------------------
// ------------------   L N - E X E C U T I O N   ------------------
// -----------------------------------------------------------------
// *~*~ *~*~ *~*~ *~*~ *~*~ *~*~ *~*~ *~*~ *~*~ *~*~ *~*~ *~*~ *~*~

// -----------------------------------------------------------------
// --------------------------- CONTAINERS --------------------------
// -----------------------------------------------------------------

uint64_t getContainerFlag(uint64_t* context, uint64_t vaddr) {
  uint64_t* containerFlags;
  uint64_t offset;
  uint64_t index;

  containerFlags = getContainerFlags(context);

  offset = vaddr / DOUBLEWORDSIZE / DOUBLEWORDSIZE / DOUBLEWORDSIZE;
  index = vaddr / DOUBLEWORDSIZE % (DOUBLEWORDSIZE * DOUBLEWORDSIZE);

  return rightShift(leftShift(*(containerFlags + offset), index), DOUBLEWORDSIZE * DOUBLEWORDSIZE - 1);
}

void setContainerFlag(uint64_t* context, uint64_t vaddr) {
  uint64_t* containerFlags;
  uint64_t offset;
  uint64_t index;

  containerFlags = getContainerFlags(context);

  offset = vaddr / DOUBLEWORDSIZE / DOUBLEWORDSIZE / DOUBLEWORDSIZE;
  index = vaddr / DOUBLEWORDSIZE % (DOUBLEWORDSIZE * DOUBLEWORDSIZE);

  *(containerFlags + offset) = *(containerFlags + offset) + leftShift(1, DOUBLEWORDSIZE * DOUBLEWORDSIZE - 1 - index);
}

uint64_t* allocateContainer(uint64_t lower, uint64_t upper) {
  uint64_t* container;

  container = smalloc(4 * SIZEOFUINT64);

  setOverflow(container, 0);
  setMemLocation(container, 0);

  setLowerBound(container, lower);
  setUpperBound(container, upper);

  // keep track of allocated containers
  allocatedContainers = allocatedContainers + 1;

  return container;
}

// -----------------------------------------------------------------
// ----------------------------- MEMORY ----------------------------
// -----------------------------------------------------------------

uint64_t* zeroPage(uint64_t* page) {
  // assert: pointer is pointing to valid page

  uint64_t i;

  i = 0;

  while (i < PAGESIZE/DOUBLEWORDSIZE) {
    *(page + i) = 0;
    i = i + 1;
  }

  return page;
}

// -----------------------------------------------------------------
// ----------------------------- MAIN ------------------------------
// -----------------------------------------------------------------

uint64_t numberOfRemainingArguments() {
  return selfie_argc;
}

uint64_t* remainingArguments() {
  return selfie_argv;
}

uint64_t* peekArgument() {
  if (numberOfRemainingArguments() > 0)
    return (uint64_t*) *selfie_argv;
  else
    return (uint64_t*) 0;
}

uint64_t* getArgument() {
  uint64_t* argument;

  argument = peekArgument();

  if (numberOfRemainingArguments() > 0) {
    selfie_argc = selfie_argc - 1;
    selfie_argv = selfie_argv + 1;
  }

  return argument;
}

void setArgument(uint64_t* argv) {
  *selfie_argv = (uint64_t) argv;
}

void printUsage() {
  print(selfieName);
  print((uint64_t*) ": usage: ");
  print((uint64_t*) "selfie { -c { source } | -o binary | -s assembly | -l binary | -sat dimacs } ");
  print((uint64_t*) "[ ( -m | -d | -y | -min | -mob ) size ... ]");
  println();
}

uint64_t selfie() {
  uint64_t* option;

  if (numberOfRemainingArguments() == 0)
    printUsage();
  else {
    initScanner();
    initRegister();
    initInterpreter();
    initKernel();

    while (numberOfRemainingArguments() > 0) {
      option = getArgument();

      if (stringCompare(option, (uint64_t*) "-c"))
        selfie_compile();

      else if (numberOfRemainingArguments() == 0) {
        // remaining options have at least one argument
        printUsage();

        return -1;
      } else if (stringCompare(option, (uint64_t*) "-o"))
        selfie_output();
      else if (stringCompare(option, (uint64_t*) "-s"))
        selfie_disassemble();
      else if (stringCompare(option, (uint64_t*) "-l"))
        selfie_load();
      else if (stringCompare(option, (uint64_t*) "-sat"))
        selfie_sat();
      else if (stringCompare(option, (uint64_t*) "-m"))
        return selfie_run(MIPSTER);
      else if (stringCompare(option, (uint64_t*) "-d")) {
        debug = 1;

        return selfie_run(MIPSTER);
      } else if (stringCompare(option, (uint64_t*) "-y"))
        return selfie_run(HYPSTER);
      else if (stringCompare(option, (uint64_t*) "-min"))
        return selfie_run(MINSTER);
      else if (stringCompare(option, (uint64_t*) "-mob"))
        return selfie_run(MOBSTER);
      else if (stringCompare(option, (uint64_t*) "-v"))
        return selfie_run(VIPSTER);
      else {
        printUsage();

        return -1;
      }
    }
  }

  return 0;
}

uint64_t main(uint64_t argc, uint64_t* argv) {
  initSelfie((uint64_t) argc, (uint64_t*) argv);

  initLibrary();

  return signShrink(selfie(), SYSCALL_BITWIDTH);
}<|MERGE_RESOLUTION|>--- conflicted
+++ resolved
@@ -7352,12 +7352,7 @@
   setName(context, (uint64_t*) 0);
 
   // allocate zeroed memory for register containers (vipster)
-<<<<<<< HEAD
-  setVipsterRegs(context, zalloc(NUMBEROFREGCONTAINERS * SIZEOFUINT64));
-  // TODO: only do this if vipster is executed
-=======
   setVipsterRegs(context, zalloc(NUMBEROFREGCONTAINERS * SIZEOFUINT64STAR));
->>>>>>> d12fb84b
   allocateVipsterRegs(context);
 
   // allocate zeroed memory for flag array,
@@ -7626,7 +7621,6 @@
       r = r + 1;
     }
 
-<<<<<<< HEAD
     // TODO: this only needs to be done once (not every restoreContext)
     // link vipster register containers
 
@@ -7643,10 +7637,7 @@
       r = r + 1;
     }
 
-=======
-    // TODO: revise! causes segmentation fault
->>>>>>> d12fb84b
-    // restoreVipsterRegs(context);
+    // restoreVipsterRegs(context); causes segfault
 
     setBumpPointer(context, loadVirtualMemory(parentTable, BumpPointer(vctxt)));
 
