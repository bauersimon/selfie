// Copyright (c) 2015-2018, the Selfie Project authors. All rights reserved.
// Please see the AUTHORS file for details. Use of this source code is
// governed by a BSD license that can be found in the LICENSE file.
//
// Selfie is a project of the Computational Systems Group at the
// Department of Computer Sciences of the University of Salzburg
// in Austria. For further information and code please refer to:
//
// http://selfie.cs.uni-salzburg.at
//
// The Selfie Project provides an educational platform for teaching
// undergraduate and graduate students the design and implementation
// of programming languages and runtime systems. The focus is on the
// construction of compilers, libraries, operating systems, and even
// virtual machine monitors. The common theme is to identify and
// resolve self-reference in systems code which is seen as the key
// challenge when teaching systems engineering, hence the name.
//
// Selfie is a self-contained 8k-line, 64-bit C implementation of:
//
// 1. a self-compiling compiler called starc that compiles
//    a tiny but still fast subset of C called C Star (C*) to
//    a tiny and easy-to-teach subset of RISC-V called RISC-U,
// 2. a self-executing emulator called mipster that executes
//    RISC-U code including itself when compiled with starc,
// 3. a self-hosting hypervisor called hypster that provides
//    RISC-U virtual machines that can host all of selfie,
//    that is, starc, mipster, and hypster itself, and
// 4. a tiny C* library called libcstar utilized by selfie.
//
// Selfie is implemented in a single (!) file and kept minimal for simplicity.
// There is also a simple in-memory linker, a RISC-U disassembler, a profiler,
// and a debugger as well as minimal operating system support in the form of
// RISC-V system calls built into the emulator. As part of an ongoing effort,
// there is also a simple SAT solver implemented in selfie that may eventually
// be used in some form of self-verification.
//
// C* is a tiny Turing-complete subset of C that includes dereferencing
// (the * operator) but excludes composite data types, bitwise and Boolean
// operators, and many other features. There are only unsigned 64-bit
// integers and 64-bit pointers as well as character and string literals.
// This choice turns out to be helpful for students to understand the
// true role of composite data types such as arrays and records.
// Bitwise operations are implemented in libcstar using unsigned integer
// arithmetics helping students better understand arithmetic operators.
// C* is supposed to be close to the minimum necessary for implementing
// a self-compiling, single-pass, recursive-descent compiler. C* can be
// taught in one to two weeks of classes depending on student background.
//
// The compiler can readily be extended to compile features missing in C*
// and to improve performance of the generated code. The compiler generates
// RISC-U executables in ELF format that are compatible with the official
// RISC-V toolchain. The mipster emulator can execute RISC-U executables
// loaded from file but also from memory immediately after code generation
// without going through the file system.
//
// RISC-U is a tiny Turing-complete subset of the RISC-V instruction set.
// It only features unsigned 64-bit integer arithmetic, double-word memory,
// and simple control-flow instructions but neither bitwise nor byte- and
// word-level instructions. RISC-U can be taught in one week of classes.
//
// The emulator implements minimal operating system support that is meant
// to be extended by students, first as part of the emulator, and then
// ported to run on top of it, similar to an actual operating system or
// virtual machine monitor. The fact that the emulator can execute itself
// helps exposing the self-referential nature of that challenge. In fact,
// selfie goes one step further by implementing microkernel functionality
// as part of the emulator and a hypervisor that can run as part of the
// emulator as well as on top of it, all with the same code.
//
// Selfie is the result of many years of teaching systems engineering.
// The design of the compiler is inspired by the Oberon compiler of
// Professor Niklaus Wirth from ETH Zurich. RISC-U is inspired by the
// RISC-V community around Professor David Patterson from UC Berkeley.
// The design of the hypervisor is inspired by microkernels of
// Professor Jochen Liedtke from University of Karlsruhe.

// *~*~ *~*~ *~*~ *~*~ *~*~ *~*~ *~*~ *~*~ *~*~ *~*~ *~*~ *~*~ *~*~
// -----------------------------------------------------------------
// ---------------------     L I B R A R Y     ---------------------
// -----------------------------------------------------------------
// *~*~ *~*~ *~*~ *~*~ *~*~ *~*~ *~*~ *~*~ *~*~ *~*~ *~*~ *~*~ *~*~

// -----------------------------------------------------------------
// ----------------------- BUILTIN PROCEDURES ----------------------
// -----------------------------------------------------------------

void      exit(uint64_t code);
uint64_t  read(uint64_t fd, uint64_t* buffer, uint64_t bytesToRead);
uint64_t  write(uint64_t fd, uint64_t* buffer, uint64_t bytesToWrite);
uint64_t  open(uint64_t* filename, uint64_t flags, uint64_t mode);
uint64_t* malloc(uint64_t size);

// -----------------------------------------------------------------
// ----------------------- LIBRARY PROCEDURES ----------------------
// -----------------------------------------------------------------

void initLibrary();
void resetLibrary();

uint64_t twoToThePowerOf(uint64_t p);

uint64_t leftShift(uint64_t n, uint64_t b);
uint64_t rightShift(uint64_t n, uint64_t b);

uint64_t getBits(uint64_t n, uint64_t i, uint64_t b);
uint64_t getLowWord(uint64_t n);
uint64_t getHighWord(uint64_t n);

uint64_t abs(uint64_t n);

uint64_t signedLessThan(uint64_t a, uint64_t b);
uint64_t signedDivision(uint64_t a, uint64_t b);

uint64_t isSignedInteger(uint64_t n, uint64_t b);
uint64_t signExtend(uint64_t n, uint64_t b);
uint64_t signShrink(uint64_t n, uint64_t b);

uint64_t  loadCharacter(uint64_t* s, uint64_t i);
uint64_t* storeCharacter(uint64_t* s, uint64_t i, uint64_t c);

uint64_t stringLength(uint64_t* s);
void     stringReverse(uint64_t* s);
uint64_t stringCompare(uint64_t* s, uint64_t* t);

uint64_t  atoi(uint64_t* s);
uint64_t* itoa(uint64_t n, uint64_t* s, uint64_t b, uint64_t a, uint64_t p);

uint64_t fixedPointRatio(uint64_t a, uint64_t b);

void putCharacter(uint64_t c);

void print(uint64_t* s);
void println();

void printCharacter(uint64_t c);
void printString(uint64_t* s);
void printInteger(uint64_t n);
void printFixedPointPercentage(uint64_t a, uint64_t b);
void printFixedPointRatio(uint64_t a, uint64_t b);
void printHexadecimal(uint64_t n, uint64_t a);
void printOctal(uint64_t n, uint64_t a);
void printBinary(uint64_t n, uint64_t a);

uint64_t roundUp(uint64_t n, uint64_t m);

uint64_t* smalloc(uint64_t size);
uint64_t* zalloc(uint64_t size);

// ------------------------ GLOBAL CONSTANTS -----------------------

uint64_t CHAR_EOF          =  -1; // end of file
uint64_t CHAR_TAB          =   9; // ASCII code 9  = tabulator
uint64_t CHAR_LF           =  10; // ASCII code 10 = line feed
uint64_t CHAR_CR           =  13; // ASCII code 13 = carriage return
uint64_t CHAR_SPACE        = ' ';
uint64_t CHAR_SEMICOLON    = ';';
uint64_t CHAR_PLUS         = '+';
uint64_t CHAR_DASH         = '-';
uint64_t CHAR_ASTERISK     = '*';
uint64_t CHAR_SLASH        = '/';
uint64_t CHAR_UNDERSCORE   = '_';
uint64_t CHAR_EQUAL        = '=';
uint64_t CHAR_LPARENTHESIS = '(';
uint64_t CHAR_RPARENTHESIS = ')';
uint64_t CHAR_LBRACE       = '{';
uint64_t CHAR_RBRACE       = '}';
uint64_t CHAR_COMMA        = ',';
uint64_t CHAR_LT           = '<';
uint64_t CHAR_GT           = '>';
uint64_t CHAR_EXCLAMATION  = '!';
uint64_t CHAR_PERCENTAGE   = '%';
uint64_t CHAR_SINGLEQUOTE  =  39; // ASCII code 39 = '
uint64_t CHAR_DOUBLEQUOTE  = '"';

uint64_t CPUBITWIDTH = 64;

uint64_t SIZEOFUINT64     = 8; // must be the same as REGISTERSIZE
uint64_t SIZEOFUINT64STAR = 8; // must be the same as REGISTERSIZE

uint64_t* power_of_two_table;

uint64_t INT64_MAX; // maximum numerical value of a signed 64-bit integer
uint64_t INT64_MIN; // minimum numerical value of a signed 64-bit integer

uint64_t UINT64_MAX; // maximum numerical value of an unsigned 64-bit integer

uint64_t maxFilenameLength = 128;

uint64_t* character_buffer; // buffer for reading and writing characters
uint64_t* integer_buffer;   // buffer for printing integers
uint64_t* filename_buffer;  // buffer for opening files
uint64_t* binary_buffer;    // buffer for binary I/O

// flags for opening read-only files
// LINUX:       0 = 0x0000 = O_RDONLY (0x0000)
// MAC:         0 = 0x0000 = O_RDONLY (0x0000)
// WINDOWS: 32768 = 0x8000 = _O_BINARY (0x8000) | _O_RDONLY (0x0000)
// since LINUX/MAC do not seem to mind about _O_BINARY set
// we use the WINDOWS flags as default
uint64_t O_RDONLY = 32768;

// flags for opening write-only files
// MAC: 1537 = 0x0601 = O_CREAT (0x0200) | O_TRUNC (0x0400) | O_WRONLY (0x0001)
uint64_t MAC_O_CREAT_TRUNC_WRONLY = 1537;

// LINUX: 577 = 0x0241 = O_CREAT (0x0040) | O_TRUNC (0x0200) | O_WRONLY (0x0001)
uint64_t LINUX_O_CREAT_TRUNC_WRONLY = 577;

// WINDOWS: 33537 = 0x8301 = _O_BINARY (0x8000) | _O_CREAT (0x0100) | _O_TRUNC (0x0200) | _O_WRONLY (0x0001)
uint64_t WINDOWS_O_BINARY_CREAT_TRUNC_WRONLY = 33537;

// flags for rw-r--r-- file permissions
// 420 = 00644 = S_IRUSR (00400) | S_IWUSR (00200) | S_IRGRP (00040) | S_IROTH (00004)
// these flags seem to be working for LINUX, MAC, and WINDOWS
uint64_t S_IRUSR_IWUSR_IRGRP_IROTH = 420;

// ------------------------ GLOBAL VARIABLES -----------------------

uint64_t numberOfWrittenCharacters = 0;

uint64_t* outputName = (uint64_t*) 0;
uint64_t  outputFD   = 1;

// ------------------------- INITIALIZATION ------------------------

void initLibrary() {
  uint64_t i;

  // powers of two table with CPUBITWIDTH entries for 2^0 to 2^(CPUBITWIDTH - 1)
  power_of_two_table = smalloc(CPUBITWIDTH * SIZEOFUINT64);

  *power_of_two_table = 1; // 2^0 == 1

  i = 1;

  while (i < CPUBITWIDTH) {
    // compute powers of two incrementally using this recurrence relation
    *(power_of_two_table + i) = *(power_of_two_table + (i - 1)) * 2;

    i = i + 1;
  }

  // compute 64-bit signed integer range using unsigned integer arithmetic
  INT64_MIN = twoToThePowerOf(CPUBITWIDTH - 1);
  INT64_MAX = INT64_MIN - 1;

  // compute 64-bit unsigned integer range using signed integer arithmetic
  UINT64_MAX = -1;

  // allocate and touch to make sure memory is mapped for read calls
  character_buffer  = smalloc(SIZEOFUINT64);
  *character_buffer = 0;

  // accommodate at least CPUBITWIDTH numbers for itoa, no mapping needed
  integer_buffer = smalloc(CPUBITWIDTH + 1);

  // does not need to be mapped
  filename_buffer = smalloc(maxFilenameLength);

  // allocate and touch to make sure memory is mapped for read calls
  binary_buffer  = smalloc(SIZEOFUINT64);
  *binary_buffer = 0;
}

void resetLibrary() {
  numberOfWrittenCharacters = 0;
}

// *~*~ *~*~ *~*~ *~*~ *~*~ *~*~ *~*~ *~*~ *~*~ *~*~ *~*~ *~*~ *~*~
// -----------------------------------------------------------------
// ---------------------    C O M P I L E R    ---------------------
// -----------------------------------------------------------------
// *~*~ *~*~ *~*~ *~*~ *~*~ *~*~ *~*~ *~*~ *~*~ *~*~ *~*~ *~*~ *~*~

// -----------------------------------------------------------------
// ---------------------------- SCANNER ----------------------------
// -----------------------------------------------------------------

void initScanner();
void resetScanner();

void printSymbol(uint64_t symbol);
void printLineNumber(uint64_t* message, uint64_t line);

void syntaxErrorMessage(uint64_t* message);
void syntaxErrorCharacter(uint64_t character);
void syntaxErrorIdentifier(uint64_t* expected);

void getCharacter();

uint64_t isCharacterNewLine();
uint64_t isCharacterWhitespace();

uint64_t findNextCharacter();

uint64_t isCharacterLetter();
uint64_t isCharacterDigit();
uint64_t isCharacterLetterOrDigitOrUnderscore();
uint64_t isCharacterNotDoubleQuoteOrNewLineOrEOF();

uint64_t identifierStringMatch(uint64_t stringIndex);
uint64_t identifierOrKeyword();

void getSymbol();

// ------------------------ GLOBAL CONSTANTS -----------------------

uint64_t SYM_EOF          = -1; // end of file
uint64_t SYM_IDENTIFIER   = 0;  // identifier
uint64_t SYM_INTEGER      = 1;  // integer
uint64_t SYM_VOID         = 2;  // void
uint64_t SYM_UINT64       = 3;  // uint64_t
uint64_t SYM_SEMICOLON    = 4;  // ;
uint64_t SYM_IF           = 5;  // if
uint64_t SYM_ELSE         = 6;  // else
uint64_t SYM_PLUS         = 7;  // +
uint64_t SYM_MINUS        = 8;  // -
uint64_t SYM_ASTERISK     = 9;  // *
uint64_t SYM_DIV          = 10; // /
uint64_t SYM_EQUALITY     = 11; // ==
uint64_t SYM_ASSIGN       = 12; // =
uint64_t SYM_LPARENTHESIS = 13; // (
uint64_t SYM_RPARENTHESIS = 14; // )
uint64_t SYM_LBRACE       = 15; // {
uint64_t SYM_RBRACE       = 16; // }
uint64_t SYM_WHILE        = 17; // while
uint64_t SYM_RETURN       = 18; // return
uint64_t SYM_COMMA        = 19; // ,
uint64_t SYM_LT           = 20; // <
uint64_t SYM_LEQ          = 21; // <=
uint64_t SYM_GT           = 22; // >
uint64_t SYM_GEQ          = 23; // >=
uint64_t SYM_NOTEQ        = 24; // !=
uint64_t SYM_MOD          = 25; // %
uint64_t SYM_CHARACTER    = 26; // character
uint64_t SYM_STRING       = 27; // string

uint64_t* SYMBOLS; // strings representing symbols

uint64_t maxIdentifierLength = 64;  // maximum number of characters in an identifier
uint64_t maxIntegerLength    = 20;  // maximum number of characters in an unsigned integer
uint64_t maxStringLength     = 128; // maximum number of characters in a string

// ------------------------ GLOBAL VARIABLES -----------------------

uint64_t lineNumber = 1; // current line number for error reporting

uint64_t* identifier = (uint64_t*) 0; // stores scanned identifier as string
uint64_t* integer    = (uint64_t*) 0; // stores scanned integer as string
uint64_t* string     = (uint64_t*) 0; // stores scanned string

uint64_t literal = 0; // stores numerical value of scanned integer or character

uint64_t integerIsSigned = 0; // enforce INT64_MIN limit if '-' was scanned before

uint64_t character; // most recently read character

uint64_t numberOfReadCharacters = 0;

uint64_t symbol; // most recently recognized symbol

uint64_t numberOfIgnoredCharacters = 0;
uint64_t numberOfComments          = 0;
uint64_t numberOfScannedSymbols    = 0;

uint64_t* sourceName = (uint64_t*) 0; // name of source file
uint64_t  sourceFD   = 0;             // file descriptor of open source file

// ------------------------- INITIALIZATION ------------------------

void initScanner () {
  SYMBOLS = smalloc((SYM_STRING + 1) * SIZEOFUINT64STAR);

  *(SYMBOLS + SYM_IDENTIFIER)   = (uint64_t) "identifier";
  *(SYMBOLS + SYM_INTEGER)      = (uint64_t) "integer";
  *(SYMBOLS + SYM_VOID)         = (uint64_t) "void";
  *(SYMBOLS + SYM_UINT64)       = (uint64_t) "uint64_t";
  *(SYMBOLS + SYM_SEMICOLON)    = (uint64_t) ";";
  *(SYMBOLS + SYM_IF)           = (uint64_t) "if";
  *(SYMBOLS + SYM_ELSE)         = (uint64_t) "else";
  *(SYMBOLS + SYM_PLUS)         = (uint64_t) "+";
  *(SYMBOLS + SYM_MINUS)        = (uint64_t) "-";
  *(SYMBOLS + SYM_ASTERISK)     = (uint64_t) "*";
  *(SYMBOLS + SYM_DIV)          = (uint64_t) "/";
  *(SYMBOLS + SYM_EQUALITY)     = (uint64_t) "==";
  *(SYMBOLS + SYM_ASSIGN)       = (uint64_t) "=";
  *(SYMBOLS + SYM_LPARENTHESIS) = (uint64_t) "(";
  *(SYMBOLS + SYM_RPARENTHESIS) = (uint64_t) ")";
  *(SYMBOLS + SYM_LBRACE)       = (uint64_t) "{";
  *(SYMBOLS + SYM_RBRACE)       = (uint64_t) "}";
  *(SYMBOLS + SYM_WHILE)        = (uint64_t) "while";
  *(SYMBOLS + SYM_RETURN)       = (uint64_t) "return";
  *(SYMBOLS + SYM_COMMA)        = (uint64_t) ",";
  *(SYMBOLS + SYM_LT)           = (uint64_t) "<";
  *(SYMBOLS + SYM_LEQ)          = (uint64_t) "<=";
  *(SYMBOLS + SYM_GT)           = (uint64_t) ">";
  *(SYMBOLS + SYM_GEQ)          = (uint64_t) ">=";
  *(SYMBOLS + SYM_NOTEQ)        = (uint64_t) "!=";
  *(SYMBOLS + SYM_MOD)          = (uint64_t) "%";
  *(SYMBOLS + SYM_CHARACTER)    = (uint64_t) "character";
  *(SYMBOLS + SYM_STRING)       = (uint64_t) "string";

  character = CHAR_EOF;
  symbol    = SYM_EOF;
}

void resetScanner() {
  lineNumber = 1;

  numberOfReadCharacters = 0;

  getCharacter();

  numberOfIgnoredCharacters = 0;
  numberOfComments          = 0;
  numberOfScannedSymbols    = 0;
}

// -----------------------------------------------------------------
// ------------------------- SYMBOL TABLE --------------------------
// -----------------------------------------------------------------

void resetSymbolTables();

void createSymbolTableEntry(uint64_t which, uint64_t* string, uint64_t line, uint64_t class, uint64_t type, uint64_t value, uint64_t address);

uint64_t* searchSymbolTable(uint64_t* entry, uint64_t* string, uint64_t class);
uint64_t* getScopedSymbolTableEntry(uint64_t* string, uint64_t class);

uint64_t isUndefinedProcedure(uint64_t* entry);
uint64_t reportUndefinedProcedures();

// symbol table entry:
// +----+---------+
// |  0 | next    | pointer to next entry
// |  1 | string  | identifier string, string literal
// |  2 | line#   | source line number
// |  3 | class   | VARIABLE, BIGINT, STRING, PROCEDURE
// |  4 | type    | UINT64_T, UINT64STAR_T, VOID_T
// |  5 | value   | VARIABLE: initial value
// |  6 | address | VARIABLE, BIGINT, STRING: offset, PROCEDURE: address
// |  7 | scope   | REG_GP, REG_FP
// +----+---------+

uint64_t* getNextEntry(uint64_t* entry)  { return (uint64_t*) *entry; }
uint64_t* getString(uint64_t* entry)     { return (uint64_t*) *(entry + 1); }
uint64_t  getLineNumber(uint64_t* entry) { return             *(entry + 2); }
uint64_t  getClass(uint64_t* entry)      { return             *(entry + 3); }
uint64_t  getType(uint64_t* entry)       { return             *(entry + 4); }
uint64_t  getValue(uint64_t* entry)      { return             *(entry + 5); }
uint64_t  getAddress(uint64_t* entry)    { return             *(entry + 6); }
uint64_t  getScope(uint64_t* entry)      { return             *(entry + 7); }

void setNextEntry(uint64_t* entry, uint64_t* next)    { *entry       = (uint64_t) next; }
void setString(uint64_t* entry, uint64_t* identifier) { *(entry + 1) = (uint64_t) identifier; }
void setLineNumber(uint64_t* entry, uint64_t line)    { *(entry + 2) = line; }
void setClass(uint64_t* entry, uint64_t class)        { *(entry + 3) = class; }
void setType(uint64_t* entry, uint64_t type)          { *(entry + 4) = type; }
void setValue(uint64_t* entry, uint64_t value)        { *(entry + 5) = value; }
void setAddress(uint64_t* entry, uint64_t address)    { *(entry + 6) = address; }
void setScope(uint64_t* entry, uint64_t scope)        { *(entry + 7) = scope; }

// ------------------------ GLOBAL CONSTANTS -----------------------

// classes
uint64_t VARIABLE  = 1;
uint64_t BIGINT    = 2;
uint64_t STRING    = 3;
uint64_t PROCEDURE = 4;

// types
uint64_t UINT64_T     = 1;
uint64_t UINT64STAR_T = 2;
uint64_t VOID_T       = 3;

// symbol tables
uint64_t GLOBAL_TABLE  = 1;
uint64_t LOCAL_TABLE   = 2;
uint64_t LIBRARY_TABLE = 3;

// ------------------------ GLOBAL VARIABLES -----------------------

// table pointers
uint64_t* global_symbol_table  = (uint64_t*) 0;
uint64_t* local_symbol_table   = (uint64_t*) 0;
uint64_t* library_symbol_table = (uint64_t*) 0;

uint64_t numberOfGlobalVariables = 0;
uint64_t numberOfProcedures      = 0;
uint64_t numberOfStrings         = 0;

// ------------------------- INITIALIZATION ------------------------

void resetSymbolTables() {
  global_symbol_table  = (uint64_t*) 0;
  local_symbol_table   = (uint64_t*) 0;
  library_symbol_table = (uint64_t*) 0;

  numberOfGlobalVariables = 0;
  numberOfProcedures      = 0;
  numberOfStrings         = 0;
}

// -----------------------------------------------------------------
// ---------------------------- PARSER -----------------------------
// -----------------------------------------------------------------

void resetParser();

uint64_t isNotRbraceOrEOF();
uint64_t isExpression();
uint64_t isLiteral();
uint64_t isStarOrDivOrModulo();
uint64_t isPlusOrMinus();
uint64_t isComparison();

uint64_t lookForFactor();
uint64_t lookForStatement();
uint64_t lookForType();

void save_temporaries();
void restore_temporaries(uint64_t numberOfTemporaries);

void syntaxErrorSymbol(uint64_t expected);
void syntaxErrorUnexpected();
void printType(uint64_t type);
void typeWarning(uint64_t expected, uint64_t found);

uint64_t* getVariableOrBigInt(uint64_t* variable, uint64_t class);
uint64_t  load_variableOrBigInt(uint64_t* variable, uint64_t class);
void      load_integer(uint64_t value);
void      load_string(uint64_t* string);

uint64_t help_call_codegen(uint64_t* entry, uint64_t* procedure);
void     help_procedure_prologue(uint64_t localVariables);
void     help_procedure_epilogue(uint64_t parameters);

uint64_t compile_call(uint64_t* procedure);
uint64_t compile_factor();
uint64_t compile_term();
uint64_t compile_simpleExpression();
uint64_t compile_expression();
void     compile_while();
void     compile_if();
void     compile_return();
void     compile_statement();
uint64_t compile_type();
void     compile_variable(uint64_t offset);
uint64_t compile_initialization(uint64_t type);
void     compile_procedure(uint64_t* procedure, uint64_t type);
void     compile_cstar();

// ------------------------ GLOBAL VARIABLES -----------------------

uint64_t allocatedTemporaries = 0; // number of allocated temporaries

uint64_t allocatedMemory = 0; // number of bytes for global variables and strings

uint64_t returnBranches = 0; // fixup chain for return statements

uint64_t returnType = 0; // return type of currently parsed procedure

uint64_t numberOfCalls       = 0;
uint64_t numberOfAssignments = 0;
uint64_t numberOfWhile       = 0;
uint64_t numberOfIf          = 0;
uint64_t numberOfReturn      = 0;

// ------------------------- INITIALIZATION ------------------------

void resetParser() {
  numberOfCalls       = 0;
  numberOfAssignments = 0;
  numberOfWhile       = 0;
  numberOfIf          = 0;
  numberOfReturn      = 0;

  getSymbol();
}

// -----------------------------------------------------------------
// ---------------------- MACHINE CODE LIBRARY ---------------------
// -----------------------------------------------------------------

void emitLeftShiftBy(uint64_t reg, uint64_t b);
void emitProgramEntry();
void emitStart();
void createELFHeader();

// ------------------------ GLOBAL CONSTANTS -----------------------

uint64_t ELF_HEADER_LEN  = 120;   // = 64 + 56 bytes (file + program header)

// is determined by RISC-V pk
uint64_t ELF_ENTRY_POINT = 65536; // = 0x10000 (address of beginning of code)

// ------------------------ GLOBAL VARIABLES -----------------------

uint64_t* ELF_header = (uint64_t*) 0;

// -----------------------------------------------------------------
// --------------------------- COMPILER ----------------------------
// -----------------------------------------------------------------

void selfie_compile();

// *~*~ *~*~ *~*~ *~*~ *~*~ *~*~ *~*~ *~*~ *~*~ *~*~ *~*~ *~*~ *~*~
// -----------------------------------------------------------------
// -------------------     I N T E R F A C E     -------------------
// -----------------------------------------------------------------
// *~*~ *~*~ *~*~ *~*~ *~*~ *~*~ *~*~ *~*~ *~*~ *~*~ *~*~ *~*~ *~*~

// -----------------------------------------------------------------
// ---------------------------- REGISTER ---------------------------
// -----------------------------------------------------------------

void initRegister();

void printRegister(uint64_t reg);

// ------------------------ GLOBAL CONSTANTS -----------------------

uint64_t NUMBEROFREGISTERS   = 32;
uint64_t NUMBEROFTEMPORARIES = 7;

uint64_t REG_ZR  = 0;
uint64_t REG_RA  = 1;
uint64_t REG_SP  = 2;
uint64_t REG_GP  = 3;
uint64_t REG_TP  = 4;
uint64_t REG_T0  = 5;
uint64_t REG_T1  = 6;
uint64_t REG_T2  = 7;
uint64_t REG_FP  = 8;
uint64_t REG_S1  = 9;
uint64_t REG_A0  = 10;
uint64_t REG_A1  = 11;
uint64_t REG_A2  = 12;
uint64_t REG_A3  = 13;
uint64_t REG_A4  = 14;
uint64_t REG_A5  = 15;
uint64_t REG_A6  = 16;
uint64_t REG_A7  = 17;
uint64_t REG_S2  = 18;
uint64_t REG_S3  = 19;
uint64_t REG_S4  = 20;
uint64_t REG_S5  = 21;
uint64_t REG_S6  = 22;
uint64_t REG_S7  = 23;
uint64_t REG_S8  = 24;
uint64_t REG_S9  = 25;
uint64_t REG_S10 = 26;
uint64_t REG_S11 = 27;
uint64_t REG_T3  = 28;
uint64_t REG_T4  = 29;
uint64_t REG_T5  = 30;
uint64_t REG_T6  = 31;

uint64_t* REGISTERS; // strings representing registers

// ------------------------- INITIALIZATION ------------------------

void initRegister() {
  REGISTERS = smalloc(NUMBEROFREGISTERS * SIZEOFUINT64STAR);

  *(REGISTERS + REG_ZR)  = (uint64_t) "$zero";
  *(REGISTERS + REG_RA)  = (uint64_t) "$ra";
  *(REGISTERS + REG_SP)  = (uint64_t) "$sp";
  *(REGISTERS + REG_GP)  = (uint64_t) "$gp";
  *(REGISTERS + REG_TP)  = (uint64_t) "$tp";
  *(REGISTERS + REG_T0)  = (uint64_t) "$t0";
  *(REGISTERS + REG_T1)  = (uint64_t) "$t1";
  *(REGISTERS + REG_T2)  = (uint64_t) "$t2";
  *(REGISTERS + REG_FP)  = (uint64_t) "$fp";
  *(REGISTERS + REG_S1)  = (uint64_t) "$s1";
  *(REGISTERS + REG_A0)  = (uint64_t) "$a0";
  *(REGISTERS + REG_A1)  = (uint64_t) "$a1";
  *(REGISTERS + REG_A2)  = (uint64_t) "$a2";
  *(REGISTERS + REG_A3)  = (uint64_t) "$a3";
  *(REGISTERS + REG_A4)  = (uint64_t) "$a4";
  *(REGISTERS + REG_A5)  = (uint64_t) "$a5";
  *(REGISTERS + REG_A6)  = (uint64_t) "$a6";
  *(REGISTERS + REG_A7)  = (uint64_t) "$a7";
  *(REGISTERS + REG_S2)  = (uint64_t) "$s2";
  *(REGISTERS + REG_S3)  = (uint64_t) "$s3";
  *(REGISTERS + REG_S4)  = (uint64_t) "$s4";
  *(REGISTERS + REG_S5)  = (uint64_t) "$s5";
  *(REGISTERS + REG_S6)  = (uint64_t) "$s6";
  *(REGISTERS + REG_S7)  = (uint64_t) "$s7";
  *(REGISTERS + REG_S8)  = (uint64_t) "$s8";
  *(REGISTERS + REG_S9)  = (uint64_t) "$s9";
  *(REGISTERS + REG_S10) = (uint64_t) "$s10";
  *(REGISTERS + REG_S11) = (uint64_t) "$s11";
  *(REGISTERS + REG_T3)  = (uint64_t) "$t3";
  *(REGISTERS + REG_T4)  = (uint64_t) "$t4";
  *(REGISTERS + REG_T5)  = (uint64_t) "$t5";
  *(REGISTERS + REG_T6)  = (uint64_t) "$t6";
}

// -----------------------------------------------------------------
// ------------------------ ENCODER/DECODER ------------------------
// -----------------------------------------------------------------

void immediateError(uint64_t found, uint64_t bits);

uint64_t encodeRFormat(uint64_t funct7, uint64_t rs2, uint64_t rs1, uint64_t funct3, uint64_t rd, uint64_t opcode);
uint64_t getFunct7(uint64_t instruction);
uint64_t getRS2(uint64_t instruction);
uint64_t getRS1(uint64_t instruction);
uint64_t getFunct3(uint64_t instruction);
uint64_t getRD(uint64_t instruction);
uint64_t getOpcode(uint64_t instruction);
void     decodeRFormat();

uint64_t encodeIFormat(uint64_t immediate, uint64_t rs1, uint64_t funct3, uint64_t rd, uint64_t opcode);
uint64_t getImmediateIFormat(uint64_t instruction);
void     decodeIFormat();

uint64_t encodeSFormat(uint64_t immediate, uint64_t rs2, uint64_t rs1, uint64_t funct3, uint64_t opcode);
uint64_t getImmediateSFormat(uint64_t instruction);
void     decodeSFormat();

uint64_t encodeBFormat(uint64_t immediate, uint64_t rs2, uint64_t rs1, uint64_t funct3, uint64_t opcode);
uint64_t getImmediateBFormat(uint64_t instruction);
void     decodeBFormat();

uint64_t encodeJFormat(uint64_t immediate, uint64_t rd, uint64_t opcode);
uint64_t getImmediateJFormat(uint64_t instruction);
void     decodeJFormat();

uint64_t encodeUFormat(uint64_t immediate, uint64_t rd, uint64_t opcode);
uint64_t getImmediateUFormat(uint64_t instruction);
void     decodeUFormat();

// ------------------------ GLOBAL CONSTANTS -----------------------

// opcodes
uint64_t OP_LD     = 3;   // 0000011, I format (LD)
uint64_t OP_IMM    = 19;  // 0010011, I format (ADDI, NOP)
uint64_t OP_SD     = 35;  // 0100011, S format (SD)
uint64_t OP_OP     = 51;  // 0110011, R format (ADD, SUB, MUL, DIVU, REMU, SLTU)
uint64_t OP_LUI    = 55;  // 0110111, U format (LUI)
uint64_t OP_BRANCH = 99;  // 1100011, B format (BEQ)
uint64_t OP_JALR   = 103; // 1100111, I format (JALR)
uint64_t OP_JAL    = 111; // 1101111, J format (JAL)
uint64_t OP_SYSTEM = 115; // 1110011, I format (ECALL)

// f3-codes
uint64_t F3_NOP   = 0; // 000
uint64_t F3_ADDI  = 0; // 000
uint64_t F3_ADD   = 0; // 000
uint64_t F3_SUB   = 0; // 000
uint64_t F3_MUL   = 0; // 000
uint64_t F3_DIVU  = 5; // 101
uint64_t F3_REMU  = 7; // 111
uint64_t F3_SLTU  = 3; // 011
uint64_t F3_LD    = 3; // 011
uint64_t F3_SD    = 3; // 011
uint64_t F3_BEQ   = 0; // 000
uint64_t F3_JALR  = 0; // 000
uint64_t F3_ECALL = 0; // 000

// f7-codes
uint64_t F7_ADD  = 0;  // 0000000
uint64_t F7_MUL  = 1;  // 0000001
uint64_t F7_SUB  = 32; // 0100000
uint64_t F7_DIVU = 1;  // 0000001
uint64_t F7_REMU = 1;  // 0000001
uint64_t F7_SLTU = 0;  // 0000000

// f12-codes (immediates)
uint64_t F12_ECALL = 0; // 000000000000

// ------------------------ GLOBAL VARIABLES -----------------------

uint64_t opcode = 0;
uint64_t rs1    = 0;
uint64_t rs2    = 0;
uint64_t rd     = 0;
uint64_t imm    = 0;
uint64_t funct3 = 0;
uint64_t funct7 = 0;

// -----------------------------------------------------------------
// ---------------------------- BINARY -----------------------------
// -----------------------------------------------------------------

void resetInstructionCounters();

uint64_t getTotalNumberOfInstructions();

void printInstructionCounter(uint64_t total, uint64_t counter, uint64_t* mnemonics);
void printInstructionCounters();

uint64_t loadInstruction(uint64_t baddr);
void     storeInstruction(uint64_t baddr, uint64_t instruction);

uint64_t loadData(uint64_t baddr);
void     storeData(uint64_t baddr, uint64_t data);

void emitInstruction(uint64_t instruction);

void emitNOP();

void emitLUI(uint64_t rd, uint64_t immediate);
void emitADDI(uint64_t rd, uint64_t rs1, uint64_t immediate);

void emitADD(uint64_t rd, uint64_t rs1, uint64_t rs2);
void emitSUB(uint64_t rd, uint64_t rs1, uint64_t rs2);
void emitMUL(uint64_t rd, uint64_t rs1, uint64_t rs2);
void emitDIVU(uint64_t rd, uint64_t rs1, uint64_t rs2);
void emitREMU(uint64_t rd, uint64_t rs1, uint64_t rs2);
void emitSLTU(uint64_t rd, uint64_t rs1, uint64_t rs2);

void emitLD(uint64_t rd, uint64_t rs1, uint64_t immediate);
void emitSD(uint64_t rs1, uint64_t immediate, uint64_t rs2);

void emitBEQ(uint64_t rs1, uint64_t rs2, uint64_t immediate);

void emitJAL(uint64_t rd, uint64_t immediate);
void emitJALR(uint64_t rd, uint64_t rs1, uint64_t immediate);

void emitECALL();

void fixup_relative_BFormat(uint64_t fromAddress);
void fixup_relative_JFormat(uint64_t fromAddress, uint64_t toAddress);
void fixlink_relative(uint64_t fromAddress, uint64_t toAddress);

uint64_t copyStringToBinary(uint64_t* s, uint64_t a);

void emitGlobalsStrings();

uint64_t openWriteOnly(uint64_t* name);

void selfie_output();

uint64_t* touch(uint64_t* memory, uint64_t length);

void selfie_load();

// ------------------------ GLOBAL CONSTANTS -----------------------

uint64_t maxBinaryLength = 262144; // 256KB

// ------------------------ GLOBAL VARIABLES -----------------------

// instruction counters

uint64_t ic_lui   = 0;
uint64_t ic_addi  = 0;
uint64_t ic_add   = 0;
uint64_t ic_sub   = 0;
uint64_t ic_mul   = 0;
uint64_t ic_divu  = 0;
uint64_t ic_remu  = 0;
uint64_t ic_sltu  = 0;
uint64_t ic_ld    = 0;
uint64_t ic_sd    = 0;
uint64_t ic_beq   = 0;
uint64_t ic_jal   = 0;
uint64_t ic_jalr  = 0;
uint64_t ic_ecall = 0;

uint64_t* binary       = (uint64_t*) 0; // binary of emitted instructions and data segment
uint64_t  binaryLength = 0;             // length of binary in bytes including data segment
uint64_t* binaryName   = (uint64_t*) 0; // file name of binary

uint64_t codeLength = 0; // length of code segment in binary in bytes

uint64_t* sourceLineNumber = (uint64_t*) 0; // source line number per emitted instruction

uint64_t* assemblyName = (uint64_t*) 0; // name of assembly file
uint64_t  assemblyFD   = 0;             // file descriptor of open assembly file

// -----------------------------------------------------------------
// ----------------------- MIPSTER SYSCALLS ------------------------
// -----------------------------------------------------------------

void emitExit();
void implementExit(uint64_t* context);

void emitRead();
void implementRead(uint64_t* context);


void emitWrite();
void implementWrite(uint64_t* context);

void     emitOpen();
uint64_t down_loadString(uint64_t* table, uint64_t vstring, uint64_t* s);
void     implementOpen(uint64_t* context);

void     emitMalloc();
uint64_t implementMalloc(uint64_t* context);

// ------------------------ GLOBAL CONSTANTS -----------------------

uint64_t debug_read   = 0;
uint64_t debug_write  = 0;
uint64_t debug_open   = 0;
uint64_t debug_malloc = 0;

uint64_t SYSCALL_EXIT  = 93;
uint64_t SYSCALL_READ  = 63;
uint64_t SYSCALL_WRITE = 64;
uint64_t SYSCALL_OPEN  = 1024;

// TODO: fix this syscall for spike
uint64_t SYSCALL_MALLOC = 222;

// -----------------------------------------------------------------
// ----------------------- HYPSTER SYSCALLS ------------------------
// -----------------------------------------------------------------

void      emitSwitch();
void      doSwitch(uint64_t* toContext, uint64_t timeout);
void      implementSwitch();
uint64_t* mipster_switch(uint64_t* toContext, uint64_t timeout);

// ------------------------ GLOBAL CONSTANTS -----------------------

// TODO: fix this syscall for spike
uint64_t SYSCALL_SWITCH = 401;

uint64_t debug_switch = 0;

// *~*~ *~*~ *~*~ *~*~ *~*~ *~*~ *~*~ *~*~ *~*~ *~*~ *~*~ *~*~ *~*~
// -----------------------------------------------------------------
// ----------------------    R U N T I M E    ----------------------
// -----------------------------------------------------------------
// *~*~ *~*~ *~*~ *~*~ *~*~ *~*~ *~*~ *~*~ *~*~ *~*~ *~*~ *~*~ *~*~

// -----------------------------------------------------------------
// ---------------------------- MEMORY -----------------------------
// -----------------------------------------------------------------

void initMemory(uint64_t megabytes);

uint64_t loadPhysicalMemory(uint64_t* paddr);
void     storePhysicalMemory(uint64_t* paddr, uint64_t data);

uint64_t FrameForPage(uint64_t* table, uint64_t page);
uint64_t getFrameForPage(uint64_t* table, uint64_t page);
uint64_t isPageMapped(uint64_t* table, uint64_t page);

uint64_t isValidVirtualAddress(uint64_t vaddr);
uint64_t getPageOfVirtualAddress(uint64_t vaddr);
uint64_t isVirtualAddressMapped(uint64_t* table, uint64_t vaddr);

uint64_t* tlb(uint64_t* table, uint64_t vaddr);

uint64_t loadVirtualMemory(uint64_t* table, uint64_t vaddr);
void     storeVirtualMemory(uint64_t* table, uint64_t vaddr, uint64_t data);

// ------------------------ GLOBAL CONSTANTS -----------------------

uint64_t debug_tlb = 0;

uint64_t MEGABYTE = 1048576; // 1MB

uint64_t VIRTUALMEMORYSIZE = 4294967296; // 4GB of virtual memory

uint64_t WORDSIZE       = 4; // in bytes
uint64_t WORDSIZEINBITS = 32;

uint64_t INSTRUCTIONSIZE = 4; // must be the same as WORDSIZE
uint64_t REGISTERSIZE    = 8; // must be twice of WORDSIZE

uint64_t PAGESIZE = 4096; // we use standard 4KB pages

// ------------------------ GLOBAL VARIABLES -----------------------

uint64_t pageFrameMemory = 0; // size of memory for frames

// ------------------------- INITIALIZATION ------------------------

void initMemory(uint64_t megabytes) {
  if (megabytes > 4096)
    megabytes = 4096;

  pageFrameMemory = megabytes * MEGABYTE;
}

// -----------------------------------------------------------------
// ------------------------- INSTRUCTIONS --------------------------
// -----------------------------------------------------------------

void recordState(uint64_t value);
void saveState(uint64_t counter);
void updateRegState(uint64_t reg, uint64_t value);
void updateMemState(uint64_t vaddr, uint64_t value);

void incrementTc();

void replayTrace();

void printSourceLineNumberOfInstruction(uint64_t a);
void printInstructionContext();

void print_lui();
void print_lui_before();
void print_lui_after();
void record_lui_addi_add_sub_mul_sltu_jal_jalr();
void symbolic_do_lui();
void symbolic_confine_lui();
void do_lui();
void undo_lui_addi_add_sub_mul_divu_remu_sltu_ld_jal_jalr();

void sym_record_lui_addi_add_sub_mul_sltu_jal_jalr_divu_remu_before();
void sym_record_lui_addi_add_sub_mul_sltu_jal_jalr_divu_remu_after();

void print_addi();
void print_addi_before();
void print_addi_add_sub_mul_divu_remu_sltu_after();
void symbolic_do_addi();
void symbolic_confine_addi();
void do_addi();

void print_add_sub_mul_divu_remu_sltu(uint64_t *mnemonics);
void print_add_sub_mul_divu_remu_sltu_before();

void symbolic_do_add();
void symbolic_confine_add();
void do_add();
void symbolic_do_sub();
void symbolic_confine_sub();
void do_sub();
void symbolic_do_mul();
void symbolic_confine_mul();
void do_mul();

void record_divu_remu();
void symbolic_do_divu();
void symbolic_confine_divu();
void do_divu();
void symbolic_do_remu();
void symbolic_confine_remu();
void do_remu();

void symbolic_do_sltu();
void symbolic_confine_sltu();
void do_sltu();

void     print_ld();
void     print_ld_before();
void     print_ld_after(uint64_t vaddr);
void     record_ld();
uint64_t symbolic_do_ld();
uint64_t symbolic_confine_ld();
uint64_t do_ld();

void     print_sd();
void     print_sd_before();
void     print_sd_after(uint64_t vaddr);
void     record_sd();
uint64_t symbolic_do_sd();
uint64_t symbolic_confine_sd();
uint64_t do_sd();
void     undo_sd();

void print_beq();
void print_beq_before();
void print_beq_after();
void record_beq();
void symbolic_record_beq_before();
void symbolic_record_beq_after();
void symbolic_do_beq();
void symbolic_confine_beq();
void do_beq();

void print_jal();
void print_jal_before();
void print_jal_jalr_after();
void symbolic_do_jal();
void symbolic_confine_jal();
void do_jal();

void print_jalr();
void print_jalr_before();
void symbolic_do_jalr();
void symbolic_confine_jalr();
void do_jalr();

void print_ecall();
void print_ecall_before();
void print_ecall_after();
void record_ecall();
void symbolic_record_ecall_before();
void symbolic_record_ecall_after();
void symbolic_do_ecall();
void symbolic_confine_ecall();
void do_ecall();
void undo_ecall();

// -----------------------------------------------------------------
// -------------------------- INTERPRETER --------------------------
// -----------------------------------------------------------------

void initInterpreter();
void resetInterpreter();

void     printRegisterHexadecimal(uint64_t r);
uint64_t isSystemRegister(uint64_t r);
void     printRegisterValue(uint64_t r);
void     printRegisterTc(uint64_t r);
void     printMemoryValue(uint64_t vaddr);
void     printMemoryTc(uint64_t vaddr);

void printException(uint64_t exception, uint64_t faultingPage);
void throwException(uint64_t exception, uint64_t faultingPage);

void fetch();
void decode_execute();
void interrupt();

uint64_t* runUntilException();

uint64_t instructionWithMaxCounter(uint64_t* counters, uint64_t max);
uint64_t printPerInstructionCounter(uint64_t total, uint64_t* counters, uint64_t max);
void     printPerInstructionProfile(uint64_t* message, uint64_t total, uint64_t* counters);

void printProfile();
void printTrace();

void selfie_disassemble();

// ------------------------ GLOBAL CONSTANTS -----------------------

uint64_t EXCEPTION_NOEXCEPTION        = 0;
uint64_t EXCEPTION_PAGEFAULT          = 1;
uint64_t EXCEPTION_SYSCALL            = 2;
uint64_t EXCEPTION_TIMER              = 3;
uint64_t EXCEPTION_INVALIDADDRESS     = 4;
uint64_t EXCEPTION_DIVISIONBYZERO     = 5;
uint64_t EXCEPTION_TRACELIMIT         = 6;
<<<<<<< HEAD
uint64_t EXCEPTION_SYMBOLICBRANCH     = 7;
=======
uint64_t EXCEPTION_IMPRECISE          = 7;
>>>>>>> 44c73e63
uint64_t EXCEPTION_UNKNOWNINSTRUCTION = 8;

uint64_t* EXCEPTIONS; // strings representing exceptions

uint64_t maxTraceLength = 250000;

uint64_t debug_exception = 0;

// number of instructions from context switch to timer interrupt
// CAUTION: avoid interrupting any kernel activities, keep TIMESLICE large
// TODO: implement proper interrupt controller to turn interrupts on and off
uint64_t TIMESLICE = 10000000;

uint64_t TIMEROFF = 0;

// ------------------------ GLOBAL VARIABLES -----------------------

uint64_t execute     = 0; // flag for executing code
uint64_t record      = 0; // flag for recording code execution
uint64_t undo        = 0; // flag for undoing code execution
uint64_t redo        = 0; // flag for redoing code execution
uint64_t confine     = 0; // flag for confining symbolic values backwards
uint64_t disassemble = 0; // flag for disassembling code
uint64_t symbolic    = 0; // flag for symbolic code execution

uint64_t debug = 0; // flag for enabling recording, disassembling, and debugging code

// hardware thread state

uint64_t pc = 0; // program counter
uint64_t ir = 0; // instruction register

uint64_t* registers = (uint64_t*) 0; // general-purpose registers

uint64_t* pt = (uint64_t*) 0; // page table

uint64_t tc = 1; // trace counter

uint64_t* pcs         = (uint64_t*) 0; // trace of program counter values
uint64_t* tcs         = (uint64_t*) 0; // trace of trace counters to previous register and memory values
uint64_t* values      = (uint64_t*) 0; // trace of register and memory values
uint64_t* valuesLower = (uint64_t*) 0; // trace of lower bounds on register and memory values for symbolic execution
uint64_t* valuesUpper = (uint64_t*) 0; // trace of upper bounds on register and memory values for symbolic execution

// core state

uint64_t timer = 0; // counter for timer interrupt
uint64_t trap  = 0; // flag for creating a trap

// profile

uint64_t  calls             = 0;             // total number of executed procedure calls
uint64_t* callsPerProcedure = (uint64_t*) 0; // number of executed calls of each procedure

uint64_t  iterations        = 0;             // total number of executed loop iterations
uint64_t* iterationsPerLoop = (uint64_t*) 0; // number of executed iterations of each loop

uint64_t* loadsPerInstruction  = (uint64_t*) 0; // number of executed loads per load instruction
uint64_t* storesPerInstruction = (uint64_t*) 0; // number of executed stores per store instruction

// ------------------------- INITIALIZATION ------------------------

void initInterpreter() {
  EXCEPTIONS = smalloc((EXCEPTION_UNKNOWNINSTRUCTION + 1) * SIZEOFUINT64STAR);

  *(EXCEPTIONS + EXCEPTION_NOEXCEPTION)        = (uint64_t) "no exception";
  *(EXCEPTIONS + EXCEPTION_PAGEFAULT)          = (uint64_t) "page fault";
  *(EXCEPTIONS + EXCEPTION_SYSCALL)            = (uint64_t) "syscall";
  *(EXCEPTIONS + EXCEPTION_TIMER)              = (uint64_t) "timer interrupt";
  *(EXCEPTIONS + EXCEPTION_INVALIDADDRESS)     = (uint64_t) "invalid address";
  *(EXCEPTIONS + EXCEPTION_DIVISIONBYZERO)     = (uint64_t) "division by zero";
  *(EXCEPTIONS + EXCEPTION_TRACELIMIT)         = (uint64_t) "tracelimit reached";
<<<<<<< HEAD
  *(EXCEPTIONS + EXCEPTION_SYMBOLICBRANCH)     = (uint64_t) "symbolic branch undecidable";
=======
  *(EXCEPTIONS + EXCEPTION_IMPRECISE)          = (uint64_t) "imprecise execution";
>>>>>>> 44c73e63
  *(EXCEPTIONS + EXCEPTION_UNKNOWNINSTRUCTION) = (uint64_t) "unknown instruction";

  pcs    = zalloc(maxTraceLength * SIZEOFUINT64);
  tcs    = zalloc(maxTraceLength * SIZEOFUINT64);

  valuesLower = zalloc(maxTraceLength * SIZEOFUINT64);
  valuesUpper = zalloc(maxTraceLength * SIZEOFUINT64);
  values      = zalloc(maxTraceLength * SIZEOFUINT64);

}

void resetInterpreter() {
  pc = 0;
  ir = 0;

  registers = (uint64_t*) 0;

  pt = (uint64_t*) 0;

  tc = 1; // tc == 0 reserved for initial state with symbolic execution

  trap = 0;

  timer = TIMEROFF;

  if (execute) {
    resetInstructionCounters();

    calls             = 0;
    callsPerProcedure = zalloc(maxBinaryLength / INSTRUCTIONSIZE * SIZEOFUINT64);

    iterations        = 0;
    iterationsPerLoop = zalloc(maxBinaryLength / INSTRUCTIONSIZE * SIZEOFUINT64);

    loadsPerInstruction  = zalloc(maxBinaryLength / INSTRUCTIONSIZE * SIZEOFUINT64);
    storesPerInstruction = zalloc(maxBinaryLength / INSTRUCTIONSIZE * SIZEOFUINT64);
  }
}

// -----------------------------------------------------------------
// ---------------------------- CONTEXTS ---------------------------
// -----------------------------------------------------------------

uint64_t* allocateContext(uint64_t* parent, uint64_t* vctxt, uint64_t* in);

uint64_t* findContext(uint64_t* parent, uint64_t* vctxt, uint64_t* in);

void      freeContext(uint64_t* context);
uint64_t* deleteContext(uint64_t* context, uint64_t* from);

// context struct:
// +----+----------------+
// |  0 | nextContext    | pointer to next context
// |  1 | prevContext    | pointer to previous context
// |  2 | pc             | program counter
// |  3 | regs           | pointer to general purpose registers
// |  4 | pt             | pointer to page table
// |  5 | loPage         | lowest low unmapped page
// |  6 | mePage         | highest low unmapped page
// |  7 | hiPage         | highest high unmapped page
// |  8 | program break  | program break between code, data, and heap
// |  9 | bump pointer   | bump pointer for malloc
// | 10 | exception      | exception ID
// | 11 | faultingPage   | faulting page
// | 12 | exitCode       | exit code
// | 13 | parent         | context that created this context
// | 14 | virtualContext | virtual context address
// | 15 | name           | binary name loaded into context
// +----+----------------+

uint64_t nextContext(uint64_t* context)    { return (uint64_t) context; }
uint64_t prevContext(uint64_t* context)    { return (uint64_t) (context + 1); }
uint64_t PC(uint64_t* context)             { return (uint64_t) (context + 2); }
uint64_t Regs(uint64_t* context)           { return (uint64_t) (context + 3); }
uint64_t PT(uint64_t* context)             { return (uint64_t) (context + 4); }
uint64_t LoPage(uint64_t* context)         { return (uint64_t) (context + 5); }
uint64_t MePage(uint64_t* context)         { return (uint64_t) (context + 6); }
uint64_t HiPage(uint64_t* context)         { return (uint64_t) (context + 7); }
uint64_t ProgramBreak(uint64_t* context)   { return (uint64_t) (context + 8); }
uint64_t BumpPointer(uint64_t* context)    { return (uint64_t) (context + 9); }
uint64_t Exception(uint64_t* context)      { return (uint64_t) (context + 10); }
uint64_t FaultingPage(uint64_t* context)   { return (uint64_t) (context + 11); }
uint64_t ExitCode(uint64_t* context)       { return (uint64_t) (context + 12); }
uint64_t Parent(uint64_t* context)         { return (uint64_t) (context + 13); }
uint64_t VirtualContext(uint64_t* context) { return (uint64_t) (context + 14); }
uint64_t Name(uint64_t* context)           { return (uint64_t) (context + 15); }

uint64_t* getNextContext(uint64_t* context)    { return (uint64_t*) *context; }
uint64_t* getPrevContext(uint64_t* context)    { return (uint64_t*) *(context + 1); }
uint64_t  getPC(uint64_t* context)             { return             *(context + 2); }
uint64_t* getRegs(uint64_t* context)           { return (uint64_t*) *(context + 3); }
uint64_t* getPT(uint64_t* context)             { return (uint64_t*) *(context + 4); }
uint64_t  getLoPage(uint64_t* context)         { return             *(context + 5); }
uint64_t  getMePage(uint64_t* context)         { return             *(context + 6); }
uint64_t  getHiPage(uint64_t* context)         { return             *(context + 7); }
uint64_t  getProgramBreak(uint64_t* context)   { return             *(context + 8); }
uint64_t  getBumpPointer(uint64_t* context)    { return             *(context + 9); }
uint64_t  getException(uint64_t* context)      { return             *(context + 10); }
uint64_t  getFaultingPage(uint64_t* context)   { return             *(context + 11); }
uint64_t  getExitCode(uint64_t* context)       { return             *(context + 12); }
uint64_t* getParent(uint64_t* context)         { return (uint64_t*) *(context + 13); }
uint64_t* getVirtualContext(uint64_t* context) { return (uint64_t*) *(context + 14); }
uint64_t* getName(uint64_t* context)           { return (uint64_t*) *(context + 15); }

void setNextContext(uint64_t* context, uint64_t* next)     { *context        = (uint64_t) next; }
void setPrevContext(uint64_t* context, uint64_t* prev)     { *(context + 1)  = (uint64_t) prev; }
void setPC(uint64_t* context, uint64_t pc)                 { *(context + 2)  = pc; }
void setRegs(uint64_t* context, uint64_t* regs)            { *(context + 3)  = (uint64_t) regs; }
void setPT(uint64_t* context, uint64_t* pt)                { *(context + 4)  = (uint64_t) pt; }
void setLoPage(uint64_t* context, uint64_t loPage)         { *(context + 5)  = loPage; }
void setMePage(uint64_t* context, uint64_t mePage)         { *(context + 6)  = mePage; }
void setHiPage(uint64_t* context, uint64_t hiPage)         { *(context + 7)  = hiPage; }
void setProgramBreak(uint64_t* context, uint64_t brk)      { *(context + 8) = brk; }
void setBumpPointer(uint64_t* context, uint64_t brk)       { *(context + 9) = brk; }
void setException(uint64_t* context, uint64_t exception)   { *(context + 10) = exception; }
void setFaultingPage(uint64_t* context, uint64_t page)     { *(context + 11) = page; }
void setExitCode(uint64_t* context, uint64_t code)         { *(context + 12) = code; }
void setParent(uint64_t* context, uint64_t* parent)        { *(context + 13) = (uint64_t) parent; }
void setVirtualContext(uint64_t* context, uint64_t* vctxt) { *(context + 14) = (uint64_t) vctxt; }
void setName(uint64_t* context, uint64_t* name)            { *(context + 15) = (uint64_t) name; }

// -----------------------------------------------------------------
// -------------------------- MICROKERNEL --------------------------
// -----------------------------------------------------------------

void resetMicrokernel();

uint64_t* createContext(uint64_t* parent, uint64_t* vctxt);

uint64_t* cacheContext(uint64_t* vctxt);

void saveContext(uint64_t* context);

void mapPage(uint64_t* context, uint64_t page, uint64_t frame);

void restoreContext(uint64_t* context);

// ------------------------ GLOBAL CONSTANTS -----------------------

uint64_t debug_create = 0;
uint64_t debug_map    = 0;

// ------------------------ GLOBAL VARIABLES -----------------------

uint64_t* currentContext = (uint64_t*) 0; // context currently running

uint64_t* usedContexts = (uint64_t*) 0; // doubly-linked list of used contexts
uint64_t* freeContexts = (uint64_t*) 0; // singly-linked list of free contexts

// ------------------------- INITIALIZATION ------------------------

void resetMicrokernel() {
  currentContext = (uint64_t*) 0;

  while (usedContexts != (uint64_t*) 0)
    usedContexts = deleteContext(usedContexts, usedContexts);
}

// -----------------------------------------------------------------
// ---------------------------- KERNEL -----------------------------
// -----------------------------------------------------------------

void initKernel();

uint64_t pavailable();
uint64_t pused();

uint64_t* palloc();
void      pfree(uint64_t* frame);

void mapAndStore(uint64_t* context, uint64_t vaddr, uint64_t data);

void up_loadBinary(uint64_t* context);

uint64_t up_loadString(uint64_t* context, uint64_t* s, uint64_t SP);
void     up_loadArguments(uint64_t* context, uint64_t argc, uint64_t* argv);

void mapUnmappedPages(uint64_t* context);

uint64_t isBootLevelZero();

uint64_t handleDivisionByZero();
uint64_t handleSystemCalls(uint64_t* context);

uint64_t mipster(uint64_t* toContext);
uint64_t minster(uint64_t* toContext);
uint64_t mobster(uint64_t* toContext);
uint64_t hypster(uint64_t* toContext);
uint64_t mixter(uint64_t* toContext, uint64_t mix);
uint64_t vipster(uint64_t* toContext);

uint64_t selfie_run(uint64_t machine);

// ------------------------ GLOBAL CONSTANTS -----------------------

uint64_t* MY_CONTEXT = (uint64_t*) 0;

uint64_t DONOTEXIT = 0;
uint64_t EXIT = 1;

// signed 32-bit exit codes [int]
uint64_t EXITCODE_NOERROR = 0;
uint64_t EXITCODE_BADARGUMENTS;
uint64_t EXITCODE_IOERROR;
uint64_t EXITCODE_SCANNERERROR;
uint64_t EXITCODE_PARSERERROR;
uint64_t EXITCODE_COMPILERERROR;
uint64_t EXITCODE_OUTOFVIRTUALMEMORY;
uint64_t EXITCODE_OUTOFPHYSICALMEMORY;
uint64_t EXITCODE_DIVISIONBYZERO;
uint64_t EXITCODE_UNKNOWNINSTRUCTION;
uint64_t EXITCODE_UNKNOWNSYSCALL;
uint64_t EXITCODE_UNCAUGHTEXCEPTION;

uint64_t SYSCALL_BITWIDTH = 32; // integer bit width for system calls

uint64_t MINSTER = 1;
uint64_t MIPSTER = 2;
uint64_t MOBSTER = 3;

uint64_t HYPSTER = 4;
uint64_t VIPSTER = 5;

// ------------------------ GLOBAL VARIABLES -----------------------

uint64_t nextPageFrame = 0;

uint64_t usedPageFrameMemory = 0;
uint64_t freePageFrameMemory = 0;

// ------------------------- INITIALIZATION ------------------------

void initKernel() {
  EXITCODE_BADARGUMENTS = signShrink(-1, SYSCALL_BITWIDTH);
  EXITCODE_IOERROR = signShrink(-2, SYSCALL_BITWIDTH);
  EXITCODE_SCANNERERROR = signShrink(-3, SYSCALL_BITWIDTH);
  EXITCODE_PARSERERROR = signShrink(-4, SYSCALL_BITWIDTH);
  EXITCODE_COMPILERERROR = signShrink(-5, SYSCALL_BITWIDTH);
  EXITCODE_OUTOFVIRTUALMEMORY = signShrink(-6, SYSCALL_BITWIDTH);
  EXITCODE_OUTOFPHYSICALMEMORY = signShrink(-7, SYSCALL_BITWIDTH);
  EXITCODE_DIVISIONBYZERO = signShrink(-8, SYSCALL_BITWIDTH);
  EXITCODE_UNKNOWNINSTRUCTION = signShrink(-9, SYSCALL_BITWIDTH);
  EXITCODE_UNKNOWNSYSCALL = signShrink(-10, SYSCALL_BITWIDTH);
  EXITCODE_UNCAUGHTEXCEPTION = signShrink(-11, SYSCALL_BITWIDTH);
}

// *~*~ *~*~ *~*~ *~*~ *~*~ *~*~ *~*~ *~*~ *~*~ *~*~ *~*~ *~*~ *~*~
// -----------------------------------------------------------------
// ------------   S Y M B O L I C  E X E C U T I O N   -------------
// -----------------------------------------------------------------
// *~*~ *~*~ *~*~ *~*~ *~*~ *~*~ *~*~ *~*~ *~*~ *~*~ *~*~ *~*~ *~*~

void symbolic_prepare_memory(uint64_t* context);
void symbolic_prepare_registers(uint64_t* context);

uint64_t symbolic_read(uint64_t* context, uint64_t fd, uint64_t vbuffer, uint64_t bytesToRead);

<<<<<<< HEAD
void symbolic_confine();
=======
void forceConcrete(uint64_t* context, uint64_t reg);
void forcePrecise(uint64_t* context, uint64_t reg1, uint64_t reg2);

uint64_t isConcrete(uint64_t* context, uint64_t reg);
>>>>>>> 44c73e63

// ------------------------ GLOBAL VARIABLES -----------------------

uint64_t redundantIs = 0; // number of redundant instructions

// ---------------------------- TRACE API --------------------------

uint64_t getLower(uint64_t reg)      { return *(valuesLower + *(registers + reg)); }
uint64_t getUpper(uint64_t reg)      { return *(valuesUpper + *(registers + reg)); }
void     setLower(uint64_t value)    { *(valuesLower + tc) = value; }
void     setUpper(uint64_t value)    { *(valuesUpper + tc) = value; }
void     setConcrete(uint64_t value) { setLower(value); setUpper(value); }

// *~*~ *~*~ *~*~ *~*~ *~*~ *~*~ *~*~ *~*~ *~*~ *~*~ *~*~ *~*~ *~*~
// -----------------------------------------------------------------
// ----------------   T H E O R E M  P R O V E R    ----------------
// -----------------------------------------------------------------
// *~*~ *~*~ *~*~ *~*~ *~*~ *~*~ *~*~ *~*~ *~*~ *~*~ *~*~ *~*~ *~*~

// -----------------------------------------------------------------
// -------------------------- SAT Solver ---------------------------
// -----------------------------------------------------------------

uint64_t clauseMayBeTrue(uint64_t* clauseAddress, uint64_t depth);
uint64_t instanceMayBeTrue(uint64_t depth);

uint64_t babysat(uint64_t depth);

// ------------------------ GLOBAL CONSTANTS -----------------------

uint64_t FALSE = 0;
uint64_t TRUE  = 1;

uint64_t UNSAT = 0;
uint64_t SAT   = 1;

// ------------------------ GLOBAL VARIABLES -----------------------

uint64_t* dimacsName = (uint64_t*) 0;

uint64_t numberOfSATVariables = 0;

// numberOfSATVariables
uint64_t* SATAssignment = (uint64_t*) 0;

uint64_t numberOfSATClauses = 0;

// numberOfSATClauses * 2 * numberOfSATVariables
uint64_t* SATInstance = (uint64_t*) 0;

// -----------------------------------------------------------------
// ----------------------- DIMACS CNF PARSER -----------------------
// -----------------------------------------------------------------

void selfie_printDimacs();

void     dimacs_findNextCharacter(uint64_t newLine);
void     dimacs_getSymbol();
void     dimacs_word(uint64_t* word);
uint64_t dimacs_number();
void     dimacs_getClause(uint64_t clause);
void     dimacs_getInstance();

void selfie_loadDimacs();

void selfie_sat();

// -----------------------------------------------------------------
// ----------------------------- MAIN ------------------------------
// -----------------------------------------------------------------

void initSelfie(uint64_t argc, uint64_t* argv);

uint64_t  numberOfRemainingArguments();
uint64_t* remainingArguments();

uint64_t* peekArgument();
uint64_t* getArgument();
void      setArgument(uint64_t* argv);

void printUsage();

// ------------------------ GLOBAL VARIABLES -----------------------

uint64_t  selfie_argc = 0;
uint64_t* selfie_argv = (uint64_t*) 0;

uint64_t* selfieName = (uint64_t*) 0;

// ------------------------- INITIALIZATION ------------------------

void initSelfie(uint64_t argc, uint64_t* argv) {
  selfie_argc = argc;
  selfie_argv = argv;

  selfieName = getArgument();
}

// *~*~ *~*~ *~*~ *~*~ *~*~ *~*~ *~*~ *~*~ *~*~ *~*~ *~*~ *~*~ *~*~
// -----------------------------------------------------------------
// ---------------------     L I B R A R Y     ---------------------
// -----------------------------------------------------------------
// *~*~ *~*~ *~*~ *~*~ *~*~ *~*~ *~*~ *~*~ *~*~ *~*~ *~*~ *~*~ *~*~

// -----------------------------------------------------------------
// ----------------------- LIBRARY PROCEDURES ----------------------
// -----------------------------------------------------------------

uint64_t twoToThePowerOf(uint64_t p) {
  // assert: 0 <= p < CPUBITWIDTH
  return *(power_of_two_table + p);
}

uint64_t leftShift(uint64_t n, uint64_t b) {
  // assert: 0 <= b < CPUBITWIDTH
  return n * twoToThePowerOf(b);
}

uint64_t rightShift(uint64_t n, uint64_t b) {
  // assert: 0 <= b < CPUBITWIDTH
  return n / twoToThePowerOf(b);
}

uint64_t getBits(uint64_t n, uint64_t i, uint64_t b) {
  // assert: 0 < b <= i + b < CPUBITWIDTH
  if (i == 0)
    return n % twoToThePowerOf(b);
  else
    // shift to-be-loaded bits all the way to the left
    // to reset all bits to the left of them, then
    // shift to-be-loaded bits all the way to the right and return
    return rightShift(leftShift(n, CPUBITWIDTH - (i + b)), CPUBITWIDTH - b);
}

uint64_t getLowWord(uint64_t n) {
  return getBits(n, 0, WORDSIZEINBITS);
}

uint64_t getHighWord(uint64_t n) {
  return getBits(n, WORDSIZEINBITS, WORDSIZEINBITS);
}

uint64_t abs(uint64_t n) {
  if (signedLessThan(n, 0))
    return -n;
  else
    return n;
}

uint64_t signedLessThan(uint64_t a, uint64_t b) {
  // INT64_MIN <= n <= INT64_MAX iff
  // INT64_MIN + INT64_MIN <= n + INT64_MIN <= INT64_MAX + INT64_MIN iff
  // -2^64 <= n + INT64_MIN <= 2^64 - 1 (sign-extended to 65 bits) iff
  // 0 <= n + INT64_MIN <= UINT64_MAX
  return a + INT64_MIN < b + INT64_MIN;
}

uint64_t signedDivision(uint64_t a, uint64_t b) {
  // assert: b != 0
  // assert: a == INT64_MIN -> b != -1
  if (a == INT64_MIN)
    if (b == INT64_MIN)
      return 1;
    else if (signedLessThan(b, 0))
      return INT64_MIN / abs(b);
    else
      return -(INT64_MIN / b);
  else if (b == INT64_MIN)
    return 0;
  else if (signedLessThan(a, 0))
    if (signedLessThan(b, 0))
      return abs(a) / abs(b);
    else
      return -(abs(a) / b);
  else if (signedLessThan(b, 0))
    return -(a / abs(b));
  else
    return a / b;
}

uint64_t isSignedInteger(uint64_t n, uint64_t b) {
  // assert: 0 < b <= CPUBITWIDTH
  if (n < twoToThePowerOf(b - 1))
    // assert: 0 <= n < 2^(b - 1)
    return 1;
  else if (n >= -twoToThePowerOf(b - 1))
    // assert: -2^(b - 1) <= n < 2^64
    return 1;
  else
    return 0;
}

uint64_t signExtend(uint64_t n, uint64_t b) {
  // assert: 0 <= n <= 2^b
  // assert: 0 < b < CPUBITWIDTH
  if (n < twoToThePowerOf(b - 1))
    return n;
  else
    return n - twoToThePowerOf(b);
}

uint64_t signShrink(uint64_t n, uint64_t b) {
  // assert: -2^(b - 1) <= n < 2^(b - 1)
  // assert: 0 < b < CPUBITWIDTH
  return getBits(n, 0, b);
}

uint64_t loadCharacter(uint64_t* s, uint64_t i) {
  // assert: i >= 0
  uint64_t a;

  // a is the index of the double word where
  // the to-be-loaded i-th character in s is
  a = i / SIZEOFUINT64;

  // return i-th 8-bit character in s
  return getBits(*(s + a), (i % SIZEOFUINT64) * 8, 8);
}

uint64_t* storeCharacter(uint64_t* s, uint64_t i, uint64_t c) {
  // assert: i >= 0, 0 <= c < 2^8 (all characters are 8-bit)
  uint64_t a;

  // a is the index of the double word where
  // the with c to-be-overwritten i-th character in s is
  a = i / SIZEOFUINT64;

  // subtract the to-be-overwritten character to reset its bits in s
  // then add c to set its bits at the i-th position in s
  *(s + a) = (*(s + a) - leftShift(loadCharacter(s, i), (i % SIZEOFUINT64) * 8)) + leftShift(c, (i % SIZEOFUINT64) * 8);

  return s;
}

uint64_t stringLength(uint64_t* s) {
  uint64_t i;

  i = 0;

  while (loadCharacter(s, i) != 0)
    i = i + 1;

  return i;
}

void stringReverse(uint64_t* s) {
  uint64_t i;
  uint64_t j;
  uint64_t tmp;

  i = 0;
  j = stringLength(s) - 1;

  while (i < j) {
    tmp = loadCharacter(s, i);

    storeCharacter(s, i, loadCharacter(s, j));
    storeCharacter(s, j, tmp);

    i = i + 1;
    j = j - 1;
  }
}

uint64_t stringCompare(uint64_t* s, uint64_t* t) {
  uint64_t i;

  i = 0;

  while (1)
    if (loadCharacter(s, i) == 0)
      if (loadCharacter(t, i) == 0)
        return 1;
      else
        return 0;
    else if (loadCharacter(s, i) == loadCharacter(t, i))
      i = i + 1;
    else
      return 0;
}

uint64_t atoi(uint64_t* s) {
  uint64_t i;
  uint64_t n;
  uint64_t c;

  // the conversion of the ASCII string in s to its
  // numerical value n begins with the leftmost digit in s
  i = 0;

  // and the numerical value 0 for n
  n = 0;

  // load character (one byte) at index i in s from memory requires
  // bit shifting since memory access can only be done in double words
  c = loadCharacter(s, i);

  // loop until s is terminated
  while (c != 0) {
    // the numerical value of ASCII-encoded decimal digits
    // is offset by the ASCII code of '0' (which is 48)
    c = c - '0';

    if (c > 9) {
      print(selfieName);
      print((uint64_t*) ": cannot convert non-decimal number ");
      print(s);
      println();

      exit(EXITCODE_BADARGUMENTS);
    }

    // assert: s contains a decimal number

    // use base 10 but detect wrap around
    if (n < UINT64_MAX / 10)
      n = n * 10 + c;
    else if (n == UINT64_MAX / 10)
      if (c <= UINT64_MAX % 10)
        n = n * 10 + c;
      else {
        // s contains a decimal number larger than UINT64_MAX
        print(selfieName);
        print((uint64_t*) ": cannot convert out-of-bound number ");
        print(s);
        println();

        exit(EXITCODE_BADARGUMENTS);
      }
    else {
      // s contains a decimal number larger than UINT64_MAX
      print(selfieName);
      print((uint64_t*) ": cannot convert out-of-bound number ");
      print(s);
      println();

      exit(EXITCODE_BADARGUMENTS);
    }

    // go to the next digit
    i = i + 1;

    // load character (one byte) at index i in s from memory requires
    // bit shifting since memory access can only be done in double words
    c = loadCharacter(s, i);
  }

  return n;
}

uint64_t* itoa(uint64_t n, uint64_t* s, uint64_t b, uint64_t a, uint64_t p) {
  // assert: b in {2,4,8,10,16}

  uint64_t i;
  uint64_t sign;

  // the conversion of the integer n to an ASCII string in s
  // with base b, alignment a, and fixed point p
  // begins with the leftmost digit in s
  i = 0;

  // for now assuming n is positive
  sign = 0;

  if (n == 0) {
    storeCharacter(s, 0, '0');

    i = 1;
  } else if (signedLessThan(n, 0)) {
    if (b == 10) {
      // n is represented as two's complement
      // convert n to a positive number but remember the sign
      n = -n;

      sign = 1;
    }
  }

  while (n != 0) {
    if (p > 0)
      if (i == p) {
        storeCharacter(s, i, '.'); // set point of fixed point number

        // go to the next digit
        i = i + 1;

        // we are done with the fixed point
        p = 0;
      }

    if (n % b > 9)
      // the ASCII code of hexadecimal digits larger than 9
      // is offset by the ASCII code of 'A' (which is 65)
      storeCharacter(s, i, n % b - 10 + 'A');
    else
      // the ASCII code of digits less than or equal to 9
      // is offset by the ASCII code of '0' (which is 48)
      storeCharacter(s, i, n % b + '0');

    // convert n by dividing n with base b
    n = n / b;

    i = i + 1;
  }

  if (p > 0) {
    while (i < p) {
      storeCharacter(s, i, '0'); // no point yet, fill with 0s

      i = i + 1;
    }

    storeCharacter(s, i, '.'); // set point
    storeCharacter(s, i + 1, '0'); // leading 0

    // go to the second next digit
    i = i + 2;

    // we are done with the fixed point
    p = 0;
  }

  if (b == 10) {
    if (sign) {
      storeCharacter(s, i, '-'); // negative decimal numbers start with -

      i = i + 1;
    }

    while (i < a) {
      storeCharacter(s, i, ' '); // align with spaces

      i = i + 1;
    }
  } else {
    while (i < a) {
      storeCharacter(s, i, '0'); // align with 0s

      i = i + 1;
    }

    if (b == 8) {
      storeCharacter(s, i, '0');   // octal numbers start with 00
      storeCharacter(s, i + 1, '0');

      i = i + 2;
    } else if (b == 16) {
      storeCharacter(s, i, 'x');   // hexadecimal numbers start with 0x
      storeCharacter(s, i + 1, '0');

      i = i + 2;
    }
  }

  storeCharacter(s, i, 0); // null-terminated string

  // our numeral system is positional hindu-arabic, that is,
  // the weight of digits increases right to left, which means
  // that we need to reverse the string we computed above
  stringReverse(s);

  return s;
}

uint64_t fixedPointRatio(uint64_t a, uint64_t b) {
  // compute fixed point ratio with 2 fractional digits

  // multiply a/b with 100 but avoid wrap around

  if (a <= UINT64_MAX / 100) {
    if (b != 0)
      return a * 100 / b;
  } else if (a <= UINT64_MAX / 10) {
    if (b / 10 != 0)
      return a * 10 / (b / 10);
  } else {
    if (b / 100 != 0)
      return a / (b / 100);
  }

  return 0;
}

uint64_t fixedPointPercentage(uint64_t r) {
  if (r != 0)
    // 1000000 = 10000 (for 100.00%) * 100 (for 2 fractional digits of r)
    return 1000000 / r;
  else
    return 0;
}

void putCharacter(uint64_t c) {
  *character_buffer = c;

  // assert: character_buffer is mapped

  // try to write 1 character from character_buffer
  // into file with outputFD file descriptor
  if (write(outputFD, character_buffer, 1) == 1) {
    if (outputFD != 1)
      // count number of characters written to a file,
      // not the console which has file descriptor 1
      numberOfWrittenCharacters = numberOfWrittenCharacters + 1;
  } else {
    // write failed
    if (outputFD != 1) {
      // failed write was not to the console which has file descriptor 1
      // to report the error we may thus still write to the console via print
      outputFD = 1;

      print(selfieName);
      print((uint64_t*) ": could not write character to output file ");
      print(outputName);
      println();
    }

    exit(EXITCODE_IOERROR);
  }
}

void print(uint64_t* s) {
  uint64_t i;

  if (s == (uint64_t*) 0)
    print((uint64_t*) "NULL");
  else {
    i = 0;

    while (loadCharacter(s, i) != 0) {
      putCharacter(loadCharacter(s, i));

      i = i + 1;
    }
  }
}

void println() {
  putCharacter(CHAR_LF);
}

void printCharacter(uint64_t c) {
  putCharacter(CHAR_SINGLEQUOTE);

  if (c == CHAR_EOF)
    print((uint64_t*) "end of file");
  else if (c == CHAR_TAB)
    print((uint64_t*) "tabulator");
  else if (c == CHAR_LF)
    print((uint64_t*) "line feed");
  else if (c == CHAR_CR)
    print((uint64_t*) "carriage return");
  else
    putCharacter(c);

  putCharacter(CHAR_SINGLEQUOTE);
}

void printString(uint64_t* s) {
  putCharacter(CHAR_DOUBLEQUOTE);

  print(s);

  putCharacter(CHAR_DOUBLEQUOTE);
}

// TODO: correct for integers just a bit less than 2^31
void printInteger(uint64_t n) {
  print(itoa(n, integer_buffer, 10, 0, 0));
}

void printFixedPointPercentage(uint64_t a, uint64_t b) {
  print(itoa(fixedPointPercentage(fixedPointRatio(a, b)), integer_buffer, 10, 0, 2));
}

void printFixedPointRatio(uint64_t a, uint64_t b) {
  print(itoa(fixedPointRatio(a, b), integer_buffer, 10, 0, 2));
}

void printHexadecimal(uint64_t n, uint64_t a) {
  print(itoa(n, integer_buffer, 16, a, 0));
}

void printOctal(uint64_t n, uint64_t a) {
  print(itoa(n, integer_buffer, 8, a, 0));
}

void printBinary(uint64_t n, uint64_t a) {
  print(itoa(n, integer_buffer, 2, a, 0));
}

uint64_t roundUp(uint64_t n, uint64_t m) {
  if (n % m == 0)
    return n;
  else
    return n - n % m + m;
}

uint64_t* smalloc(uint64_t size) {
  // this procedure ensures a defined program exit,
  // if no memory can be allocated
  uint64_t* memory;

  memory = malloc(size);

  if (size == 0)
    // any address including null
    return memory;
  else if ((uint64_t) memory == 0) {
    print(selfieName);
    print((uint64_t*) ": malloc out of memory");
    println();

    exit(EXITCODE_OUTOFVIRTUALMEMORY);
  }

  return memory;
}

uint64_t* zalloc(uint64_t size) {
  // this procedure is only executed at boot level zero
  // zalloc allocates size bytes rounded up to word size
  // and then zeroes that memory, similar to calloc, but
  // called zalloc to avoid redeclaring calloc
  uint64_t* memory;
  uint64_t  i;

  size = roundUp(size, REGISTERSIZE);

  memory = smalloc(size);

  size = size / REGISTERSIZE;

  i = 0;

  while (i < size) {
    // erase memory by setting it to 0
    *(memory + i) = 0;

    i = i + 1;
  }

  return memory;
}

// *~*~ *~*~ *~*~ *~*~ *~*~ *~*~ *~*~ *~*~ *~*~ *~*~ *~*~ *~*~ *~*~
// -----------------------------------------------------------------
// ---------------------    C O M P I L E R    ---------------------
// -----------------------------------------------------------------
// *~*~ *~*~ *~*~ *~*~ *~*~ *~*~ *~*~ *~*~ *~*~ *~*~ *~*~ *~*~ *~*~

// -----------------------------------------------------------------
// ---------------------------- SCANNER ----------------------------
// -----------------------------------------------------------------

void printSymbol(uint64_t symbol) {
  putCharacter(CHAR_DOUBLEQUOTE);

  if (symbol == SYM_EOF)
    print((uint64_t*) "end of file");
  else
    print((uint64_t*) *(SYMBOLS + symbol));

  putCharacter(CHAR_DOUBLEQUOTE);
}

void printLineNumber(uint64_t* message, uint64_t line) {
  print(selfieName);
  print((uint64_t*) ": ");
  print(message);
  print((uint64_t*) " in ");
  print(sourceName);
  print((uint64_t*) " in line ");
  printInteger(line);
  print((uint64_t*) ": ");
}

void syntaxErrorMessage(uint64_t* message) {
  printLineNumber((uint64_t*) "syntax error", lineNumber);

  print(message);

  println();
}

void syntaxErrorCharacter(uint64_t expected) {
  printLineNumber((uint64_t*) "syntax error", lineNumber);

  printCharacter(expected);
  print((uint64_t*) " expected but ");

  printCharacter(character);
  print((uint64_t*) " found");

  println();
}

void syntaxErrorIdentifier(uint64_t* expected) {
  printLineNumber((uint64_t*) "syntax error", lineNumber);

  print(expected);
  print((uint64_t*) " expected but ");

  print(identifier);
  print((uint64_t*) " found");

  println();
}

void getCharacter() {
  uint64_t numberOfReadBytes;

  // assert: character_buffer is mapped

  // try to read 1 character into character_buffer
  // from file with sourceFD file descriptor
  numberOfReadBytes = read(sourceFD, character_buffer, 1);

  if (numberOfReadBytes == 1) {
    // store the read character in the global variable called character
    character = *character_buffer;

    numberOfReadCharacters = numberOfReadCharacters + 1;
  } else if (numberOfReadBytes == 0)
    // reached end of file
    character = CHAR_EOF;
  else {
    print(selfieName);
    print((uint64_t*) ": could not read character from input file ");
    print(sourceName);
    println();

    exit(EXITCODE_IOERROR);
  }
}

uint64_t isCharacterNewLine() {
  if (character == CHAR_LF)
    return 1;
  else if (character == CHAR_CR)
    return 1;
  else
    return 0;
}

uint64_t isCharacterWhitespace() {
  if (character == CHAR_SPACE)
    return 1;
  else if (character == CHAR_TAB)
    return 1;
  else
    return isCharacterNewLine();
}

uint64_t findNextCharacter() {
  uint64_t inComment;

  // assuming we are not in a comment
  inComment = 0;

  // read and discard all whitespace and comments until a character is found
  // that is not whitespace and does not occur in a comment, or the file ends
  while (1) {
    if (inComment) {
      getCharacter();

      if (isCharacterNewLine())
        // comments end with new line
        inComment = 0;
      else if (character == CHAR_EOF)
        return character;
      else
        // count the characters in comments as ignored characters
        // line feed and carriage return are counted below
        numberOfIgnoredCharacters = numberOfIgnoredCharacters + 1;

    } else if (isCharacterWhitespace()) {
      // keep track of line numbers for error reporting and code annotation
      if (character == CHAR_LF)
        lineNumber = lineNumber + 1;

      // count line feed and carriage return as ignored characters
      numberOfIgnoredCharacters = numberOfIgnoredCharacters + 1;

      getCharacter();

    } else if (character == CHAR_SLASH) {
      getCharacter();

      if (character == CHAR_SLASH) {
        // "//" begins a comment
        inComment = 1;

        // count both slashes as ignored characters as well
        numberOfIgnoredCharacters = numberOfIgnoredCharacters + 2;

        // count the number of comments
        numberOfComments = numberOfComments + 1;
      } else {
        // while looking for "//" we actually found '/'
        symbol = SYM_DIV;

        return character;
      }

    } else
      // character found that is not whitespace and not occurring in a comment
      return character;
  }
}

uint64_t isCharacterLetter() {
  // ASCII codes for lower- and uppercase letters are in contiguous intervals
  if (character >= 'a')
    if (character <= 'z')
      return 1;
    else
      return 0;
  else if (character >= 'A')
    if (character <= 'Z')
      return 1;
    else
      return 0;
  else
    return 0;
}

uint64_t isCharacterDigit() {
  // ASCII codes for digits are in a contiguous interval
  if (character >= '0')
    if (character <= '9')
      return 1;
    else
      return 0;
  else
    return 0;
}

uint64_t isCharacterLetterOrDigitOrUnderscore() {
  if (isCharacterLetter())
    return 1;
  else if (isCharacterDigit())
    return 1;
  else if (character == CHAR_UNDERSCORE)
    return 1;
  else
    return 0;
}

uint64_t isCharacterNotDoubleQuoteOrNewLineOrEOF() {
  if (character == CHAR_DOUBLEQUOTE)
    return 0;
  else if (isCharacterNewLine())
    return 0;
  else if (character == CHAR_EOF)
    return 0;
  else
    return 1;
}

uint64_t identifierStringMatch(uint64_t keyword) {
  return stringCompare(identifier, (uint64_t*) *(SYMBOLS + keyword));
}

uint64_t identifierOrKeyword() {
  if (identifierStringMatch(SYM_WHILE))
    return SYM_WHILE;
  if (identifierStringMatch(SYM_IF))
    return SYM_IF;
  if (identifierStringMatch(SYM_UINT64))
    return SYM_UINT64;
  if (identifierStringMatch(SYM_ELSE))
    return SYM_ELSE;
  if (identifierStringMatch(SYM_RETURN))
    return SYM_RETURN;
  if (identifierStringMatch(SYM_VOID))
    return SYM_VOID;
  else
    return SYM_IDENTIFIER;
}

void getSymbol() {
  uint64_t i;

  // reset previously scanned symbol
  symbol = SYM_EOF;

  if (findNextCharacter() != CHAR_EOF) {
    if (symbol != SYM_DIV) {
      // '/' may have already been recognized
      // while looking for whitespace and "//"
      if (isCharacterLetter()) {
        // accommodate identifier and null for termination
        identifier = smalloc(maxIdentifierLength + 1);

        i = 0;

        while (isCharacterLetterOrDigitOrUnderscore()) {
          if (i >= maxIdentifierLength) {
            syntaxErrorMessage((uint64_t*) "identifier too long");

            exit(EXITCODE_SCANNERERROR);
          }

          storeCharacter(identifier, i, character);

          i = i + 1;

          getCharacter();
        }

        storeCharacter(identifier, i, 0); // null-terminated string

        symbol = identifierOrKeyword();

      } else if (isCharacterDigit()) {
        // accommodate integer and null for termination
        integer = smalloc(maxIntegerLength + 1);

        i = 0;

        while (isCharacterDigit()) {
          if (i >= maxIntegerLength) {
            if (integerIsSigned)
              syntaxErrorMessage((uint64_t*) "signed integer out of bound");
            else
              syntaxErrorMessage((uint64_t*) "integer out of bound");

            exit(EXITCODE_SCANNERERROR);
          }

          storeCharacter(integer, i, character);

          i = i + 1;

          getCharacter();
        }

        storeCharacter(integer, i, 0); // null-terminated string

        literal = atoi(integer);

        if (integerIsSigned)
          if (literal > INT64_MIN) {
              syntaxErrorMessage((uint64_t*) "signed integer out of bound");

              exit(EXITCODE_SCANNERERROR);
            }

        symbol = SYM_INTEGER;

      } else if (character == CHAR_SINGLEQUOTE) {
        getCharacter();

        literal = 0;

        if (character == CHAR_EOF) {
          syntaxErrorMessage((uint64_t*) "reached end of file looking for a character literal");

          exit(EXITCODE_SCANNERERROR);
        } else
          literal = character;

        getCharacter();

        if (character == CHAR_SINGLEQUOTE)
          getCharacter();
        else if (character == CHAR_EOF) {
          syntaxErrorCharacter(CHAR_SINGLEQUOTE);

          exit(EXITCODE_SCANNERERROR);
        } else
          syntaxErrorCharacter(CHAR_SINGLEQUOTE);

        symbol = SYM_CHARACTER;

      } else if (character == CHAR_DOUBLEQUOTE) {
        getCharacter();

        // accommodate string and null for termination,
        // allocate zeroed memory since strings are emitted
        // in double words but may end non-word-aligned
        string = zalloc(maxStringLength + 1);

        i = 0;

        while (isCharacterNotDoubleQuoteOrNewLineOrEOF()) {
          if (i >= maxStringLength) {
            syntaxErrorMessage((uint64_t*) "string too long");

            exit(EXITCODE_SCANNERERROR);
          }

          storeCharacter(string, i, character);

          i = i + 1;

          getCharacter();
        }

        if (character == CHAR_DOUBLEQUOTE)
          getCharacter();
        else {
          syntaxErrorCharacter(CHAR_DOUBLEQUOTE);

          exit(EXITCODE_SCANNERERROR);
        }

        storeCharacter(string, i, 0); // null-terminated string

        symbol = SYM_STRING;

      } else if (character == CHAR_SEMICOLON) {
        getCharacter();

        symbol = SYM_SEMICOLON;

      } else if (character == CHAR_PLUS) {
        getCharacter();

        symbol = SYM_PLUS;

      } else if (character == CHAR_DASH) {
        getCharacter();

        symbol = SYM_MINUS;

      } else if (character == CHAR_ASTERISK) {
        getCharacter();

        symbol = SYM_ASTERISK;

      } else if (character == CHAR_EQUAL) {
        getCharacter();

        if (character == CHAR_EQUAL) {
          getCharacter();

          symbol = SYM_EQUALITY;
        } else
          symbol = SYM_ASSIGN;

      } else if (character == CHAR_LPARENTHESIS) {
        getCharacter();

        symbol = SYM_LPARENTHESIS;

      } else if (character == CHAR_RPARENTHESIS) {
        getCharacter();

        symbol = SYM_RPARENTHESIS;

      } else if (character == CHAR_LBRACE) {
        getCharacter();

        symbol = SYM_LBRACE;

      } else if (character == CHAR_RBRACE) {
        getCharacter();

        symbol = SYM_RBRACE;

      } else if (character == CHAR_COMMA) {
        getCharacter();

        symbol = SYM_COMMA;

      } else if (character == CHAR_LT) {
        getCharacter();

        if (character == CHAR_EQUAL) {
          getCharacter();

          symbol = SYM_LEQ;
        } else
          symbol = SYM_LT;

      } else if (character == CHAR_GT) {
        getCharacter();

        if (character == CHAR_EQUAL) {
          getCharacter();

          symbol = SYM_GEQ;
        } else
          symbol = SYM_GT;

      } else if (character == CHAR_EXCLAMATION) {
        getCharacter();

        if (character == CHAR_EQUAL)
          getCharacter();
        else
          syntaxErrorCharacter(CHAR_EQUAL);

        symbol = SYM_NOTEQ;

      } else if (character == CHAR_PERCENTAGE) {
        getCharacter();

        symbol = SYM_MOD;

      } else {
        printLineNumber((uint64_t*) "syntax error", lineNumber);
        print((uint64_t*) "found unknown character ");
        printCharacter(character);

        println();

        exit(EXITCODE_SCANNERERROR);
      }
    }

    numberOfScannedSymbols = numberOfScannedSymbols + 1;
  }
}

// -----------------------------------------------------------------
// ------------------------- SYMBOL TABLE --------------------------
// -----------------------------------------------------------------

void createSymbolTableEntry(uint64_t whichTable, uint64_t* string, uint64_t line, uint64_t class, uint64_t type, uint64_t value, uint64_t address) {
  uint64_t* newEntry;

  newEntry = smalloc(2 * SIZEOFUINT64STAR + 6 * SIZEOFUINT64);

  setString(newEntry, string);
  setLineNumber(newEntry, line);
  setClass(newEntry, class);
  setType(newEntry, type);
  setValue(newEntry, value);
  setAddress(newEntry, address);

  // create entry at head of symbol table
  if (whichTable == GLOBAL_TABLE) {
    setScope(newEntry, REG_GP);
    setNextEntry(newEntry, global_symbol_table);
    global_symbol_table = newEntry;

    if (class == VARIABLE)
      numberOfGlobalVariables = numberOfGlobalVariables + 1;
    else if (class == PROCEDURE)
      numberOfProcedures = numberOfProcedures + 1;
    else if (class == STRING)
      numberOfStrings = numberOfStrings + 1;
  } else if (whichTable == LOCAL_TABLE) {
    setScope(newEntry, REG_FP);
    setNextEntry(newEntry, local_symbol_table);
    local_symbol_table = newEntry;
  } else {
    // library procedures
    setScope(newEntry, REG_GP);
    setNextEntry(newEntry, library_symbol_table);
    library_symbol_table = newEntry;
  }
}

uint64_t* searchSymbolTable(uint64_t* entry, uint64_t* string, uint64_t class) {
  while (entry != (uint64_t*) 0) {
    if (stringCompare(string, getString(entry)))
      if (class == getClass(entry))
        return entry;

    // keep looking
    entry = getNextEntry(entry);
  }

  return (uint64_t*) 0;
}

uint64_t* getScopedSymbolTableEntry(uint64_t* string, uint64_t class) {
  uint64_t* entry;

  if (class == VARIABLE)
    // local variables override global variables
    entry = searchSymbolTable(local_symbol_table, string, VARIABLE);
  else if (class == PROCEDURE)
    // library procedures override declared or defined procedures
    entry = searchSymbolTable(library_symbol_table, string, PROCEDURE);
  else
    entry = (uint64_t*) 0;

  if (entry == (uint64_t*) 0)
    return searchSymbolTable(global_symbol_table, string, class);
  else
    return entry;
}

uint64_t isUndefinedProcedure(uint64_t* entry) {
  uint64_t* libraryEntry;

  if (getClass(entry) == PROCEDURE) {
    // library procedures override declared or defined procedures
    libraryEntry = searchSymbolTable(library_symbol_table, getString(entry), PROCEDURE);

    if (libraryEntry != (uint64_t*) 0)
      // procedure is library procedure
      return 0;
    else if (getAddress(entry) == 0)
      // procedure declared but not defined
      return 1;
    else if (getOpcode(loadInstruction(getAddress(entry))) == OP_JAL)
      // procedure called but not defined
      return 1;
  }

  return 0;
}

uint64_t reportUndefinedProcedures() {
  uint64_t undefined;
  uint64_t* entry;

  undefined = 0;

  entry = global_symbol_table;

  while (entry != (uint64_t*) 0) {
    if (isUndefinedProcedure(entry)) {
      undefined = 1;

      printLineNumber((uint64_t*) "syntax error", getLineNumber(entry));
      print((uint64_t*) "procedure ");
      print(getString(entry));
      print((uint64_t*) " undefined");
      println();
    }

    // keep looking
    entry = getNextEntry(entry);
  }

  return undefined;
}

// -----------------------------------------------------------------
// ---------------------------- PARSER -----------------------------
// -----------------------------------------------------------------

uint64_t isNotRbraceOrEOF() {
  if (symbol == SYM_RBRACE)
    return 0;
  else if (symbol == SYM_EOF)
    return 0;
  else
    return 1;
}

uint64_t isExpression() {
  if (symbol == SYM_MINUS)
    return 1;
  else if (symbol == SYM_LPARENTHESIS)
    return 1;
  else if (symbol == SYM_IDENTIFIER)
    return 1;
  else if (symbol == SYM_INTEGER)
    return 1;
  else if (symbol == SYM_ASTERISK)
    return 1;
  else if (symbol == SYM_STRING)
    return 1;
  else if (symbol == SYM_CHARACTER)
    return 1;
  else
    return 0;
}

uint64_t isLiteral() {
  if (symbol == SYM_INTEGER)
    return 1;
  else if (symbol == SYM_CHARACTER)
    return 1;
  else
    return 0;
}

uint64_t isStarOrDivOrModulo() {
  if (symbol == SYM_ASTERISK)
    return 1;
  else if (symbol == SYM_DIV)
    return 1;
  else if (symbol == SYM_MOD)
    return 1;
  else
    return 0;
}

uint64_t isPlusOrMinus() {
  if (symbol == SYM_MINUS)
    return 1;
  else if (symbol == SYM_PLUS)
    return 1;
  else
    return 0;
}

uint64_t isComparison() {
  if (symbol == SYM_EQUALITY)
    return 1;
  else if (symbol == SYM_NOTEQ)
    return 1;
  else if (symbol == SYM_LT)
    return 1;
  else if (symbol == SYM_GT)
    return 1;
  else if (symbol == SYM_LEQ)
    return 1;
  else if (symbol == SYM_GEQ)
    return 1;
  else
    return 0;
}

uint64_t lookForFactor() {
  if (symbol == SYM_LPARENTHESIS)
    return 0;
  else if (symbol == SYM_ASTERISK)
    return 0;
  else if (symbol == SYM_IDENTIFIER)
    return 0;
  else if (symbol == SYM_INTEGER)
    return 0;
  else if (symbol == SYM_CHARACTER)
    return 0;
  else if (symbol == SYM_STRING)
    return 0;
  else if (symbol == SYM_EOF)
    return 0;
  else
    return 1;
}

uint64_t lookForStatement() {
  if (symbol == SYM_ASTERISK)
    return 0;
  else if (symbol == SYM_IDENTIFIER)
    return 0;
  else if (symbol == SYM_WHILE)
    return 0;
  else if (symbol == SYM_IF)
    return 0;
  else if (symbol == SYM_RETURN)
    return 0;
  else if (symbol == SYM_EOF)
    return 0;
  else
    return 1;
}

uint64_t lookForType() {
  if (symbol == SYM_UINT64)
    return 0;
  else if (symbol == SYM_VOID)
    return 0;
  else if (symbol == SYM_EOF)
    return 0;
  else
    return 1;
}

void talloc() {
  // we use registers REG_T0-REG_T6 for temporaries
  if (allocatedTemporaries < NUMBEROFTEMPORARIES)
    allocatedTemporaries = allocatedTemporaries + 1;
  else {
    syntaxErrorMessage((uint64_t*) "out of registers");

    exit(EXITCODE_COMPILERERROR);
  }
}

uint64_t currentTemporary() {
  if (allocatedTemporaries > 0)
    if (allocatedTemporaries < 4)
      return REG_TP + allocatedTemporaries;
    else
      return REG_S11 + allocatedTemporaries - 3;
  else {
    syntaxErrorMessage((uint64_t*) "illegal register access");

    exit(EXITCODE_COMPILERERROR);
  }
}

uint64_t previousTemporary() {
  if (allocatedTemporaries > 1)
    if (allocatedTemporaries == 4)
      return REG_T2;
    else
      return currentTemporary() - 1;
  else {
    syntaxErrorMessage((uint64_t*) "illegal register access");

    exit(EXITCODE_COMPILERERROR);
  }
}

uint64_t nextTemporary() {
  if (allocatedTemporaries < NUMBEROFTEMPORARIES)
    if (allocatedTemporaries == 3)
      return REG_T3;
    else
      return currentTemporary() + 1;
  else {
    syntaxErrorMessage((uint64_t*) "out of registers");

    exit(EXITCODE_COMPILERERROR);
  }
}

void tfree(uint64_t numberOfTemporaries) {
  if (allocatedTemporaries >= numberOfTemporaries)
    allocatedTemporaries = allocatedTemporaries - numberOfTemporaries;
  else {
    syntaxErrorMessage((uint64_t*) "illegal register deallocation");

    exit(EXITCODE_COMPILERERROR);
  }
}

void save_temporaries() {
  while (allocatedTemporaries > 0) {
    // push temporary onto stack
    emitADDI(REG_SP, REG_SP, -REGISTERSIZE);
    emitSD(REG_SP, 0, currentTemporary());

    tfree(1);
  }
}

void restore_temporaries(uint64_t numberOfTemporaries) {
  while (allocatedTemporaries < numberOfTemporaries) {
    talloc();

    // restore temporary from stack
    emitLD(currentTemporary(), REG_SP, 0);
    emitADDI(REG_SP, REG_SP, REGISTERSIZE);
  }
}

void syntaxErrorSymbol(uint64_t expected) {
  printLineNumber((uint64_t*) "syntax error", lineNumber);

  printSymbol(expected);
  print((uint64_t*) " expected but ");

  printSymbol(symbol);
  print((uint64_t*) " found");

  println();
}

void syntaxErrorUnexpected() {
  printLineNumber((uint64_t*) "syntax error", lineNumber);

  print((uint64_t*) "unexpected symbol ");
  printSymbol(symbol);
  print((uint64_t*) " found");

  println();
}

void printType(uint64_t type) {
  if (type == UINT64_T)
    print((uint64_t*) "uint64_t");
  else if (type == UINT64STAR_T)
    print((uint64_t*) "uint64_t*");
  else if (type == VOID_T)
    print((uint64_t*) "void");
  else
    print((uint64_t*) "unknown");
}

void typeWarning(uint64_t expected, uint64_t found) {
  printLineNumber((uint64_t*) "warning", lineNumber);

  print((uint64_t*) "type mismatch, ");

  printType(expected);

  print((uint64_t*) " expected but ");

  printType(found);

  print((uint64_t*) " found");

  println();
}

uint64_t* getVariableOrBigInt(uint64_t* variableOrBigInt, uint64_t class) {
  uint64_t* entry;

  if (class == BIGINT)
    return searchSymbolTable(global_symbol_table, variableOrBigInt, class);
  else {
    entry = getScopedSymbolTableEntry(variableOrBigInt, class);

    if (entry == (uint64_t*) 0) {
      printLineNumber((uint64_t*) "syntax error", lineNumber);
      print(variableOrBigInt);
      print((uint64_t*) " undeclared");
      println();

      exit(EXITCODE_PARSERERROR);
    }

    return entry;
  }
}

uint64_t load_variableOrBigInt(uint64_t* variableOrBigInt, uint64_t class) {
  uint64_t* entry;

  // assert: n = allocatedTemporaries

  entry = getVariableOrBigInt(variableOrBigInt, class);

  if (isSignedInteger(getAddress(entry), 12)) {
    talloc();

    emitLD(currentTemporary(), getScope(entry), getAddress(entry));

    return getType(entry);
  }

  load_integer(getAddress(entry));

  emitADD(currentTemporary(), getScope(entry), currentTemporary());
  emitLD(currentTemporary(), currentTemporary(), 0);

  // assert: allocatedTemporaries == n + 1

  return getType(entry);
}

void load_integer(uint64_t value) {
  uint64_t lower;
  uint64_t upper;
  uint64_t* entry;

  // assert: n = allocatedTemporaries

  if (isSignedInteger(value, 12)) {
    // integers greater than or equal to -2^11 and less than 2^11
    // are loaded with one addi into a register

    talloc();

    emitADDI(currentTemporary(), REG_ZR, value);

  } else if (isSignedInteger(value, 32)) {
    // integers greater than or equal to -2^31 and less than 2^31
    // are loaded with one addi and one lui into a register

    lower = getBits(value,  0, 12);
    upper = getBits(value, 12, 20);

    talloc();

    if (lower >= twoToThePowerOf(11)) {
      // add 1 which is effectively 2^12 to cancel sign extension of lower
      upper = upper + 1;

      // assert: 0 < upper <= 2^(32-12)
      emitLUI(currentTemporary(), signExtend(upper, 20));

      if (upper == twoToThePowerOf(19))
        // upper overflowed, cancel sign extension
        emitSUB(currentTemporary(), REG_ZR, currentTemporary());
    } else
      // assert: 0 < upper < 2^(32-12)
      emitLUI(currentTemporary(), signExtend(upper, 20));

    emitADDI(currentTemporary(), currentTemporary(), signExtend(lower, 12));

  } else {
    // integers less than -2^31 or greater than or equal to 2^31 are stored in data segment
    entry = searchSymbolTable(global_symbol_table, integer, BIGINT);

    if (entry == (uint64_t*) 0) {
      allocatedMemory = allocatedMemory + REGISTERSIZE;

      createSymbolTableEntry(GLOBAL_TABLE, integer, lineNumber, BIGINT, UINT64_T, value, -allocatedMemory);
    }

    load_variableOrBigInt(integer, BIGINT);
  }

  // assert: allocatedTemporaries == n + 1
}

void load_string(uint64_t* string) {
  uint64_t length;

  // assert: n = allocatedTemporaries

  length = stringLength(string) + 1;

  allocatedMemory = allocatedMemory + roundUp(length, REGISTERSIZE);

  createSymbolTableEntry(GLOBAL_TABLE, string, lineNumber, STRING, UINT64STAR_T, 0, -allocatedMemory);

  load_integer(-allocatedMemory);

  emitADD(currentTemporary(), REG_GP, currentTemporary());

  // assert: allocatedTemporaries == n + 1
}

uint64_t help_call_codegen(uint64_t* entry, uint64_t* procedure) {
  uint64_t type;

  if (entry == (uint64_t*) 0) {
    // procedure never called nor declared nor defined

    // default return type is "int"
    type = UINT64_T;

    createSymbolTableEntry(GLOBAL_TABLE, procedure, lineNumber, PROCEDURE, type, 0, binaryLength);

    emitJAL(REG_RA, 0);

  } else {
    type = getType(entry);

    if (getAddress(entry) == 0) {
      // procedure declared but never called nor defined
      setAddress(entry, binaryLength);

      emitJAL(REG_RA, 0);
    } else if (getOpcode(loadInstruction(getAddress(entry))) == OP_JAL) {
      // procedure called and possibly declared but not defined

      // create fixup chain using absolute address
      emitJAL(REG_RA, getAddress(entry));
      setAddress(entry, binaryLength - INSTRUCTIONSIZE);
    } else
      // procedure defined, use relative address
      emitJAL(REG_RA, getAddress(entry) - binaryLength);
  }

  return type;
}

void help_procedure_prologue(uint64_t localVariables) {
  // allocate memory for return address
  emitADDI(REG_SP, REG_SP, -REGISTERSIZE);

  // save return address
  emitSD(REG_SP, 0, REG_RA);

  // allocate memory for caller's frame pointer
  emitADDI(REG_SP, REG_SP, -REGISTERSIZE);

  // save caller's frame pointer
  emitSD(REG_SP, 0, REG_FP);

  // set callee's frame pointer
  emitADDI(REG_FP, REG_SP, 0);

  // allocate memory for callee's local variables
  if (localVariables != 0)
    emitADDI(REG_SP, REG_SP, -localVariables * REGISTERSIZE);
}

void help_procedure_epilogue(uint64_t parameters) {
  // deallocate memory for callee's frame pointer and local variables
  emitADDI(REG_SP, REG_FP, 0);

  // restore caller's frame pointer
  emitLD(REG_FP, REG_SP, 0);

  // deallocate memory for caller's frame pointer
  emitADDI(REG_SP, REG_SP, REGISTERSIZE);

  // restore return address
  emitLD(REG_RA, REG_SP, 0);

  // deallocate memory for return address and parameters
  emitADDI(REG_SP, REG_SP, REGISTERSIZE + parameters * REGISTERSIZE);

  // return
  emitJALR(REG_ZR, REG_RA, 0);
}

uint64_t compile_call(uint64_t* procedure) {
  uint64_t* entry;
  uint64_t numberOfTemporaries;
  uint64_t type;

  // assert: n = allocatedTemporaries

  entry = getScopedSymbolTableEntry(procedure, PROCEDURE);

  numberOfTemporaries = allocatedTemporaries;

  save_temporaries();

  // assert: allocatedTemporaries == 0

  if (isExpression()) {
    compile_expression();

    // TODO: check if types/number of parameters is correct

    // push first parameter onto stack
    emitADDI(REG_SP, REG_SP, -REGISTERSIZE);
    emitSD(REG_SP, 0, currentTemporary());

    tfree(1);

    while (symbol == SYM_COMMA) {
      getSymbol();

      compile_expression();

      // push more parameters onto stack
      emitADDI(REG_SP, REG_SP, -REGISTERSIZE);
      emitSD(REG_SP, 0, currentTemporary());

      tfree(1);
    }

    if (symbol == SYM_RPARENTHESIS) {
      getSymbol();

      type = help_call_codegen(entry, procedure);
    } else {
      syntaxErrorSymbol(SYM_RPARENTHESIS);

      type = UINT64_T;
    }
  } else if (symbol == SYM_RPARENTHESIS) {
    getSymbol();

    type = help_call_codegen(entry, procedure);
  } else {
    syntaxErrorSymbol(SYM_RPARENTHESIS);

    type = UINT64_T;
  }

  // assert: allocatedTemporaries == 0

  restore_temporaries(numberOfTemporaries);

  numberOfCalls = numberOfCalls + 1;

  // assert: allocatedTemporaries == n

  return type;
}

uint64_t compile_factor() {
  uint64_t hasCast;
  uint64_t cast;
  uint64_t type;

  uint64_t* variableOrProcedureName;

  // assert: n = allocatedTemporaries

  hasCast = 0;

  type = UINT64_T;

  while (lookForFactor()) {
    syntaxErrorUnexpected();

    if (symbol == SYM_EOF)
      exit(EXITCODE_PARSERERROR);
    else
      getSymbol();
  }

  // optional cast: [ cast ]
  if (symbol == SYM_LPARENTHESIS) {
    getSymbol();

    // cast: "(" "uint64_t" [ "*" ] ")"
    if (symbol == SYM_UINT64) {
      hasCast = 1;

      cast = compile_type();

      if (symbol == SYM_RPARENTHESIS)
        getSymbol();
      else
        syntaxErrorSymbol(SYM_RPARENTHESIS);

    // not a cast: "(" expression ")"
    } else {
      type = compile_expression();

      if (symbol == SYM_RPARENTHESIS)
        getSymbol();
      else
        syntaxErrorSymbol(SYM_RPARENTHESIS);

      // assert: allocatedTemporaries == n + 1

      return type;
    }
  }

  // dereference?
  if (symbol == SYM_ASTERISK) {
    getSymbol();

    // ["*"] identifier
    if (symbol == SYM_IDENTIFIER) {
      type = load_variableOrBigInt(identifier, VARIABLE);

      getSymbol();

    // * "(" expression ")"
    } else if (symbol == SYM_LPARENTHESIS) {
      getSymbol();

      type = compile_expression();

      if (symbol == SYM_RPARENTHESIS)
        getSymbol();
      else
        syntaxErrorSymbol(SYM_RPARENTHESIS);
    } else
      syntaxErrorUnexpected();

    if (type != UINT64STAR_T)
      typeWarning(UINT64STAR_T, type);

    // dereference
    emitLD(currentTemporary(), currentTemporary(), 0);

    type = UINT64_T;

  // identifier?
  } else if (symbol == SYM_IDENTIFIER) {
    variableOrProcedureName = identifier;

    getSymbol();

    if (symbol == SYM_LPARENTHESIS) {
      getSymbol();

      // procedure call: identifier "(" ... ")"
      type = compile_call(variableOrProcedureName);

      talloc();

      // retrieve return value
      emitADDI(currentTemporary(), REG_A0, 0);

      // reset return register to initial return value
      // for missing return expressions
      emitADDI(REG_A0, REG_ZR, 0);
    } else
      // variable access: identifier
      type = load_variableOrBigInt(variableOrProcedureName, VARIABLE);

  // integer?
  } else if (symbol == SYM_INTEGER) {
    load_integer(literal);

    getSymbol();

    type = UINT64_T;

  // character?
  } else if (symbol == SYM_CHARACTER) {
    talloc();

    emitADDI(currentTemporary(), REG_ZR, literal);

    getSymbol();

    type = UINT64_T;

  // string?
  } else if (symbol == SYM_STRING) {
    load_string(string);

    getSymbol();

    type = UINT64STAR_T;

  //  "(" expression ")"
  } else if (symbol == SYM_LPARENTHESIS) {
    getSymbol();

    type = compile_expression();

    if (symbol == SYM_RPARENTHESIS)
      getSymbol();
    else
      syntaxErrorSymbol(SYM_RPARENTHESIS);
  } else
    syntaxErrorUnexpected();

  // assert: allocatedTemporaries == n + 1

  if (hasCast)
    return cast;
  else
    return type;
}

uint64_t compile_term() {
  uint64_t ltype;
  uint64_t operatorSymbol;
  uint64_t rtype;

  // assert: n = allocatedTemporaries

  ltype = compile_factor();

  // assert: allocatedTemporaries == n + 1

  // * / or % ?
  while (isStarOrDivOrModulo()) {
    operatorSymbol = symbol;

    getSymbol();

    rtype = compile_factor();

    // assert: allocatedTemporaries == n + 2

    if (ltype != rtype)
      typeWarning(ltype, rtype);

    if (operatorSymbol == SYM_ASTERISK)
      emitMUL(previousTemporary(), previousTemporary(), currentTemporary());
    else if (operatorSymbol == SYM_DIV)
      emitDIVU(previousTemporary(), previousTemporary(), currentTemporary());
    else if (operatorSymbol == SYM_MOD)
      emitREMU(previousTemporary(), previousTemporary(), currentTemporary());

    tfree(1);
  }

  // assert: allocatedTemporaries == n + 1

  return ltype;
}

uint64_t compile_simpleExpression() {
  uint64_t ltype;
  uint64_t operatorSymbol;
  uint64_t rtype;

  // assert: n = allocatedTemporaries

  // optional: -
  if (symbol == SYM_MINUS) {
    integerIsSigned = 1;

    getSymbol();

    integerIsSigned = 0;

    ltype = compile_term();

    if (ltype != UINT64_T) {
      typeWarning(UINT64_T, ltype);

      ltype = UINT64_T;
    }

    emitSUB(currentTemporary(), REG_ZR, currentTemporary());
  } else
    ltype = compile_term();

  // assert: allocatedTemporaries == n + 1

  // + or -?
  while (isPlusOrMinus()) {
    operatorSymbol = symbol;

    getSymbol();

    rtype = compile_term();

    // assert: allocatedTemporaries == n + 2

    if (operatorSymbol == SYM_PLUS) {
      if (ltype == UINT64STAR_T) {
        if (rtype == UINT64_T)
          // UINT64STAR_T + UINT64_T
          // pointer arithmetic: factor of 2^3 of integer operand
          emitLeftShiftBy(currentTemporary(), 3);
        else
          // UINT64STAR_T + UINT64STAR_T
          syntaxErrorMessage((uint64_t*) "(uint64_t*) + (uint64_t*) is undefined");
      } else if (rtype == UINT64STAR_T) {
        // UINT64_T + UINT64STAR_T
        // pointer arithmetic: factor of 2^3 of integer operand
        emitLeftShiftBy(previousTemporary(), 3);

        ltype = UINT64STAR_T;
      }

      emitADD(previousTemporary(), previousTemporary(), currentTemporary());

    } else if (operatorSymbol == SYM_MINUS) {
      if (ltype == UINT64STAR_T) {
        if (rtype == UINT64_T) {
          // UINT64STAR_T - UINT64_T
          // pointer arithmetic: factor of 2^3 of integer operand
          emitLeftShiftBy(currentTemporary(), 3);
          emitSUB(previousTemporary(), previousTemporary(), currentTemporary());
        } else {
          // UINT64STAR_T - UINT64STAR_T
          // pointer arithmetic: (left_term - right_term) / SIZEOFUINT64
          emitSUB(previousTemporary(), previousTemporary(), currentTemporary());
          emitADDI(currentTemporary(), REG_ZR, SIZEOFUINT64);
          emitDIVU(previousTemporary(), previousTemporary(), currentTemporary());

          ltype = UINT64_T;
        }
      } else if (rtype == UINT64STAR_T)
        // UINT64_T - UINT64STAR_T
        syntaxErrorMessage((uint64_t*) "(uint64_t) - (uint64_t*) is undefined");
      else
        // UINT64_T - UINT64_T
        emitSUB(previousTemporary(), previousTemporary(), currentTemporary());
    }

    tfree(1);
  }

  // assert: allocatedTemporaries == n + 1

  return ltype;
}

uint64_t compile_expression() {
  uint64_t ltype;
  uint64_t operatorSymbol;
  uint64_t rtype;

  // assert: n = allocatedTemporaries

  ltype = compile_simpleExpression();

  // assert: allocatedTemporaries == n + 1

  //optional: ==, !=, <, >, <=, >= simpleExpression
  if (isComparison()) {
    operatorSymbol = symbol;

    getSymbol();

    rtype = compile_simpleExpression();

    // assert: allocatedTemporaries == n + 2

    if (ltype != rtype)
      typeWarning(ltype, rtype);

    if (operatorSymbol == SYM_EQUALITY) {
      // a == b iff unsigned b - a < 1
      emitSUB(previousTemporary(), currentTemporary(), previousTemporary());
      emitADDI(currentTemporary(), REG_ZR, 1);
      emitSLTU(previousTemporary(), previousTemporary(), currentTemporary());

      tfree(1);

    } else if (operatorSymbol == SYM_NOTEQ) {
      // a != b iff unsigned 0 < b - a
      emitSUB(previousTemporary(), currentTemporary(), previousTemporary());

      tfree(1);

      emitSLTU(currentTemporary(), REG_ZR, currentTemporary());

    } else if (operatorSymbol == SYM_LT) {
      // a < b
      emitSLTU(previousTemporary(), previousTemporary(), currentTemporary());

      tfree(1);

    } else if (operatorSymbol == SYM_GT) {
      // a > b iff b < a
      emitSLTU(previousTemporary(), currentTemporary(), previousTemporary());

      tfree(1);

    } else if (operatorSymbol == SYM_LEQ) {
      // a <= b iff 1 - (b < a)
      emitSLTU(previousTemporary(), currentTemporary(), previousTemporary());
      emitADDI(currentTemporary(), REG_ZR, 1);
      emitSUB(previousTemporary(), currentTemporary(), previousTemporary());

      tfree(1);

    } else if (operatorSymbol == SYM_GEQ) {
      // a >= b iff 1 - (a < b)
      emitSLTU(previousTemporary(), previousTemporary(), currentTemporary());
      emitADDI(currentTemporary(), REG_ZR, 1);
      emitSUB(previousTemporary(), currentTemporary(), previousTemporary());

      tfree(1);
    }
  }

  // assert: allocatedTemporaries == n + 1

  return ltype;
}

void compile_while() {
  uint64_t jumpBackToWhile;
  uint64_t branchForwardToEnd;

  // assert: allocatedTemporaries == 0

  jumpBackToWhile = binaryLength;

  branchForwardToEnd = 0;

  // while ( expression )
  if (symbol == SYM_WHILE) {
    getSymbol();

    if (symbol == SYM_LPARENTHESIS) {
      getSymbol();

      compile_expression();

      // we do not know where to branch, fixup later
      branchForwardToEnd = binaryLength;

      emitBEQ(currentTemporary(), REG_ZR, 0);

      tfree(1);

      if (symbol == SYM_RPARENTHESIS) {
        getSymbol();

        // zero or more statements: { statement }
        if (symbol == SYM_LBRACE) {
          getSymbol();

          while (isNotRbraceOrEOF())
            compile_statement();

          if (symbol == SYM_RBRACE)
            getSymbol();
          else {
            syntaxErrorSymbol(SYM_RBRACE);

            exit(EXITCODE_PARSERERROR);
          }
        } else
          // only one statement without {}
          compile_statement();
      } else
        syntaxErrorSymbol(SYM_RPARENTHESIS);
    } else
      syntaxErrorSymbol(SYM_LPARENTHESIS);
  } else
    syntaxErrorSymbol(SYM_WHILE);

  // we use JAL for the unconditional jump back to the loop condition because:
  // 1. the RISC-V doc recommends to do so to not disturb branch prediction
  // 2. GCC also uses JAL for the unconditional back jump of a while loop
  emitJAL(REG_ZR, jumpBackToWhile - binaryLength);

  if (branchForwardToEnd != 0)
    // first instruction after loop body will be generated here
    // now we have the address for the conditional branch from above
    fixup_relative_BFormat(branchForwardToEnd);

  // assert: allocatedTemporaries == 0

  numberOfWhile = numberOfWhile + 1;
}

void compile_if() {
  uint64_t branchForwardToElseOrEnd;
  uint64_t jumpForwardToEnd;

  // assert: allocatedTemporaries == 0

  // if ( expression )
  if (symbol == SYM_IF) {
    getSymbol();

    if (symbol == SYM_LPARENTHESIS) {
      getSymbol();

      compile_expression();

      // if the "if" case is not true we branch to "else" (if provided)
      branchForwardToElseOrEnd = binaryLength;

      emitBEQ(currentTemporary(), REG_ZR, 0);

      tfree(1);

      if (symbol == SYM_RPARENTHESIS) {
        getSymbol();

        // zero or more statements: { statement }
        if (symbol == SYM_LBRACE) {
          getSymbol();

          while (isNotRbraceOrEOF())
            compile_statement();

          if (symbol == SYM_RBRACE)
            getSymbol();
          else {
            syntaxErrorSymbol(SYM_RBRACE);

            exit(EXITCODE_PARSERERROR);
          }
        } else
        // only one statement without {}
          compile_statement();

        //optional: else
        if (symbol == SYM_ELSE) {
          getSymbol();

          // if the "if" case was true we skip the "else" case
          // by unconditionally jumping to the end
          jumpForwardToEnd = binaryLength;

          emitJAL(REG_ZR, 0);

          // if the "if" case was not true we branch here
          fixup_relative_BFormat(branchForwardToElseOrEnd);

          // zero or more statements: { statement }
          if (symbol == SYM_LBRACE) {
            getSymbol();

            while (isNotRbraceOrEOF())
              compile_statement();

            if (symbol == SYM_RBRACE)
              getSymbol();
            else {
              syntaxErrorSymbol(SYM_RBRACE);

              exit(EXITCODE_PARSERERROR);
            }

          // only one statement without {}
          } else
            compile_statement();

          // if the "if" case was true we unconditionally jump here
          fixup_relative_JFormat(jumpForwardToEnd, binaryLength);
        } else
          // if the "if" case was not true we branch here
          fixup_relative_BFormat(branchForwardToElseOrEnd);
      } else
        syntaxErrorSymbol(SYM_RPARENTHESIS);
    } else
      syntaxErrorSymbol(SYM_LPARENTHESIS);
  } else
    syntaxErrorSymbol(SYM_IF);

  // assert: allocatedTemporaries == 0

  numberOfIf = numberOfIf + 1;
}

void compile_return() {
  uint64_t type;

  // assert: allocatedTemporaries == 0

  if (symbol == SYM_RETURN)
    getSymbol();
  else
    syntaxErrorSymbol(SYM_RETURN);

  // optional: expression
  if (symbol != SYM_SEMICOLON) {
    type = compile_expression();

    if (type != returnType)
      typeWarning(returnType, type);

    // save value of expression in return register
    emitADD(REG_A0, REG_ZR, currentTemporary());

    tfree(1);
  } else if (returnType != VOID_T)
    typeWarning(returnType, VOID_T);

  // jump to procedure epilogue through fixup chain using absolute address
  emitJAL(REG_ZR, returnBranches);

  // new head of fixup chain
  returnBranches = binaryLength - INSTRUCTIONSIZE;

  // assert: allocatedTemporaries == 0

  numberOfReturn = numberOfReturn + 1;
}

void compile_statement() {
  uint64_t ltype;
  uint64_t rtype;
  uint64_t* variableOrProcedureName;
  uint64_t* entry;
  uint64_t offset;

  // assert: allocatedTemporaries == 0

  while (lookForStatement()) {
    syntaxErrorUnexpected();

    if (symbol == SYM_EOF)
      exit(EXITCODE_PARSERERROR);
    else
      getSymbol();
  }

  // ["*"]
  if (symbol == SYM_ASTERISK) {
    getSymbol();

    // "*" identifier
    if (symbol == SYM_IDENTIFIER) {
      ltype = load_variableOrBigInt(identifier, VARIABLE);

      if (ltype != UINT64STAR_T)
        typeWarning(UINT64STAR_T, ltype);

      getSymbol();

      // "*" identifier "="
      if (symbol == SYM_ASSIGN) {
        getSymbol();

        rtype = compile_expression();

        if (rtype != UINT64_T)
          typeWarning(UINT64_T, rtype);

        emitSD(previousTemporary(), 0, currentTemporary());

        tfree(2);

        numberOfAssignments = numberOfAssignments + 1;
      } else {
        syntaxErrorSymbol(SYM_ASSIGN);

        tfree(1);
      }

      if (symbol == SYM_SEMICOLON)
        getSymbol();
      else
        syntaxErrorSymbol(SYM_SEMICOLON);

    // "*" "(" expression ")"
    } else if (symbol == SYM_LPARENTHESIS) {
      getSymbol();

      ltype = compile_expression();

      if (ltype != UINT64STAR_T)
        typeWarning(UINT64STAR_T, ltype);

      if (symbol == SYM_RPARENTHESIS) {
        getSymbol();

        // "*" "(" expression ")" "="
        if (symbol == SYM_ASSIGN) {
          getSymbol();

          rtype = compile_expression();

          if (rtype != UINT64_T)
            typeWarning(UINT64_T, rtype);

          emitSD(previousTemporary(), 0, currentTemporary());

          tfree(2);

          numberOfAssignments = numberOfAssignments + 1;
        } else {
          syntaxErrorSymbol(SYM_ASSIGN);

          tfree(1);
        }

        if (symbol == SYM_SEMICOLON)
          getSymbol();
        else
          syntaxErrorSymbol(SYM_SEMICOLON);
      } else
        syntaxErrorSymbol(SYM_RPARENTHESIS);
    } else
      syntaxErrorSymbol(SYM_LPARENTHESIS);
  }
  // identifier "=" expression | call
  else if (symbol == SYM_IDENTIFIER) {
    variableOrProcedureName = identifier;

    getSymbol();

    // procedure call
    if (symbol == SYM_LPARENTHESIS) {
      getSymbol();

      compile_call(variableOrProcedureName);

      // reset return register to initial return value
      // for missing return expressions
      emitADDI(REG_A0, REG_ZR, 0);

      if (symbol == SYM_SEMICOLON)
        getSymbol();
      else
        syntaxErrorSymbol(SYM_SEMICOLON);

    // identifier = expression
    } else if (symbol == SYM_ASSIGN) {
      entry = getVariableOrBigInt(variableOrProcedureName, VARIABLE);

      ltype = getType(entry);

      getSymbol();

      rtype = compile_expression();

      if (ltype != rtype)
        typeWarning(ltype, rtype);

      offset = getAddress(entry);

      if (isSignedInteger(offset, 12)) {
        emitSD(getScope(entry), offset, currentTemporary());

        tfree(1);
      } else {
        load_integer(offset);

        emitADD(currentTemporary(), getScope(entry), currentTemporary());
        emitSD(currentTemporary(), 0, previousTemporary());

        tfree(2);
      }

      numberOfAssignments = numberOfAssignments + 1;

      if (symbol == SYM_SEMICOLON)
        getSymbol();
      else
        syntaxErrorSymbol(SYM_SEMICOLON);
    } else
      syntaxErrorUnexpected();
  }
  // while statement?
  else if (symbol == SYM_WHILE) {
    compile_while();
  }
  // if statement?
  else if (symbol == SYM_IF) {
    compile_if();
  }
  // return statement?
  else if (symbol == SYM_RETURN) {
    compile_return();

    if (symbol == SYM_SEMICOLON)
      getSymbol();
    else
      syntaxErrorSymbol(SYM_SEMICOLON);
  }
}

uint64_t compile_type() {
  uint64_t type;

  type = UINT64_T;

  if (symbol == SYM_UINT64) {
    getSymbol();

    if (symbol == SYM_ASTERISK) {
      type = UINT64STAR_T;

      getSymbol();
    }
  } else
    syntaxErrorSymbol(SYM_UINT64);

  return type;
}

void compile_variable(uint64_t offset) {
  uint64_t type;

  type = compile_type();

  if (symbol == SYM_IDENTIFIER) {
    // TODO: check if identifier has already been declared
    createSymbolTableEntry(LOCAL_TABLE, identifier, lineNumber, VARIABLE, type, 0, offset);

    getSymbol();
  } else {
    syntaxErrorSymbol(SYM_IDENTIFIER);

    createSymbolTableEntry(LOCAL_TABLE, (uint64_t*) "missing variable name", lineNumber, VARIABLE, type, 0, offset);
  }
}

uint64_t compile_initialization(uint64_t type) {
  uint64_t initialValue;
  uint64_t hasCast;
  uint64_t cast;

  initialValue = 0;

  hasCast = 0;

  if (symbol == SYM_ASSIGN) {
    getSymbol();

    // optional cast: [ cast ]
    if (symbol == SYM_LPARENTHESIS) {
      hasCast = 1;

      getSymbol();

      cast = compile_type();

      if (symbol == SYM_RPARENTHESIS)
        getSymbol();
      else
        syntaxErrorSymbol(SYM_RPARENTHESIS);
    }

    // optional: -
    if (symbol == SYM_MINUS) {
      integerIsSigned = 1;

      getSymbol();

      integerIsSigned = 0;

      initialValue = -literal;
    } else
      initialValue = literal;

    if (isLiteral())
      getSymbol();
    else
      syntaxErrorUnexpected();

    if (symbol == SYM_SEMICOLON)
      getSymbol();
    else
      syntaxErrorSymbol(SYM_SEMICOLON);
  } else
    syntaxErrorSymbol(SYM_ASSIGN);

  if (hasCast) {
    if (type != cast)
      typeWarning(type, cast);
  } else if (type != UINT64_T)
    typeWarning(type, UINT64_T);

  return initialValue;
}

void compile_procedure(uint64_t* procedure, uint64_t type) {
  uint64_t isUndefined;
  uint64_t numberOfParameters;
  uint64_t parameters;
  uint64_t localVariables;
  uint64_t* entry;

  // assuming procedure is undefined
  isUndefined = 1;

  numberOfParameters = 0;

  // try parsing formal parameters
  if (symbol == SYM_LPARENTHESIS) {
    getSymbol();

    if (symbol != SYM_RPARENTHESIS) {
      compile_variable(0);

      numberOfParameters = 1;

      while (symbol == SYM_COMMA) {
        getSymbol();

        compile_variable(0);

        numberOfParameters = numberOfParameters + 1;
      }

      entry = local_symbol_table;

      parameters = 0;

      while (parameters < numberOfParameters) {
        // 8 bytes offset to skip frame pointer and link
        setAddress(entry, parameters * REGISTERSIZE + 2 * REGISTERSIZE);

        parameters = parameters + 1;

        entry = getNextEntry(entry);
      }

      if (symbol == SYM_RPARENTHESIS)
        getSymbol();
      else
        syntaxErrorSymbol(SYM_RPARENTHESIS);
    } else
      getSymbol();
  } else
    syntaxErrorSymbol(SYM_LPARENTHESIS);

  entry = searchSymbolTable(global_symbol_table, procedure, PROCEDURE);

  if (symbol == SYM_SEMICOLON) {
    // this is a procedure declaration
    if (entry == (uint64_t*) 0)
      // procedure never called nor declared nor defined
      createSymbolTableEntry(GLOBAL_TABLE, procedure, lineNumber, PROCEDURE, type, 0, 0);
    else if (getType(entry) != type)
      // procedure already called, declared, or even defined
      // check return type but otherwise ignore
      typeWarning(getType(entry), type);

    getSymbol();

  } else if (symbol == SYM_LBRACE) {
    // this is a procedure definition
    if (entry == (uint64_t*) 0)
      // procedure never called nor declared nor defined
      createSymbolTableEntry(GLOBAL_TABLE, procedure, lineNumber, PROCEDURE, type, 0, binaryLength);
    else {
      // procedure already called or declared or defined
      if (getAddress(entry) != 0) {
        // procedure already called or defined
        if (getOpcode(loadInstruction(getAddress(entry))) == OP_JAL) {
          // procedure already called but not defined
          fixlink_relative(getAddress(entry), binaryLength);

          if (stringCompare(procedure, (uint64_t*) "main"))
            // first source containing main procedure provides binary name
            binaryName = sourceName;
        } else
          // procedure already defined
          isUndefined = 0;
      }

      if (isUndefined) {
        // procedure already called or declared but not defined
        setLineNumber(entry, lineNumber);

        if (getType(entry) != type)
          typeWarning(getType(entry), type);

        setType(entry, type);
        setAddress(entry, binaryLength);
      } else {
        // procedure already defined
        printLineNumber((uint64_t*) "warning", lineNumber);
        print((uint64_t*) "redefinition of procedure ");
        print(procedure);
        print((uint64_t*) " ignored");
        println();
      }
    }

    getSymbol();

    localVariables = 0;

    while (symbol == SYM_UINT64) {
      localVariables = localVariables + 1;

      compile_variable(-localVariables * REGISTERSIZE);

      if (symbol == SYM_SEMICOLON)
        getSymbol();
      else
        syntaxErrorSymbol(SYM_SEMICOLON);
    }

    help_procedure_prologue(localVariables);

    // create a fixup chain for return statements
    returnBranches = 0;

    returnType = type;

    while (isNotRbraceOrEOF())
      compile_statement();

    returnType = 0;

    if (symbol == SYM_RBRACE)
      getSymbol();
    else {
      syntaxErrorSymbol(SYM_RBRACE);

      exit(EXITCODE_PARSERERROR);
    }

    fixlink_relative(returnBranches, binaryLength);

    returnBranches = 0;

    help_procedure_epilogue(numberOfParameters);

  } else
    syntaxErrorUnexpected();

  local_symbol_table = (uint64_t*) 0;

  // assert: allocatedTemporaries == 0
}

void compile_cstar() {
  uint64_t type;
  uint64_t* variableOrProcedureName;
  uint64_t currentLineNumber;
  uint64_t initialValue;
  uint64_t* entry;

  while (symbol != SYM_EOF) {
    while (lookForType()) {
      syntaxErrorUnexpected();

      if (symbol == SYM_EOF)
        exit(EXITCODE_PARSERERROR);
      else
        getSymbol();
    }

    if (symbol == SYM_VOID) {
      // void identifier ...
      // procedure declaration or definition
      type = VOID_T;

      getSymbol();

      if (symbol == SYM_IDENTIFIER) {
        variableOrProcedureName = identifier;

        getSymbol();

        compile_procedure(variableOrProcedureName, type);
      } else
        syntaxErrorSymbol(SYM_IDENTIFIER);
    } else {
      type = compile_type();

      if (symbol == SYM_IDENTIFIER) {
        variableOrProcedureName = identifier;

        getSymbol();

        if (symbol == SYM_LPARENTHESIS)
          // type identifier "(" ...
          // procedure declaration or definition
          compile_procedure(variableOrProcedureName, type);
        else {
          currentLineNumber = lineNumber;

          if (symbol == SYM_SEMICOLON) {
            // type identifier ";" ...
            // global variable declaration
            getSymbol();

            initialValue = 0;
          } else
            // type identifier "=" ...
            // global variable definition
            initialValue = compile_initialization(type);

          entry = searchSymbolTable(global_symbol_table, variableOrProcedureName, VARIABLE);

          if (entry == (uint64_t*) 0) {
            allocatedMemory = allocatedMemory + REGISTERSIZE;

            createSymbolTableEntry(GLOBAL_TABLE, variableOrProcedureName, currentLineNumber, VARIABLE, type, initialValue, -allocatedMemory);
          } else {
            // global variable already declared or defined
            printLineNumber((uint64_t*) "warning", currentLineNumber);
            print((uint64_t*) "redefinition of global variable ");
            print(variableOrProcedureName);
            print((uint64_t*) " ignored");
            println();
          }
        }
      } else
        syntaxErrorSymbol(SYM_IDENTIFIER);
    }
  }
}

// -----------------------------------------------------------------
// ------------------------ MACHINE CODE LIBRARY -------------------
// -----------------------------------------------------------------

void emitLeftShiftBy(uint64_t reg, uint64_t b) {
  // assert: 0 <= b < 11

  // load multiplication factor less than 2^11 to avoid sign extension
  emitADDI(nextTemporary(), REG_ZR, twoToThePowerOf(b));
  emitMUL(reg, reg, nextTemporary());
}

void emitProgramEntry() {
  // jump and link to the _start procedure
  emitJAL(REG_RA, 0);
}

void emitStart() {
  // initializes the global pointer and calls the main procedure
  uint64_t gp;
  uint64_t padding;
  uint64_t lower;
  uint64_t upper;
  uint64_t* entry;

  // fixup jump at address 0 to here
  fixup_relative_JFormat(0, binaryLength);

  // calculate the global pointer value accommodating 6 more instructions
  gp = ELF_ENTRY_POINT + binaryLength + 6 * INSTRUCTIONSIZE + allocatedMemory;

  // make sure gp is double-word-aligned
  padding = gp % REGISTERSIZE;
  gp      = gp + padding;

  // assert: 0 <= gp < 2^31-2^11 (to avoid sign extension for upper)

  lower = getBits(gp,  0, 12);
  upper = getBits(gp, 12, 19);

  if (lower >= twoToThePowerOf(11)) {
    // add 1 which is effectively 2^12 to cancel sign extension of lower
    emitLUI(REG_GP, upper + 1);
    emitADDI(REG_GP, REG_GP, signExtend(lower, 12));
  } else {
    emitLUI(REG_GP, upper);
    emitADDI(REG_GP, REG_GP, lower);
  }

  if (reportUndefinedProcedures())
    // rather than jump and link to the main procedure
    // exit by continuing to the next instruction
    emitADDI(REG_A0, REG_ZR, 0);
  else {
    entry = getScopedSymbolTableEntry((uint64_t*) "main", PROCEDURE);

    help_call_codegen(entry, (uint64_t*) "main");
  }

  // we exit with exit code in return register pushed onto the stack
  emitADDI(REG_SP, REG_SP, -REGISTERSIZE);
  emitSD(REG_SP, 0, REG_A0);

  entry = getScopedSymbolTableEntry((uint64_t*) "exit", PROCEDURE);

  help_call_codegen(entry, (uint64_t*) "exit");

  if (padding != 0)
    emitNOP();

  codeLength = binaryLength;
}

void createELFHeader() {
  // store all numbers necessary to create a minimal and valid
  // ELF64 header incl. program header.
  ELF_header = smalloc(ELF_HEADER_LEN);

  // RISC-U ELF64 file header:
  //  byte value
  // +----+------------------+
  // | 0  | '\0x7f'          | magic number part 0
  // | 1  | 'E'              | magic number part 1
  // | 2  | 'L'              | magic number part 2
  // | 3  | 'F'              | magic number part 3
  // | 4  | ELFCLASS64       | file class
  // | 5  | ELFDATA2LSB      | object file data structures endianess
  // | 6  | 1                | version of the object file format
  // | 7  | ELFOSABI_SYSV    | operating system ABI
  // | 8  | 0                | ABI version
  // | 9  | 0                | start of padding bytes
  // | 16 | ET_EXEC          | object file type
  // | 18 | RV64             | target architecture
  // | 20 | 1                | version of the object file format
  // | 24 | ELF_ENTRY_POINT  | entry point address
  // | 32 | 64               | program header offset
  // | 40 | 0                | section header offset
  // | 48 | 0                | processor specific flags
  // | 52 | 64               | elf header size
  // | 54 | 56               | size of program header entry
  // | 56 | 1                | number of program header entries
  // | 58 | 0                | size of section header entry
  // | 60 | 0                | number of section header entries
  // | 62 | 0                | section name string table index
  // +----+------------------+
  *(ELF_header + 0)  = 282584257676671;
  *(ELF_header + 1)  = 0;
  *(ELF_header + 2)  = 2163408898;
  *(ELF_header + 3)  = ELF_ENTRY_POINT;
  *(ELF_header + 4)  = 64;
  *(ELF_header + 5)  = 0;
  *(ELF_header + 6)  = 15762873573703680;
  *(ELF_header + 7)  = 1;

  // RISC-U ELF64 program header table:
  //  byte value
  // +----+------------------+
  // | 0  | LOAD             | type of segment
  // | 4  | RWX              | segment attributes
  // | 8  | ELF_HEADER_LEN   | segment offset in file
  // | 16 | ELF_ENTRY_POINT  | virtual address in memory
  // | 24 | 0                | physical address
  // | 32 | binaryLength     | size of segment in file
  // | 40 | binaryLength     | size of segment in memory
  // | 48 | PAGESIZE         | alignemnt of segment
  // +----+------------------+
  *(ELF_header + 8)  = 30064771073;
  *(ELF_header + 9)  = ELF_HEADER_LEN;
  *(ELF_header + 10) = ELF_ENTRY_POINT;
  *(ELF_header + 11) = 0;
  *(ELF_header + 12) = binaryLength;
  *(ELF_header + 13) = binaryLength;
  *(ELF_header + 14) = PAGESIZE;
}

// -----------------------------------------------------------------
// --------------------------- COMPILER ----------------------------
// -----------------------------------------------------------------

void selfie_compile() {
  uint64_t link;
  uint64_t numberOfSourceFiles;

  // link until next console option
  link = 1;

  numberOfSourceFiles = 0;

  sourceName = (uint64_t*) "library";

  binaryName = sourceName;

  // allocate memory for storing binary
  binary       = smalloc(maxBinaryLength);
  binaryLength = 0;

  // reset code length
  codeLength = 0;

  // allocate zeroed memory for storing source code line numbers
  sourceLineNumber = zalloc(maxBinaryLength / INSTRUCTIONSIZE * SIZEOFUINT64);

  resetSymbolTables();
  resetInstructionCounters();

  emitProgramEntry();

  // emit system call wrappers
  emitExit();
  emitRead();
  emitWrite();
  emitOpen();
  emitMalloc();
  emitSwitch();

  // declare mandatory main procedure
  createSymbolTableEntry(GLOBAL_TABLE, (uint64_t*) "main", 0, PROCEDURE, UINT64_T, 0, 0);

  while (link) {
    if (numberOfRemainingArguments() == 0)
      link = 0;
    else if (loadCharacter(peekArgument(), 0) == '-')
      link = 0;
    else {
      sourceName = getArgument();

      numberOfSourceFiles = numberOfSourceFiles + 1;

      print(selfieName);
      print((uint64_t*) ": selfie compiling ");
      print(sourceName);
      print((uint64_t*) " with starc");
      println();

      // assert: sourceName is mapped and not longer than maxFilenameLength

      sourceFD = signExtend(open(sourceName, O_RDONLY, 0), SYSCALL_BITWIDTH);

      if (signedLessThan(sourceFD, 0)) {
        print(selfieName);
        print((uint64_t*) ": could not open input file ");
        print(sourceName);
        println();

        exit(EXITCODE_IOERROR);
      }

      resetScanner();
      resetParser();

      compile_cstar();

      print(selfieName);
      print((uint64_t*) ": ");
      printInteger(numberOfReadCharacters);
      print((uint64_t*) " characters read in ");
      printInteger(lineNumber - 1);
      print((uint64_t*) " lines and ");
      printInteger(numberOfComments);
      print((uint64_t*) " comments");
      println();

      print(selfieName);
      print((uint64_t*) ": with ");
      printInteger(numberOfReadCharacters - numberOfIgnoredCharacters);
      print((uint64_t*) "(");
      printFixedPointPercentage(numberOfReadCharacters, numberOfReadCharacters - numberOfIgnoredCharacters);
      print((uint64_t*) "%) characters in ");
      printInteger(numberOfScannedSymbols);
      print((uint64_t*) " actual symbols");
      println();

      print(selfieName);
      print((uint64_t*) ": ");
      printInteger(numberOfGlobalVariables);
      print((uint64_t*) " global variables, ");
      printInteger(numberOfProcedures);
      print((uint64_t*) " procedures, ");
      printInteger(numberOfStrings);
      print((uint64_t*) " string literals");
      println();

      print(selfieName);
      print((uint64_t*) ": ");
      printInteger(numberOfCalls);
      print((uint64_t*) " calls, ");
      printInteger(numberOfAssignments);
      print((uint64_t*) " assignments, ");
      printInteger(numberOfWhile);
      print((uint64_t*) " while, ");
      printInteger(numberOfIf);
      print((uint64_t*) " if, ");
      printInteger(numberOfReturn);
      print((uint64_t*) " return");
      println();
    }
  }

  if (numberOfSourceFiles == 0) {
    print(selfieName);
    print((uint64_t*) ": nothing to compile, only library generated");
    println();
  }

  emitStart();

  emitGlobalsStrings();

  createELFHeader();

  print(selfieName);
  print((uint64_t*) ": ");
  printInteger(binaryLength);
  print((uint64_t*) " bytes generated with ");
  printInteger(codeLength / INSTRUCTIONSIZE);
  print((uint64_t*) " instructions and ");
  printInteger(binaryLength - codeLength);
  print((uint64_t*) " bytes of data");
  println();

  printInstructionCounters();
}

// *~*~ *~*~ *~*~ *~*~ *~*~ *~*~ *~*~ *~*~ *~*~ *~*~ *~*~ *~*~ *~*~
// -----------------------------------------------------------------
// -------------------     I N T E R F A C E     -------------------
// -----------------------------------------------------------------
// *~*~ *~*~ *~*~ *~*~ *~*~ *~*~ *~*~ *~*~ *~*~ *~*~ *~*~ *~*~ *~*~

// -----------------------------------------------------------------
// --------------------------- REGISTER ----------------------------
// -----------------------------------------------------------------

void printRegister(uint64_t reg) {
  print((uint64_t*) *(REGISTERS + reg));
}

// -----------------------------------------------------------------
// ------------------------ ENCODER/DECODER ------------------------
// -----------------------------------------------------------------

void immediateError(uint64_t found, uint64_t bits) {
  printLineNumber((uint64_t*) "encoding error", lineNumber);
  printInteger(found);
  print((uint64_t*) " expected between ");
  printInteger(-twoToThePowerOf(bits - 1));
  print((uint64_t*) " and ");
  printInteger(twoToThePowerOf(bits - 1) - 1);
  println();
}

// RISC-V R Format
// ----------------------------------------------------------------
// |        7         |  5  |  5  |  3   |        5        |  7   |
// +------------------+-----+-----+------+-----------------+------+
// |      funct7      | rs2 | rs1 |funct3|       rd        |opcode|
// +------------------+-----+-----+------+-----------------+------+
// |31              25|24 20|19 15|14  12|11              7|6    0|
// ----------------------------------------------------------------

uint64_t encodeRFormat(uint64_t funct7, uint64_t rs2, uint64_t rs1, uint64_t funct3, uint64_t rd, uint64_t opcode) {
  // assert: 0 <= funct7 < 2^7
  // assert: 0 <= rs2 < 2^5
  // assert: 0 <= rs1 < 2^5
  // assert: 0 <= funct3 < 2^3
  // assert: 0 <= rd < 2^5
  // assert: 0 <= opcode < 2^7

  return leftShift(leftShift(leftShift(leftShift(leftShift(funct7, 5) + rs2, 5) + rs1, 3) + funct3, 5) + rd, 7) + opcode;
}

uint64_t getFunct7(uint64_t instruction) {
  return getBits(instruction, 25, 7);
}

uint64_t getRS2(uint64_t instruction) {
  return getBits(instruction, 20, 5);
}

uint64_t getRS1(uint64_t instruction) {
  return getBits(instruction, 15, 5);
}

uint64_t getFunct3(uint64_t instruction) {
  return getBits(instruction, 12, 3);
}

uint64_t getRD(uint64_t instruction) {
  return getBits(instruction, 7, 5);
}

uint64_t getOpcode(uint64_t instruction) {
  return getBits(instruction, 0, 7);
}

void decodeRFormat() {
  funct7 = getFunct7(ir);
  rs2    = getRS2(ir);
  rs1    = getRS1(ir);
  funct3 = getFunct3(ir);
  rd     = getRD(ir);
  imm    = 0;
}

// RISC-V I Format
// ----------------------------------------------------------------
// |           12           |  5  |  3   |        5        |  7   |
// +------------------------+-----+------+-----------------+------+
// |    immediate[11:0]     | rs1 |funct3|       rd        |opcode|
// +------------------------+-----+------+-----------------+------+
// |31                    20|19 15|14  12|11              7|6    0|
// ----------------------------------------------------------------

uint64_t encodeIFormat(uint64_t immediate, uint64_t rs1, uint64_t funct3, uint64_t rd, uint64_t opcode) {
  // assert: -2^11 <= immediate < 2^11
  // assert: 0 <= rs1 < 2^5
  // assert: 0 <= funct3 < 2^3
  // assert: 0 <= rd < 2^5
  // assert: 0 <= opcode < 2^7

  if (isSignedInteger(immediate, 12) == 0)
    immediateError(immediate, 12);

  immediate = signShrink(immediate, 12);

  return leftShift(leftShift(leftShift(leftShift(immediate, 5) + rs1, 3) + funct3, 5) + rd, 7) + opcode;
}

uint64_t getImmediateIFormat(uint64_t instruction) {
  return signExtend(getBits(instruction, 20, 12), 12);
}

void decodeIFormat() {
  funct7 = 0;
  rs2    = 0;
  rs1    = getRS1(ir);
  funct3 = getFunct3(ir);
  rd     = getRD(ir);
  imm    = getImmediateIFormat(ir);
}

// RISC-V S Format
// ----------------------------------------------------------------
// |        7         |  5  |  5  |  3   |        5        |  7   |
// +------------------+-----+-----+------+-----------------+------+
// |    imm1[11:5]    | rs2 | rs1 |funct3|    imm2[4:0]    |opcode|
// +------------------+-----+-----+------+-----------------+------+
// |31              25|24 20|19 15|14  12|11              7|6    0|
// ----------------------------------------------------------------

uint64_t encodeSFormat(uint64_t immediate, uint64_t rs2, uint64_t rs1, uint64_t funct3, uint64_t opcode) {
  // assert: -2^11 <= immediate < 2^11
  // assert: 0 <= rs2 < 2^5
  // assert: 0 <= rs1 < 2^5
  // assert: 0 <= funct3 < 2^3
  // assert: 0 <= opcode < 2^7
  uint64_t imm1;
  uint64_t imm2;

  if (isSignedInteger(immediate, 12) == 0)
    immediateError(immediate, 12);

  immediate = signShrink(immediate, 12);

  imm1 = getBits(immediate, 5, 7);
  imm2 = getBits(immediate, 0, 5);

  return leftShift(leftShift(leftShift(leftShift(leftShift(imm1, 5) + rs2, 5) + rs1, 3) + funct3, 5) + imm2, 7) + opcode;
}

uint64_t getImmediateSFormat(uint64_t instruction) {
  uint64_t imm1;
  uint64_t imm2;

  imm1 = getBits(instruction, 25, 7);
  imm2 = getBits(instruction,  7, 5);

  return signExtend(leftShift(imm1, 5) + imm2, 12);
}

void decodeSFormat() {
  funct7 = 0;
  rs2    = getRS2(ir);
  rs1    = getRS1(ir);
  funct3 = getFunct3(ir);
  rd     = 0;
  imm    = getImmediateSFormat(ir);
}

// RISC-V B Format
// ----------------------------------------------------------------
// |        7         |  5  |  5  |  3   |        5        |  7   |
// +------------------+-----+-----+------+-----------------+------+
// |imm1[12]imm2[10:5]| rs2 | rs1 |funct3|imm3[4:1]imm4[11]|opcode|
// +------------------+-----+-----+------+-----------------+------+
// |31              25|24 20|19 15|14  12|11              7|6    0|
// ----------------------------------------------------------------

uint64_t encodeBFormat(uint64_t immediate, uint64_t rs2, uint64_t rs1, uint64_t funct3, uint64_t opcode) {
  // assert: -2^12 <= immediate < 2^12
  // assert: 0 <= rs2 < 2^5
  // assert: 0 <= rs1 < 2^5
  // assert: 0 <= funct3 < 2^3
  // assert: 0 <= opcode < 2^7
  uint64_t imm1;
  uint64_t imm2;
  uint64_t imm3;
  uint64_t imm4;

  if (isSignedInteger(immediate, 13) == 0)
    immediateError(immediate, 13);

  immediate = signShrink(immediate, 13);

  imm1 = getBits(immediate, 12, 1);
  imm2 = getBits(immediate,  5, 6);
  imm3 = getBits(immediate,  1, 4);
  imm4 = getBits(immediate, 11, 1);

  return leftShift(leftShift(leftShift(leftShift(leftShift(leftShift(leftShift(imm1, 6) + imm2, 5) + rs2, 5) + rs1, 3) + funct3, 4) + imm3, 1) + imm4, 7) + opcode;
}

uint64_t getImmediateBFormat(uint64_t instruction) {
  uint64_t imm1;
  uint64_t imm2;
  uint64_t imm3;
  uint64_t imm4;

  imm1 = getBits(instruction, 31, 1);
  imm2 = getBits(instruction, 25, 6);
  imm3 = getBits(instruction,  8, 4);
  imm4 = getBits(instruction,  7, 1);

  // reassemble immediate and add trailing zero
  return signExtend(leftShift(leftShift(leftShift(leftShift(imm1, 1) + imm4, 6) + imm2, 4) + imm3, 1), 13);
}

void decodeBFormat() {
  funct7 = 0;
  rs2    = getRS2(ir);
  rs1    = getRS1(ir);
  funct3 = getFunct3(ir);
  rd     = 0;
  imm    = getImmediateBFormat(ir);
}

// RISC-V J Format
// ----------------------------------------------------------------
// |                  20                 |        5        |  7   |
// +-------------------------------------+-----------------+------+
// |imm1[20]imm2[10:1]imm3[11]imm4[19:12]|       rd        |opcode|
// +-------------------------------------+-----------------+------+
// |31                                 12|11              7|6    0|
// ----------------------------------------------------------------

uint64_t encodeJFormat(uint64_t immediate, uint64_t rd, uint64_t opcode) {
  // assert: -2^20 <= immediate < 2^20
  // assert: 0 <= rd < 2^5
  // assert: 0 <= opcode < 2^7
  uint64_t imm1;
  uint64_t imm2;
  uint64_t imm3;
  uint64_t imm4;

  if (isSignedInteger(immediate, 21) == 0)
    immediateError(immediate, 21);

  immediate = signShrink(immediate, 21);

  imm1 = getBits(immediate, 20,  1);
  imm2 = getBits(immediate,  1, 10);
  imm3 = getBits(immediate, 11,  1);
  imm4 = getBits(immediate, 12,  8);

  return leftShift(leftShift(leftShift(leftShift(leftShift(imm1, 10) + imm2, 1) + imm3, 8) + imm4, 5) + rd, 7) + opcode;
}

uint64_t getImmediateJFormat(uint64_t instruction) {
  uint64_t imm1;
  uint64_t imm2;
  uint64_t imm3;
  uint64_t imm4;

  imm1 = getBits(instruction, 31,  1);
  imm2 = getBits(instruction, 21, 10);
  imm3 = getBits(instruction, 20,  1);
  imm4 = getBits(instruction, 12,  8);

  // reassemble immediate and add trailing zero
  return signExtend(leftShift(leftShift(leftShift(leftShift(imm1, 8) + imm4, 1) + imm3, 10) + imm2, 1), 21);
}

void decodeJFormat() {
  funct7 = 0;
  rs2    = 0;
  rs1    = 0;
  funct3 = 0;
  rd     = getRD(ir);
  imm    = getImmediateJFormat(ir);
}

// RISC-V U Format
// ----------------------------------------------------------------
// |                  20                 |        5        |  7   |
// +-------------------------------------+-----------------+------+
// |           immediate[19:0]           |       rd        |opcode|
// +-------------------------------------+-----------------+------+
// |31                                 12|11              7|6    0|
// ----------------------------------------------------------------

uint64_t encodeUFormat(uint64_t immediate, uint64_t rd, uint64_t opcode) {
  // assert: -2^19 <= immediate < 2^19
  // assert: 0 <= rd < 2^5
  // assert: 0 <= opcode < 2^7

  if (isSignedInteger(immediate, 20) == 0)
    immediateError(immediate, 20);

  immediate = signShrink(immediate, 20);

  return leftShift(leftShift(immediate, 5) + rd, 7) + opcode;
}

uint64_t getImmediateUFormat(uint64_t instruction) {
  return signExtend(getBits(instruction, 12, 20), 20);
}

void decodeUFormat() {
  funct7 = 0;
  rs2    = 0;
  rs1    = 0;
  funct3 = 0;
  rd     = getRD(ir);
  imm    = getImmediateUFormat(ir);
}

// -----------------------------------------------------------------
// ---------------------------- BINARY -----------------------------
// -----------------------------------------------------------------

void resetInstructionCounters() {
  ic_lui   = 0;
  ic_addi  = 0;
  ic_add   = 0;
  ic_sub   = 0;
  ic_mul   = 0;
  ic_divu  = 0;
  ic_remu  = 0;
  ic_sltu  = 0;
  ic_ld    = 0;
  ic_sd    = 0;
  ic_beq   = 0;
  ic_jal   = 0;
  ic_jalr  = 0;
  ic_ecall = 0;
}

uint64_t getTotalNumberOfInstructions() {
  return ic_lui + ic_addi + ic_add + ic_sub + ic_mul + ic_divu + ic_remu + ic_sltu + ic_ld + ic_sd + ic_beq + ic_jal + ic_jalr + ic_ecall;
}

void printInstructionCounter(uint64_t total, uint64_t counter, uint64_t* mnemonics) {
  print(mnemonics);
  print((uint64_t*) ": ");
  printInteger(counter);
  print((uint64_t*) "(");
  printFixedPointPercentage(total, counter);
  print((uint64_t*) "%)");
}

void printInstructionCounters() {
  uint64_t ic;

  ic = getTotalNumberOfInstructions();

  print(selfieName);
  print((uint64_t*) ": init:    ");
  printInstructionCounter(ic, ic_lui, (uint64_t*) "lui");
  print((uint64_t*) ", ");
  printInstructionCounter(ic, ic_addi, (uint64_t*) "addi");
  println();

  print(selfieName);
  print((uint64_t*) ": memory:  ");
  printInstructionCounter(ic, ic_ld, (uint64_t*) "ld");
  print((uint64_t*) ", ");
  printInstructionCounter(ic, ic_sd, (uint64_t*) "sd");
  println();

  print(selfieName);
  print((uint64_t*) ": compute: ");
  printInstructionCounter(ic, ic_add, (uint64_t*) "add");
  print((uint64_t*) ", ");
  printInstructionCounter(ic, ic_sub, (uint64_t*) "sub");
  print((uint64_t*) ", ");
  printInstructionCounter(ic, ic_mul, (uint64_t*) "mul");
  print((uint64_t*) ", ");
  printInstructionCounter(ic, ic_divu, (uint64_t*) "divu");
  print((uint64_t*) ", ");
  printInstructionCounter(ic, ic_remu, (uint64_t*) "remu");
  println();

  print(selfieName);
  print((uint64_t*) ": control: ");
  printInstructionCounter(ic, ic_sltu, (uint64_t*) "sltu");
  print((uint64_t*) ", ");
  printInstructionCounter(ic, ic_beq, (uint64_t*) "beq");
  print((uint64_t*) ", ");
  printInstructionCounter(ic, ic_jal, (uint64_t*) "jal");
  print((uint64_t*) ", ");
  printInstructionCounter(ic, ic_jalr, (uint64_t*) "jalr");
  print((uint64_t*) ", ");
  printInstructionCounter(ic, ic_ecall, (uint64_t*) "ecall");
  println();
}

uint64_t loadInstruction(uint64_t baddr) {
  if (baddr % REGISTERSIZE == 0)
    return getLowWord(*(binary + baddr / REGISTERSIZE));
  else
    return getHighWord(*(binary + baddr / REGISTERSIZE));
}

void storeInstruction(uint64_t baddr, uint64_t instruction) {
  uint64_t temp;

  if (baddr >= maxBinaryLength) {
    syntaxErrorMessage((uint64_t*) "maximum binary length exceeded");

    exit(EXITCODE_COMPILERERROR);
  }

  temp = *(binary + baddr / REGISTERSIZE);

  if (baddr % REGISTERSIZE == 0)
    // replace low word
    temp = leftShift(getHighWord(temp), WORDSIZEINBITS) + instruction;
  else
    // replace high word
    temp = leftShift(instruction, WORDSIZEINBITS) + getLowWord(temp);

  *(binary + baddr / REGISTERSIZE) = temp;
}

uint64_t loadData(uint64_t baddr) {
  return *(binary + baddr / REGISTERSIZE);
}

void storeData(uint64_t baddr, uint64_t data) {
  if (baddr >= maxBinaryLength) {
    syntaxErrorMessage((uint64_t*) "maximum binary length exceeded");

    exit(EXITCODE_COMPILERERROR);
  }

  *(binary + baddr / REGISTERSIZE) = data;
}

void emitInstruction(uint64_t instruction) {
  storeInstruction(binaryLength, instruction);

  if (*(sourceLineNumber + binaryLength / INSTRUCTIONSIZE) == 0)
    *(sourceLineNumber + binaryLength / INSTRUCTIONSIZE) = lineNumber;

  binaryLength = binaryLength + INSTRUCTIONSIZE;
}

void emitNOP() {
  emitInstruction(encodeIFormat(0, REG_ZR, F3_NOP, REG_ZR, OP_IMM));

  ic_addi = ic_addi + 1;
}

void emitLUI(uint64_t rd, uint64_t immediate) {
  emitInstruction(encodeUFormat(immediate, rd, OP_LUI));

  ic_lui = ic_lui + 1;
}

void emitADDI(uint64_t rd, uint64_t rs1, uint64_t immediate) {
  emitInstruction(encodeIFormat(immediate, rs1, F3_ADDI, rd, OP_IMM));

  ic_addi = ic_addi + 1;
}

void emitADD(uint64_t rd, uint64_t rs1, uint64_t rs2) {
  emitInstruction(encodeRFormat(F7_ADD, rs2, rs1, F3_ADD, rd, OP_OP));

  ic_add = ic_add + 1;
}

void emitSUB(uint64_t rd, uint64_t rs1, uint64_t rs2) {
  emitInstruction(encodeRFormat(F7_SUB, rs2, rs1, F3_SUB, rd, OP_OP));

  ic_sub = ic_sub + 1;
}

void emitMUL(uint64_t rd, uint64_t rs1, uint64_t rs2) {
  emitInstruction(encodeRFormat(F7_MUL, rs2, rs1, F3_MUL, rd, OP_OP));

  ic_mul = ic_mul + 1;
}

void emitDIVU(uint64_t rd, uint64_t rs1, uint64_t rs2) {
  emitInstruction(encodeRFormat(F7_DIVU, rs2, rs1, F3_DIVU, rd, OP_OP));

  ic_divu = ic_divu + 1;
}

void emitREMU(uint64_t rd, uint64_t rs1, uint64_t rs2) {
  emitInstruction(encodeRFormat(F7_REMU, rs2, rs1, F3_REMU, rd, OP_OP));

  ic_remu = ic_remu + 1;
}

void emitSLTU(uint64_t rd, uint64_t rs1, uint64_t rs2) {
  emitInstruction(encodeRFormat(F7_SLTU, rs2, rs1, F3_SLTU, rd, OP_OP));

  ic_sltu = ic_sltu + 1;
}

void emitLD(uint64_t rd, uint64_t rs1, uint64_t immediate) {
  emitInstruction(encodeIFormat(immediate, rs1, F3_LD, rd, OP_LD));

  ic_ld = ic_ld + 1;
}

void emitSD(uint64_t rs1, uint64_t immediate, uint64_t rs2) {
  emitInstruction(encodeSFormat(immediate, rs2, rs1, F3_SD, OP_SD));

  ic_sd = ic_sd + 1;
}

void emitBEQ(uint64_t rs1, uint64_t rs2, uint64_t immediate) {
  emitInstruction(encodeBFormat(immediate, rs2, rs1, F3_BEQ, OP_BRANCH));

  ic_beq = ic_beq + 1;
}

void emitJAL(uint64_t rd, uint64_t immediate) {
  emitInstruction(encodeJFormat(immediate, rd, OP_JAL));

  ic_jal = ic_jal + 1;
}

void emitJALR(uint64_t rd, uint64_t rs1, uint64_t immediate) {
  emitInstruction(encodeIFormat(immediate, rs1, F3_JALR, rd, OP_JALR));

  ic_jalr = ic_jalr + 1;
}

void emitECALL() {
  emitInstruction(encodeIFormat(F12_ECALL, REG_ZR, F3_ECALL, REG_ZR, OP_SYSTEM));

  ic_ecall = ic_ecall + 1;
}

void fixup_relative_BFormat(uint64_t fromAddress) {
  uint64_t instruction;

  instruction = loadInstruction(fromAddress);

  storeInstruction(fromAddress,
    encodeBFormat(binaryLength - fromAddress,
      getRS2(instruction),
      getRS1(instruction),
      getFunct3(instruction),
      getOpcode(instruction)));
}

void fixup_relative_JFormat(uint64_t fromAddress, uint64_t toAddress) {
  uint64_t instruction;

  instruction = loadInstruction(fromAddress);

  storeInstruction(fromAddress,
    encodeJFormat(toAddress - fromAddress,
      getRD(instruction),
      getOpcode(instruction)));
}

void fixlink_relative(uint64_t fromAddress, uint64_t toAddress) {
  uint64_t previousAddress;

  while (fromAddress != 0) {
    previousAddress = getImmediateJFormat(loadInstruction(fromAddress));

    fixup_relative_JFormat(fromAddress, toAddress);

    fromAddress = previousAddress;
  }
}

uint64_t copyStringToBinary(uint64_t* s, uint64_t baddr) {
  uint64_t next;

  next = baddr + roundUp(stringLength(s) + 1, REGISTERSIZE);

  while (baddr < next) {
    storeData(baddr, *s);

    s = s + 1;

    baddr = baddr + REGISTERSIZE;
  }

  return next;
}

void emitGlobalsStrings() {
  uint64_t* entry;

  entry = global_symbol_table;

  // assert: n = binaryLength

  // allocate space for global variables and copy strings and big integers
  while ((uint64_t) entry != 0) {
    if (getClass(entry) == VARIABLE) {
      storeData(binaryLength, getValue(entry));

      binaryLength = binaryLength + REGISTERSIZE;
    } else if (getClass(entry) == STRING)
      binaryLength = copyStringToBinary(getString(entry), binaryLength);
    else if (getClass(entry) == BIGINT) {
      storeData(binaryLength, getValue(entry));

      binaryLength = binaryLength + REGISTERSIZE;
    }

    entry = getNextEntry(entry);
  }

  // assert: binaryLength == n + allocatedMemory

  allocatedMemory = 0;
}

uint64_t openWriteOnly(uint64_t* name) {
  // we try opening write-only files using platform-specific flags
  // to make selfie platform-independent, this may nevertheless
  // not always work and require intervention
  uint64_t fd;

  // try Mac flags
  fd = signExtend(open(name, MAC_O_CREAT_TRUNC_WRONLY, S_IRUSR_IWUSR_IRGRP_IROTH), SYSCALL_BITWIDTH);

  if (signedLessThan(fd, 0)) {
    // try Linux flags
    fd = signExtend(open(name, LINUX_O_CREAT_TRUNC_WRONLY, S_IRUSR_IWUSR_IRGRP_IROTH), SYSCALL_BITWIDTH);

    if (signedLessThan(fd, 0))
      // try Windows flags
      fd = signExtend(open(name, WINDOWS_O_BINARY_CREAT_TRUNC_WRONLY, S_IRUSR_IWUSR_IRGRP_IROTH), SYSCALL_BITWIDTH);
  }

  return fd;
}

void selfie_output() {
  uint64_t fd;

  binaryName = getArgument();

  if (binaryLength == 0) {
    print(selfieName);
    print((uint64_t*) ": nothing to emit to output file ");
    print(binaryName);
    println();

    return;
  }

  // assert: binaryName is mapped and not longer than maxFilenameLength

  fd = openWriteOnly(binaryName);

  if (signedLessThan(fd, 0)) {
    print(selfieName);
    print((uint64_t*) ": could not create binary output file ");
    print(binaryName);
    println();

    exit(EXITCODE_IOERROR);
  }

  // assert: ELF_header is mapped

  // first write ELF header
  write(fd, ELF_header, ELF_HEADER_LEN);

  // assert: binary is mapped

  // then write binary
  write(fd, binary, binaryLength);

  print(selfieName);
  print((uint64_t*) ": ");
  printInteger(binaryLength);
  print((uint64_t*) " bytes with ");
  printInteger(codeLength / INSTRUCTIONSIZE);
  print((uint64_t*) " instructions and ");
  printInteger(binaryLength - codeLength);
  print((uint64_t*) " bytes of data written into ");
  print(binaryName);
  println();
}

uint64_t* touch(uint64_t* memory, uint64_t length) {
  uint64_t* m;
  uint64_t n;

  m = memory;

  if (length > 0)
    // touch memory at beginning
    n = *m;

  while (length > PAGESIZE) {
    length = length - PAGESIZE;

    m = m + PAGESIZE / REGISTERSIZE;

    // touch every following page
    n = *m;
  }

  if (length > 0) {
    m = m + (length - 1) / REGISTERSIZE;

    // touch at end
    n = *m;
  }

  // avoids unused warning for n
  n = 0; n = n + 1;

  return memory;
}

void selfie_load() {
  uint64_t fd;
  uint64_t numberOfReadBytes;

  binaryName = getArgument();

  // assert: binaryName is mapped and not longer than maxFilenameLength

  fd = signExtend(open(binaryName, O_RDONLY, 0), SYSCALL_BITWIDTH);

  if (signedLessThan(fd, 0)) {
    print(selfieName);
    print((uint64_t*) ": could not open input file ");
    print(binaryName);
    println();

    exit(EXITCODE_IOERROR);
  }

  // make sure binary is mapped for reading into it
  binary = touch(smalloc(maxBinaryLength), maxBinaryLength);

  binaryLength = 0;
  codeLength   = 0;

  // no source line numbers in binaries
  sourceLineNumber = (uint64_t*) 0;

  // make sure ELF_header is mapped for reading into it
  ELF_header = touch(smalloc(ELF_HEADER_LEN), ELF_HEADER_LEN);

  // read ELF_header first
  numberOfReadBytes = read(fd, ELF_header, ELF_HEADER_LEN);

  if (numberOfReadBytes == ELF_HEADER_LEN) {
    codeLength = *(ELF_header + 12);

    if (codeLength <= maxBinaryLength) {
      // now read binary including global variables and strings
      numberOfReadBytes = signExtend(read(fd, binary, codeLength), SYSCALL_BITWIDTH);

      if (signedLessThan(0, numberOfReadBytes)) {
        binaryLength = numberOfReadBytes;

        // check if we are really at EOF
        if (read(fd, binary_buffer, SIZEOFUINT64) == 0) {
          print(selfieName);
          print((uint64_t*) ": ");
          printInteger(binaryLength);
          print((uint64_t*) " bytes loaded from ");
          print(binaryName);
          println();

          return;
        }
      }
    }
  }

  print(selfieName);
  print((uint64_t*) ": failed to load code from input file ");
  print(binaryName);
  println();

  exit(EXITCODE_IOERROR);
}

// -----------------------------------------------------------------
// ----------------------- MIPSTER SYSCALLS ------------------------
// -----------------------------------------------------------------

void emitExit() {
  createSymbolTableEntry(LIBRARY_TABLE, (uint64_t*) "exit", 0, PROCEDURE, VOID_T, 0, binaryLength);

  // load signed 32-bit integer argument for exit
  emitLD(REG_A0, REG_SP, 0);

  // remove the argument from the stack
  emitADDI(REG_SP, REG_SP, REGISTERSIZE);

  // load the correct syscall number and invoke syscall
  emitADDI(REG_A7, REG_ZR, SYSCALL_EXIT);

  emitECALL();

  // never returns here
}

void implementExit(uint64_t* context) {
  if (symbolic)
    // legacy (only use lower bound)
    setExitCode(context, *(valuesLower + *(getRegs(context) + REG_A0)));
  else
    setExitCode(context, *(getRegs(context) + REG_A0));

  print(selfieName);
  print((uint64_t*) ": ");
  print(getName(context));
  print((uint64_t*) " exiting with exit code ");
  if (symbolic) {
    print((uint64_t*) "[");
    printInteger(signExtend(*(valuesLower + *(getRegs(context) + REG_A0)), SYSCALL_BITWIDTH));
    print((uint64_t*) ",");
    printInteger(signExtend(*(valuesUpper + *(getRegs(context) + REG_A0)), SYSCALL_BITWIDTH));
    print((uint64_t*) "]");
  } else
    printInteger(signExtend(getExitCode(context), SYSCALL_BITWIDTH));
  print((uint64_t*) " and ");
  printFixedPointRatio(getBumpPointer(context) - getProgramBreak(context), MEGABYTE);
  print((uint64_t*) "MB mallocated memory");
  println();
}

void emitRead() {
  createSymbolTableEntry(LIBRARY_TABLE, (uint64_t*) "read", 0, PROCEDURE, UINT64_T, 0, binaryLength);

  emitLD(REG_A2, REG_SP, 0); // size
  emitADDI(REG_SP, REG_SP, REGISTERSIZE);

  emitLD(REG_A1, REG_SP, 0); // *buffer
  emitADDI(REG_SP, REG_SP, REGISTERSIZE);

  emitLD(REG_A0, REG_SP, 0); // fd
  emitADDI(REG_SP, REG_SP, REGISTERSIZE);

  emitADDI(REG_A7, REG_ZR, SYSCALL_READ);

  emitECALL();

  // jump back to caller, return value is in REG_A0
  emitJALR(REG_ZR, REG_RA, 0);
}

void implementRead(uint64_t* context) {
  // parameters
  uint64_t fd;
  uint64_t vbuffer;
  uint64_t size;

  // local variables
  uint64_t readTotal;
  uint64_t bytesToRead;
  uint64_t failed;
  uint64_t* buffer;
  uint64_t actuallyRead;
  uint64_t pt;

  // sTODO: symbolic buffer implementation

  if (symbolic) {
    forceConcrete(context, REG_A0);
    forceConcrete(context, REG_A1);
    forceConcrete(context, REG_A2);

    fd      = *(valuesLower + *(getRegs(context) + REG_A0));
    vbuffer = *(valuesLower + *(getRegs(context) + REG_A1));
    size    = *(valuesLower + *(getRegs(context) + REG_A2));
  } else {
    fd      = *(getRegs(context) + REG_A0);
    vbuffer = *(getRegs(context) + REG_A1);
    size    = *(getRegs(context) + REG_A2);
  }

  if (debug_read) {
    print(selfieName);
    print((uint64_t*) ": trying to read ");
    printInteger(size);
    print((uint64_t*) " bytes from file with descriptor ");
    printInteger(fd);
    print((uint64_t*) " into buffer at virtual address ");
    printHexadecimal(vbuffer, 8);
    println();
  }

  readTotal   = 0;
  bytesToRead = SIZEOFUINT64;

  failed = 0;

  while (size > 0) {
    if (isValidVirtualAddress(vbuffer)) {
      if (isVirtualAddressMapped(getPT(context), vbuffer)) {

        buffer = tlb(getPT(context), vbuffer);

        if (size < bytesToRead)
          bytesToRead = size;

        if (symbolic)
          actuallyRead = symbolic_read(context, fd, vbuffer, bytesToRead);
        else
          actuallyRead = signExtend(read(fd, buffer, bytesToRead), SYSCALL_BITWIDTH);

        if (actuallyRead == bytesToRead) {
          readTotal = readTotal + actuallyRead;

          size = size - actuallyRead;

          if (size > 0)
            vbuffer = vbuffer + SIZEOFUINT64;
        } else {
          if (signedLessThan(0, actuallyRead))
            readTotal = readTotal + actuallyRead;

          size = 0;
        }
      } else {
        failed = 1;

        size = 0;

        if (debug_read) {
          print(selfieName);
          print((uint64_t*) ": reading into virtual address ");
          printHexadecimal(vbuffer, 8);
          print((uint64_t*) " failed because the address is unmapped");
          println();
        }
      }
    } else {
      failed = 1;

      size = 0;

      if (debug_read) {
        print(selfieName);
        print((uint64_t*) ": reading into virtual address ");
        printHexadecimal(vbuffer, 8);
        print((uint64_t*) " failed because the address is invalid");
        println();
      }
    }
  }

  if (symbolic) {
    if (failed == 0)
      setConcrete(readTotal);
    else
      setConcrete(signShrink(-1, SYSCALL_BITWIDTH));

    *(getRegs(context) + REG_A0) = tc;
    incrementTc();
  } else {
    if (failed == 0)
      *(getRegs(context) + REG_A0) = readTotal;
    else
      *(getRegs(context) + REG_A0) = signShrink(-1, SYSCALL_BITWIDTH);
  }

  if (debug_read) {
    print(selfieName);
    print((uint64_t*) ": actually read ");
    printInteger(readTotal);
    print((uint64_t*) " bytes from file with descriptor ");
    printInteger(fd);
    println();
  }
}

uint64_t symbolic_read(uint64_t* context, uint64_t fd, uint64_t vbuffer, uint64_t bytesToRead) {
  uint64_t upperBound;
  uint64_t r;

  // read into trace
  // ==== test purposes ====

  // r = signExtend(read(fd, valuesLower + tc, bytesToRead), SYSCALL_BITWIDTH);
  // setUpper(*(valuesLower + tc));
  // storeVirtualMemory(getPT(context), vbuffer, tc);

  // incrementTc();

  // return r;

  // =======================

  upperBound = UINT64_MAX;

  if (bytesToRead < SIZEOFUINT64)
    upperBound = twoToThePowerOf(bytesToRead*8) - 1;

  setLower(0);
  setUpper(upperBound);
  storeVirtualMemory(getPT(context), vbuffer, tc);

  incrementTc();

  return bytesToRead;
}

void emitWrite() {
  createSymbolTableEntry(LIBRARY_TABLE, (uint64_t*) "write", 0, PROCEDURE, UINT64_T, 0, binaryLength);

  emitLD(REG_A2, REG_SP, 0); // size
  emitADDI(REG_SP, REG_SP, REGISTERSIZE);

  emitLD(REG_A1, REG_SP, 0); // *buffer
  emitADDI(REG_SP, REG_SP, REGISTERSIZE);

  emitLD(REG_A0, REG_SP, 0); // fd
  emitADDI(REG_SP, REG_SP, REGISTERSIZE);

  emitADDI(REG_A7, REG_ZR, SYSCALL_WRITE);

  emitECALL();

  emitJALR(REG_ZR, REG_RA, 0);
}

void implementWrite(uint64_t* context) {
  // parameters
  uint64_t fd;
  uint64_t vbuffer;
  uint64_t size;

  // local variables
  uint64_t writtenTotal;
  uint64_t bytesToWrite;
  uint64_t failed;
  uint64_t* buffer;
  uint64_t actuallyWritten;

  if (symbolic) {
    forceConcrete(context, REG_A0);
    forceConcrete(context, REG_A1);
    forceConcrete(context, REG_A2);

    fd      = *(valuesLower + *(getRegs(context) + REG_A0));
    vbuffer = *(valuesLower + *(getRegs(context) + REG_A1));
    size    = *(valuesLower + *(getRegs(context) + REG_A2));
  } else {
    fd      = *(getRegs(context) + REG_A0);
    vbuffer = *(getRegs(context) + REG_A1);
    size    = *(getRegs(context) + REG_A2);
  }

  if (debug_write) {
    print(selfieName);
    print((uint64_t*) ": trying to write ");
    printInteger(size);
    print((uint64_t*) " bytes from buffer at virtual address ");
    printHexadecimal(vbuffer, 8);
    print((uint64_t*) " into file with descriptor ");
    printInteger(fd);
    println();
  }

  writtenTotal = 0;
  bytesToWrite = SIZEOFUINT64;

  failed = 0;

  while (size > 0) {
    if (isValidVirtualAddress(vbuffer)) {
      if (isVirtualAddressMapped(getPT(context), vbuffer)) {
        buffer = tlb(getPT(context), vbuffer);

        if (symbolic)
          buffer = valuesLower + *buffer;

        if (size < bytesToWrite)
          bytesToWrite = size;

        actuallyWritten = signExtend(write(fd, buffer, bytesToWrite), SYSCALL_BITWIDTH);

        if (actuallyWritten == bytesToWrite) {
          writtenTotal = writtenTotal + actuallyWritten;

          size = size - actuallyWritten;

          if (size > 0)
            vbuffer = vbuffer + SIZEOFUINT64;
        } else {
          if (signedLessThan(0, actuallyWritten))
            writtenTotal = writtenTotal + actuallyWritten;

          size = 0;
        }
      } else {
        failed = 1;

        size = 0;

        if (debug_write) {
          print(selfieName);
          print((uint64_t*) ": writing into virtual address ");
          printHexadecimal(vbuffer, 8);
          print((uint64_t*) " failed because the address is unmapped");
          println();
        }
      }
    } else {
      failed = 1;

      size = 0;

      if (debug_write) {
        print(selfieName);
        print((uint64_t*) ": writing into virtual address ");
        printHexadecimal(vbuffer, 8);
        print((uint64_t*) " failed because the address is invalid");
        println();
      }
    }
  }

  if (symbolic) {
    if (failed == 0)
      setConcrete(writtenTotal);
    else
      setConcrete(signShrink(-1, SYSCALL_BITWIDTH));

    *(getRegs(context) + REG_A0) = tc;
    incrementTc();
  } else {
    if (failed == 0)
      *(getRegs(context) + REG_A0) = writtenTotal;
    else
      *(getRegs(context) + REG_A0) = signShrink(-1, SYSCALL_BITWIDTH);
  }

  if (debug_write) {
    print(selfieName);
    print((uint64_t*) ": actually wrote ");
    printInteger(writtenTotal);
    print((uint64_t*) " bytes into file with descriptor ");
    printInteger(fd);
    println();
  }
}

void emitOpen() {
  createSymbolTableEntry(LIBRARY_TABLE, (uint64_t*) "open", 0, PROCEDURE, UINT64_T, 0, binaryLength);

  emitLD(REG_A2, REG_SP, 0); // mode
  emitADDI(REG_SP, REG_SP, REGISTERSIZE);

  emitLD(REG_A1, REG_SP, 0); // flags
  emitADDI(REG_SP, REG_SP, REGISTERSIZE);

  emitLD(REG_A0, REG_SP, 0); // filename
  emitADDI(REG_SP, REG_SP, REGISTERSIZE);

  emitADDI(REG_A7, REG_ZR, SYSCALL_OPEN);

  emitECALL();

  emitJALR(REG_ZR, REG_RA, 0);
}

uint64_t down_loadString(uint64_t* table, uint64_t vstring, uint64_t* s) {
  uint64_t i;
  uint64_t j;

  // physical address of string
  uint64_t* pstring;

  i = 0;

  while (i < maxFilenameLength / SIZEOFUINT64) {
    if (isValidVirtualAddress(vstring)) {
      if (isVirtualAddressMapped(table, vstring)) {
        pstring = tlb(table, vstring);

        if (symbolic)
          *(s + i) = *(valuesLower + loadPhysicalMemory(pstring));
        else
          *(s + i) = loadPhysicalMemory(pstring);

        j = 0;

        // check if string ends in the current machine word
        while (j < SIZEOFUINT64) {
          if (symbolic) {
            if (loadCharacter(valuesLower + loadPhysicalMemory(pstring), j) == 0)
              return 1;
          } else {
            if (loadCharacter(pstring, j) == 0)
              return 1;
          }

          j = j + 1;
        }

        // advance to the next machine word in virtual memory
        vstring = vstring + SIZEOFUINT64;

        // advance to the next machine word in our memory
        i = i + 1;
      } else {
        if (debug_open) {
          print(selfieName);
          print((uint64_t*) ": opening file with name at virtual address ");
          printHexadecimal(vstring, 8);
          print((uint64_t*) " failed because the address is unmapped");
          println();
        }
      }
    } else {
      if (debug_open) {
        print(selfieName);
        print((uint64_t*) ": opening file with name at virtual address ");
        printHexadecimal(vstring, 8);
        print((uint64_t*) " failed because the address is invalid");
        println();
      }
    }
  }

  return 0;
}

void implementOpen(uint64_t* context) {
  // parameters
  uint64_t vfilename;
  uint64_t flags;
  uint64_t mode;

  // return value
  uint64_t fd;

  if (symbolic) {
    forceConcrete(context, REG_A0);
    forceConcrete(context, REG_A1);
    forceConcrete(context, REG_A2);

    vfilename = *(valuesLower + *(getRegs(context) + REG_A0));
    flags     = *(valuesLower + *(getRegs(context) + REG_A1));
    mode      = *(valuesLower + *(getRegs(context) + REG_A2));
  } else {
    vfilename = *(getRegs(context) + REG_A0);
    flags     = *(getRegs(context) + REG_A1);
    mode      = *(getRegs(context) + REG_A2);
  }

  if (down_loadString(getPT(context), vfilename, filename_buffer)) {
    fd = open(filename_buffer, flags, mode);

    if (symbolic) {
      setConcrete(fd);

      *(getRegs(context) + REG_A0) = tc;
      incrementTc();
    } else
      *(getRegs(context) + REG_A0) = fd;

    if (debug_open) {
      print(selfieName);
      print((uint64_t*) ": opened file ");
      printString(filename_buffer);
      print((uint64_t*) " with flags ");
      printHexadecimal(flags, 0);
      print((uint64_t*) " and mode ");
      printOctal(mode, 0);
      print((uint64_t*) " returning file descriptor ");
      printInteger(fd);
      println();
    }
  } else {
    if (symbolic) {
      setConcrete(signShrink(-1, SYSCALL_BITWIDTH));

      *(getRegs(context) + REG_A0) = tc;
      incrementTc();
    } else
      *(getRegs(context) + REG_A0) = signShrink(-1, SYSCALL_BITWIDTH);

    if (debug_open) {
      print(selfieName);
      print((uint64_t*) ": opening file with name at virtual address ");
      printHexadecimal(vfilename, 8);
      print((uint64_t*) " failed because the name is too long");
      println();
    }
  }
}

void emitMalloc() {
  createSymbolTableEntry(LIBRARY_TABLE, (uint64_t*) "malloc", 0, PROCEDURE, UINT64STAR_T, 0, binaryLength);

  // on boot levels higher than zero, zalloc falls back to malloc
  // assuming that page frames are zeroed on boot level zero
  createSymbolTableEntry(LIBRARY_TABLE, (uint64_t*) "zalloc", 0, PROCEDURE, UINT64STAR_T, 0, binaryLength);

  emitLD(REG_A0, REG_SP, 0); // size
  emitADDI(REG_SP, REG_SP, REGISTERSIZE);

  emitADDI(REG_A7, REG_ZR, SYSCALL_MALLOC);

  emitECALL();

  emitJALR(REG_ZR, REG_RA, 0);
}

uint64_t implementMalloc(uint64_t* context) {
  // parameter
  uint64_t size;

  // local variables
  uint64_t bump;
  uint64_t SP;

  if (symbolic) {
    forceConcrete(context, REG_A0);
    SP   = *(valuesLower + *(getRegs(context) + REG_SP));
    size = *(valuesLower + *(getRegs(context) + REG_A0));
  } else {
    SP   = *(getRegs(context) + REG_SP);
    size = *(getRegs(context) + REG_A0);
  }

  if (debug_malloc) {
    print(selfieName);
    print((uint64_t*) ": trying to malloc ");
    printInteger(size);
    print((uint64_t*) " bytes net");
    println();
  }

  size = roundUp(size, SIZEOFUINT64);
  bump = getBumpPointer(context);

  if (bump + size > SP) {
    setExitCode(context, EXITCODE_OUTOFVIRTUALMEMORY);

    return EXIT;
  } else {
    if (symbolic) {
      setConcrete(bump);

      *(getRegs(context) + REG_A0) = tc;
      incrementTc();
    } else
      *(getRegs(context) + REG_A0) = bump;

    setBumpPointer(context, bump + size);

    if (debug_malloc) {
      print(selfieName);
      print((uint64_t*) ": actually mallocating ");
      printInteger(size);
      print((uint64_t*) " bytes at virtual address ");
      printHexadecimal(bump, 8);
      println();
    }

    return DONOTEXIT;
  }
}

// -----------------------------------------------------------------
// ----------------------- HYPSTER SYSCALLS ------------------------
// -----------------------------------------------------------------

void emitSwitch() {
  createSymbolTableEntry(LIBRARY_TABLE, (uint64_t*) "hypster_switch", 0, PROCEDURE, UINT64STAR_T, 0, binaryLength);

  emitLD(REG_A1, REG_SP, 0); // number of instructions to execute
  emitADDI(REG_SP, REG_SP, REGISTERSIZE);

  emitLD(REG_A0, REG_SP, 0); // context to which we switch
  emitADDI(REG_SP, REG_SP, REGISTERSIZE);

  emitADDI(REG_A7, REG_ZR, SYSCALL_SWITCH);

  emitECALL();

  // save context from which we are switching here in return register
  emitADD(REG_A0, REG_ZR, REG_A1);

  emitJALR(REG_ZR, REG_RA, 0);
}

void doSwitch(uint64_t* toContext, uint64_t timeout) {
  uint64_t* fromContext;

  fromContext = currentContext;

  restoreContext(toContext);

  // restore machine state
  pc        = getPC(toContext);
  registers = getRegs(toContext);
  pt        = getPT(toContext);

  // use REG_A1 instead of REG_A0 to avoid race condition with interrupt
  if (getParent(fromContext) != MY_CONTEXT)
    *(registers + REG_A1) = (uint64_t) getVirtualContext(fromContext);
  else
    *(registers + REG_A1) = (uint64_t) fromContext;

  currentContext = toContext;

  timer = timeout;

  if (debug_switch) {
    print(selfieName);
    print((uint64_t*) ": switched from context ");
    printHexadecimal((uint64_t) fromContext, 8);
    print((uint64_t*) " to context ");
    printHexadecimal((uint64_t) toContext, 8);
    if (timer != TIMEROFF) {
      print((uint64_t*) " to execute ");
      printInteger(timer);
      print((uint64_t*) " instructions");
    }
    println();
  }
}

void implementSwitch() {
  saveContext(currentContext);

  // cache context on my boot level before switching
  doSwitch(cacheContext((uint64_t*) *(registers + REG_A0)), *(registers + REG_A1));
}

uint64_t* mipster_switch(uint64_t* toContext, uint64_t timeout) {
  doSwitch(toContext, timeout);

  runUntilException();

  saveContext(currentContext);

  return currentContext;
}

uint64_t* hypster_switch(uint64_t* toContext, uint64_t timeout) {
  // this procedure is only executed at boot level zero
  return mipster_switch(toContext, timeout);
}

// *~*~ *~*~ *~*~ *~*~ *~*~ *~*~ *~*~ *~*~ *~*~ *~*~ *~*~ *~*~ *~*~
// -----------------------------------------------------------------
// ----------------------    R U N T I M E    ----------------------
// -----------------------------------------------------------------
// *~*~ *~*~ *~*~ *~*~ *~*~ *~*~ *~*~ *~*~ *~*~ *~*~ *~*~ *~*~ *~*~

// -----------------------------------------------------------------
// ---------------------------- MEMORY -----------------------------
// -----------------------------------------------------------------

uint64_t loadPhysicalMemory(uint64_t* paddr) {
  return *paddr;
}

void storePhysicalMemory(uint64_t* paddr, uint64_t data) {
  *paddr = data;
}

uint64_t FrameForPage(uint64_t* table, uint64_t page) {
  return (uint64_t) (table + page);
}

uint64_t getFrameForPage(uint64_t* table, uint64_t page) {
  return *(table + page);
}

uint64_t isPageMapped(uint64_t* table, uint64_t page) {
  if (getFrameForPage(table, page) != 0)
    return 1;
  else
    return 0;
}

uint64_t isValidVirtualAddress(uint64_t vaddr) {
  if (vaddr < VIRTUALMEMORYSIZE)
    // memory must be word-addressed for lack of byte-sized data type
    if (vaddr % REGISTERSIZE == 0)
      return 1;

  return 0;
}

uint64_t getPageOfVirtualAddress(uint64_t vaddr) {
  return vaddr / PAGESIZE;
}

uint64_t isVirtualAddressMapped(uint64_t* table, uint64_t vaddr) {
  // assert: isValidVirtualAddress(vaddr) == 1

  return isPageMapped(table, getPageOfVirtualAddress(vaddr));
}

uint64_t* tlb(uint64_t* table, uint64_t vaddr) {
  uint64_t page;
  uint64_t frame;
  uint64_t paddr;

  // assert: isValidVirtualAddress(vaddr) == 1
  // assert: isVirtualAddressMapped(table, vaddr) == 1

  page = getPageOfVirtualAddress(vaddr);

  frame = getFrameForPage(table, page);

  // map virtual address to physical address
  paddr = vaddr - page * PAGESIZE + frame;

  if (debug_tlb) {
    print(selfieName);
    print((uint64_t*) ": tlb access:");
    println();
    print((uint64_t*) " vaddr: ");
    printBinary(vaddr, CPUBITWIDTH);
    println();
    print((uint64_t*) " page:  ");
    printBinary(page * PAGESIZE, CPUBITWIDTH);
    println();
    print((uint64_t*) " frame: ");
    printBinary(frame, CPUBITWIDTH);
    println();
    print((uint64_t*) " paddr: ");
    printBinary(paddr, CPUBITWIDTH);
    println();
  }

  return (uint64_t*) paddr;
}

uint64_t loadVirtualMemory(uint64_t* table, uint64_t vaddr) {
  // assert: isValidVirtualAddress(vaddr) == 1
  // assert: isVirtualAddressMapped(table, vaddr) == 1

  return loadPhysicalMemory(tlb(table, vaddr));
}

void storeVirtualMemory(uint64_t* table, uint64_t vaddr, uint64_t data) {
  // assert: isValidVirtualAddress(vaddr) == 1
  // assert: isVirtualAddressMapped(table, vaddr) == 1

  storePhysicalMemory(tlb(table, vaddr), data);
}

// -----------------------------------------------------------------
// ------------------------- INSTRUCTIONS --------------------------
// -----------------------------------------------------------------

void recordState(uint64_t value) {
  *(pcs + (tc % maxTraceLength))    = pc;
  *(values + (tc % maxTraceLength)) = value;

  incrementTc();
}

void saveState(uint64_t counter) {
  *(pcs + (tc % maxTraceLength)) = pc;
  *(tcs + (tc % maxTraceLength)) = counter;
}

void updateRegState(uint64_t reg, uint64_t value) {
  uint64_t beforeLower;
  uint64_t beforeUpper;

  // ignore redundancy check for $a1, fails if
  // argument is a concrete pointer (ecall: read/write)
  if (reg != REG_A1) {
    beforeLower = getLower(reg);
    beforeUpper = getUpper(reg);
  }

  *(registers + reg) = value;
  incrementTc();

  // redundancy check
  if (reg != REG_ZR)
    if (reg != REG_A1)
      if (beforeLower == getLower(reg))
        if (beforeUpper == getUpper(reg))
          redundantIs = redundantIs + 1;
}

void updateMemState(uint64_t vaddr, uint64_t value) {
  uint64_t beforeLower;
  uint64_t beforeUpper;

  beforeLower = *(valuesLower + loadVirtualMemory(pt, vaddr));
  beforeUpper = *(valuesUpper + loadVirtualMemory(pt, vaddr));

  storeVirtualMemory(pt, vaddr, value);
  incrementTc();

  // redundancy check
  if (beforeLower == *(valuesLower + value))
    if (beforeUpper == *(valuesUpper + value))
      redundantIs = redundantIs + 1;
}

void incrementTc() {
  tc = tc + 1;

  if (symbolic) {
    if (tc >= maxTraceLength) {
      throwException(EXCEPTION_TRACELIMIT, 0);
    }
  }
}

void replayTrace() {
  uint64_t traceLength;
  uint64_t tl;

  if (tc - 1 < maxTraceLength)
    traceLength = tc - 1;
  else
    traceLength = maxTraceLength;

  record = 0;

  undo = 1;

  tl = traceLength;

  // undo traceLength number of instructions
  while (tl > 0) {
    tc = tc - 1;

    pc = *(pcs + (tc % maxTraceLength));

    fetch();
    decode_execute();

    tl = tl - 1;
  }

  undo = 0;
  redo = 1;

  disassemble = 1;

  tl = traceLength;

  // redo traceLength number of instructions
  while (tl > 0) {
    // assert: pc == *(pcs + (tc % maxTraceLength))

    fetch();
    decode_execute();

    incrementTc();
    tl = tl - 1;
  }

  disassemble = 0;

  redo = 0;

  record = 1;
}

void printSourceLineNumberOfInstruction(uint64_t a) {
  if (sourceLineNumber != (uint64_t*) 0) {
    print((uint64_t*) "(~");
    if (execute)
      printInteger(*(sourceLineNumber + (a - *(ELF_header + 10)) / INSTRUCTIONSIZE));
    else
      printInteger(*(sourceLineNumber + a / INSTRUCTIONSIZE));
    print((uint64_t*) ")");
  }
}

void printInstructionContext() {
  if (execute) {
    print(binaryName);
    print((uint64_t*) ": $pc=");
  }

  printHexadecimal(pc, 0);
  printSourceLineNumberOfInstruction(pc);

  if (symbolic) {
    print((uint64_t*) "/tc=");
    printInteger(tc);
  }

  print((uint64_t*) ": ");
  printHexadecimal(ir, 8);

  print((uint64_t*) ": ");
}

void print_lui() {
  printInstructionContext();

  print((uint64_t*) "lui ");
  printRegister(rd);
  print((uint64_t*) ",");
  printHexadecimal(imm, 0);
}

void print_lui_before() {
  println();
  print((uint64_t*) ": |- ");
  printRegisterHexadecimal(rd);
  printRegisterTc(rd);
}

void print_lui_after() {
  print((uint64_t*) " -> ");
  printRegisterHexadecimal(rd);
  printRegisterTc(rd);
}

void record_lui_addi_add_sub_mul_sltu_jal_jalr() {
  recordState(*(registers + rd));
}

void sym_record_lui_addi_add_sub_mul_sltu_jal_jalr_divu_remu_before() {
  saveState(*(registers + rd));
}

void sym_record_lui_addi_add_sub_mul_sltu_jal_jalr_divu_remu_after() {
  updateRegState(rd, tc);
}

void symbolic_confine_lui() {

}

void symbolic_do_lui() {
  // load upper immediate

  if (rd != REG_ZR)
    // semantics of lui
    setConcrete(leftShift(imm, 12));

  pc = pc + INSTRUCTIONSIZE;

  ic_lui = ic_lui + 1;
}

void do_lui() {
  // load upper immediate

  if (rd != REG_ZR)
    // semantics of lui
    *(registers + rd) = leftShift(imm, 12);

  pc = pc + INSTRUCTIONSIZE;

  ic_lui = ic_lui + 1;
}

void undo_lui_addi_add_sub_mul_divu_remu_sltu_ld_jal_jalr() {
  *(registers + rd) = *(values + (tc % maxTraceLength));
}

void print_addi() {
  printInstructionContext();

  if (rd == REG_ZR)
    if (rs1 == REG_ZR)
      if (imm == 0) {
        print((uint64_t*) "nop");

        return;
      }

  print((uint64_t*) "addi ");
  printRegister(rd);
  print((uint64_t*) ",");
  printRegister(rs1);
  print((uint64_t*) ",");
  printInteger(imm);
}

void print_addi_before() {
  println();
  print((uint64_t*) ": ");
  printRegisterValue(rs1);
  print((uint64_t*) " |- ");
  printRegisterValue(rd);
  printRegisterTc(rd);
}

void print_addi_add_sub_mul_divu_remu_sltu_after() {
  print((uint64_t*) " -> ");
  printRegisterValue(rd);
  printRegisterTc(rd);
}

void symbolic_confine_addi() {

}

void symbolic_do_addi() {
  // add immediate

  if (rd != REG_ZR) {
    // semantics of addi
    setLower(getLower(rs1) + imm);
    setUpper(getUpper(rs1) + imm);
  }

  pc = pc + INSTRUCTIONSIZE;

  ic_addi = ic_addi + 1;
}

void do_addi() {
  // add immediate

  if (rd != REG_ZR)
    // semantics of addi
    *(registers + rd) = *(registers + rs1) + imm;

  pc = pc + INSTRUCTIONSIZE;

  ic_addi = ic_addi + 1;
}

void print_add_sub_mul_divu_remu_sltu(uint64_t *mnemonics) {
  printInstructionContext();

  print(mnemonics);
  print((uint64_t*) " ");
  printRegister(rd);
  print((uint64_t*) ",");
  printRegister(rs1);
  print((uint64_t*) ",");
  printRegister(rs2);
}

void print_add_sub_mul_divu_remu_sltu_before() {
  println();
  print((uint64_t*) ": ");
  printRegisterValue(rs1);
  print((uint64_t*) ",");
  printRegisterValue(rs2);
  print((uint64_t*) " |- ");
  printRegisterValue(rd);
  printRegisterTc(rd);
}

void symbolic_confine_add() {

}

void symbolic_do_add() {
  if (rd != REG_ZR) {
    // semantics of add
    setLower(getLower(rs1) + getLower(rs2));
    setUpper(getUpper(rs1) + getUpper(rs2));
  }

  pc = pc + INSTRUCTIONSIZE;

  ic_add = ic_add + 1;
}

void do_add() {
  if (rd != REG_ZR)
    // semantics of add
    *(registers + rd) = *(registers + rs1) + *(registers + rs2);

  pc = pc + INSTRUCTIONSIZE;

  ic_add = ic_add + 1;
}

void symbolic_confine_sub() {

}

void symbolic_do_sub() {
  if (rd != REG_ZR) {
    // semantics of sub
    setLower(getLower(rs1) - getLower(rs2));
    setUpper(getUpper(rs1) - getUpper(rs2));
  }

  pc = pc + INSTRUCTIONSIZE;

  ic_sub = ic_sub + 1;
}

void do_sub() {
  if (rd != REG_ZR)
    // semantics of sub
    *(registers + rd) = *(registers + rs1) - *(registers + rs2);

  pc = pc + INSTRUCTIONSIZE;

  ic_sub = ic_sub + 1;
}

void symbolic_confine_mul() {

}

void symbolic_do_mul() {
  if (rd != REG_ZR) {
    // semantics of mul
    forcePrecise(currentContext, rs1, rs2);
    setLower(getLower(rs1) * getLower(rs2));
    setUpper(getUpper(rs1) * getUpper(rs2));
  }

  // TODO: 128-bit resolution currently not supported

  pc = pc + INSTRUCTIONSIZE;

  ic_mul = ic_mul + 1;
}

void do_mul() {
  if (rd != REG_ZR)
    // semantics of mul
    *(registers + rd) = *(registers + rs1) * *(registers + rs2);

  // TODO: 128-bit resolution currently not supported

  pc = pc + INSTRUCTIONSIZE;

  ic_mul = ic_mul + 1;
}

void record_divu_remu() {
  // record even for division by zero
  recordState(*(registers + rd));
}

void symbolic_confine_divu() {

}

void symbolic_do_divu() {
  // division unsigned

  if (getLower(rs2) == getUpper(rs2)) {
    if (getLower(rs2) != 0) {
      if (rd != REG_ZR) {
        // semantics of divu
        forcePrecise(currentContext, rs1, rs2);
        setLower(getLower(rs1) / getLower(rs2));
        setUpper(getUpper(rs1) / getUpper(rs2));
      }

      pc = pc + INSTRUCTIONSIZE;

      ic_divu = ic_divu + 1;
    } else
    throwException(EXCEPTION_DIVISIONBYZERO, 0);
  } else
  throwException(EXCEPTION_NOEXCEPTION, 0); // not vipsburger

}

void do_divu() {
  // division unsigned

  if (*(registers + rs2) != 0) {
    if (rd != REG_ZR)
      // semantics of divu
      *(registers + rd) = *(registers + rs1) / *(registers + rs2);

    pc = pc + INSTRUCTIONSIZE;

    ic_divu = ic_divu + 1;
  } else
    throwException(EXCEPTION_DIVISIONBYZERO, 0);
}

void symbolic_confine_remu() {

}

void symbolic_do_remu() {
  // remainder unsigned

  if (getLower(rs2) == getUpper(rs2)) {
    if (getLower(rs2) != 0) {
      if (rd != REG_ZR) {
        // semantics of remu
        forcePrecise(currentContext, rs1, rs2);
        setLower(getLower(rs1) % getLower(rs2));
        setUpper(getUpper(rs1) % getUpper(rs2));
      }

      pc = pc + INSTRUCTIONSIZE;

      ic_remu = ic_remu + 1;
    } else
    throwException(EXCEPTION_DIVISIONBYZERO, 0);
  } else
  throwException(EXCEPTION_NOEXCEPTION, 0); // not vipsburger
}

void do_remu() {
  // remainder unsigned

  if (*(registers + rs2) != 0) {
    if (rd != REG_ZR)
      // semantics of remu
      *(registers + rd) = *(registers + rs1) % *(registers + rs2);

    pc = pc + INSTRUCTIONSIZE;

    ic_remu = ic_remu + 1;
  } else
    throwException(EXCEPTION_DIVISIONBYZERO, 0);
}

void symbolic_confine_sltu() {
  uint64_t invalid;

  invalid = 0;

  if (getLower(rd) == getUpper(rd)) {
    // case: [0, 0]
    if (getLower(rd) == 0) {
      if (getUpper(rs2) >= getLower(rs1))
        // setUpper(rs2, getLower(rs1) - 1);

    } else {
      // case: [0, 1]
      if (getUpper(rs1) >= getLower(rs2))
        // setUpper(rs1, getLower(rs2) - 1);
    }

  } else {
    // case: [0, 1]
  }
}

void symbolic_do_sltu() {
  // set on less than unsigned

  uint64_t invalid;

  invalid = 0;

  // sTODO: symbolic semantics
  if (getLower(rs1) != getUpper(rs1))
    if (getLower(rs2) != getUpper(rs2))
      invalid = 1;

  if (invalid == 0) {
    if (rd != REG_ZR) {
      // semantics of sltu
      if (getUpper(rs1) < getLower(rs2))
        setConcrete(tc, 1);
      else if (getLower(rs1) >= getUpper(rs2))
        setConcrete(tc, 0);
      else {
        setLower(tc, 0);
        setUpper(tc, 1);
      }
    }
  } else
    throwException(EXITCODE_BADARGUMENTS, 0);

  pc = pc + INSTRUCTIONSIZE;

  ic_sltu = ic_sltu + 1;
}

void do_sltu() {
  // set on less than unsigned

  if (rd != REG_ZR) {
    // semantics of sltu
    if (*(registers + rs1) < *(registers + rs2))
      *(registers + rd) = 1;
    else
      *(registers + rd) = 0;
  }

  pc = pc + INSTRUCTIONSIZE;

  ic_sltu = ic_sltu + 1;
}

void print_ld() {
  printInstructionContext();

  print((uint64_t*) "ld ");
  printRegister(rd);
  print((uint64_t*) ",");
  printInteger(imm);
  print((uint64_t*) "(");
  printRegister(rs1);
  print((uint64_t*) ")");
}

void print_ld_before() {
  uint64_t vaddr;

  if (symbolic)
    vaddr = getLower(rs1) + imm;
  else
    vaddr = *(registers + rs1) + imm;

  println();
  print((uint64_t*) ": ");
  printRegisterHexadecimal(rs1);

  if (isValidVirtualAddress(vaddr))
    if (isVirtualAddressMapped(pt, vaddr)) {
      print((uint64_t*) ",mem[");
      printHexadecimal(vaddr, 0);
      print((uint64_t*) "]=");
      printMemoryValue(vaddr);
      printMemoryTc(vaddr);
      return;
    }
  print((uint64_t*) " |-");
}

void print_ld_after(uint64_t vaddr) {
  if (isValidVirtualAddress(vaddr))
    if (isVirtualAddressMapped(pt, vaddr)) {
      print((uint64_t*) " -> ");
      printRegisterValue(rd);
      print((uint64_t*) "=mem[");
      printHexadecimal(vaddr, 0);
      print((uint64_t*) "]");
      printRegisterTc(rd);
    }
}

void record_ld() {
  uint64_t vaddr;

  vaddr = *(registers + rs1) + imm;

  if (isValidVirtualAddress(vaddr))
    if (isVirtualAddressMapped(pt, vaddr))
      recordState(*(registers + rd));
}

void symbolic_record_ld_before() {
  uint64_t vaddr;

  forceConcrete(currentContext, rs1);
  vaddr = getLower(rs1) + imm;

  if (isValidVirtualAddress(vaddr))
    if (isVirtualAddressMapped(pt, vaddr))
      saveState(*(registers + rd));
}

void symbolic_record_ld_after() {
  updateRegState(rd, tc);
}

uint64_t symbolic_confine_ld() {

}

uint64_t symbolic_do_ld() {
  uint64_t vaddr;
  uint64_t a;

  // load double word

  forceConcrete(currentContext, rs1);
  vaddr = getLower(rs1) + imm;

  if (isValidVirtualAddress(vaddr)) {
    if (isVirtualAddressMapped(pt, vaddr)) {
      if (rd != REG_ZR) {
        // semantics of ld
        setLower(*(valuesLower + loadVirtualMemory(pt, vaddr)));
        setUpper(*(valuesUpper + loadVirtualMemory(pt, vaddr)));
      }

      pc = pc + INSTRUCTIONSIZE;

      ic_ld = ic_ld + 1;

      // keep track of number of loads per instruction
      a = (pc - *(ELF_header + 10)) / INSTRUCTIONSIZE;

      *(loadsPerInstruction + a) = *(loadsPerInstruction + a) + 1;
    } else
      throwException(EXCEPTION_PAGEFAULT, getPageOfVirtualAddress(vaddr));
  } else
    // TODO: pass invalid vaddr
    throwException(EXCEPTION_INVALIDADDRESS, 0);

  return vaddr;
}

uint64_t do_ld() {
  uint64_t vaddr;
  uint64_t a;

  // load double word

  vaddr = *(registers + rs1) + imm;

  if (isValidVirtualAddress(vaddr)) {
    if (isVirtualAddressMapped(pt, vaddr)) {
      if (rd != REG_ZR)
        // semantics of ld
        *(registers + rd) = loadVirtualMemory(pt, vaddr);

      pc = pc + INSTRUCTIONSIZE;

      ic_ld = ic_ld + 1;

      // keep track of number of loads per instruction
      a = (pc - *(ELF_header + 10)) / INSTRUCTIONSIZE;

      *(loadsPerInstruction + a) = *(loadsPerInstruction + a) + 1;
    } else
      throwException(EXCEPTION_PAGEFAULT, getPageOfVirtualAddress(vaddr));
  } else
    // TODO: pass invalid vaddr
    throwException(EXCEPTION_INVALIDADDRESS, 0);

  return vaddr;
}

void print_sd() {
  printInstructionContext();

  print((uint64_t*) "sd ");
  printRegister(rs2);
  print((uint64_t*) ",");
  printInteger(imm);
  print((uint64_t*) "(");
  printRegister(rs1);
  print((uint64_t*) ")");
}

void print_sd_before() {
  uint64_t vaddr;

  if (symbolic)
    vaddr = getLower(rs1) + imm;
  else
    vaddr = *(registers + rs1) + imm;

  println();
  print((uint64_t*) ": ");
  printRegisterHexadecimal(rs1);

  if (isValidVirtualAddress(vaddr))
    if (isVirtualAddressMapped(pt, vaddr)) {
      print((uint64_t*) ",");
      printRegisterValue(rs2);
      print((uint64_t*) " |- mem[");
      printHexadecimal(vaddr, 0);
      print((uint64_t*) "]=");
      printMemoryValue(vaddr);
      printMemoryTc(vaddr);

      return;
    }


  print((uint64_t*) " |-");
}

void print_sd_after(uint64_t vaddr) {
  if (isValidVirtualAddress(vaddr))
    if (isVirtualAddressMapped(pt, vaddr)) {
      print((uint64_t*) " -> mem[");
      printHexadecimal(vaddr, 0);
      print((uint64_t*) "]=");
      printRegisterValue(rs2);
      printMemoryTc(vaddr);
    }
}

void record_sd() {
  uint64_t vaddr;

  vaddr = *(registers + rs1) + imm;

  if (isValidVirtualAddress(vaddr))
    if (isVirtualAddressMapped(pt, vaddr))
      recordState(loadVirtualMemory(pt, vaddr));
}

void symbolic_record_sd_before() {
  uint64_t vaddr;

  forceConcrete(currentContext, rs1);
  vaddr = getLower(rs1) + imm;

  if (isValidVirtualAddress(vaddr))
    if (isVirtualAddressMapped(pt, vaddr))
      saveState(loadVirtualMemory(pt, vaddr));
}

void symbolic_record_sd_after() {
  uint64_t vaddr;

  forceConcrete(currentContext, rs1);
  vaddr = getLower(rs1) + imm;

  if (isValidVirtualAddress(vaddr))
    if (isVirtualAddressMapped(pt, vaddr))
      updateMemState(vaddr, tc);
}

uint64_t symbolic_confine_sd () {

}

uint64_t symbolic_do_sd() {
  uint64_t vaddr;
  uint64_t a;

  forceConcrete(currentContext, rs1);
  vaddr = getLower(rs1) + imm;

  if (isValidVirtualAddress(vaddr)) {
    if (isVirtualAddressMapped(pt, vaddr)) {
      // semantics of sd
      setLower(getLower(rs2));
      setUpper(getUpper(rs2));

      pc = pc + INSTRUCTIONSIZE;

      ic_sd = ic_sd + 1;

      // keep track of number of stores per instruction
      a = (pc - *(ELF_header + 10)) / INSTRUCTIONSIZE;

      *(storesPerInstruction + a) = *(storesPerInstruction + a) + 1;
    } else
      throwException(EXCEPTION_PAGEFAULT, getPageOfVirtualAddress(vaddr));
  } else
    // TODO: pass invalid vaddr
    throwException(EXCEPTION_INVALIDADDRESS, 0);

  return vaddr;
}

uint64_t do_sd() {
  uint64_t vaddr;
  uint64_t a;

  // store double word

  vaddr = *(registers + rs1) + imm;

  if (isValidVirtualAddress(vaddr)) {
    if (isVirtualAddressMapped(pt, vaddr)) {
      // semantics of sd
      storeVirtualMemory(pt, vaddr, *(registers + rs2));

      pc = pc + INSTRUCTIONSIZE;

      ic_sd = ic_sd + 1;

      // keep track of number of stores per instruction
      a = (pc - *(ELF_header + 10)) / INSTRUCTIONSIZE;

      *(storesPerInstruction + a) = *(storesPerInstruction + a) + 1;
    } else
      throwException(EXCEPTION_PAGEFAULT, getPageOfVirtualAddress(vaddr));
  } else
    // TODO: pass invalid vaddr
    throwException(EXCEPTION_INVALIDADDRESS, 0);

  return vaddr;
}

void undo_sd() {
  uint64_t vaddr;

  vaddr = *(registers + rs1) + imm;

  storeVirtualMemory(pt, vaddr, *(values + (tc % maxTraceLength)));
}

void print_beq() {
  printInstructionContext();

  print((uint64_t*) "beq ");
  printRegister(rs1);
  print((uint64_t*) ",");
  printRegister(rs2);
  print((uint64_t*) ",");
  printInteger(signedDivision(imm, INSTRUCTIONSIZE));
  print((uint64_t*) "[");
  printHexadecimal(pc + INSTRUCTIONSIZE + imm, 0);
  print((uint64_t*) "]");
}

void print_beq_before() {
  println();
  print((uint64_t*) ": ");
  printRegisterValue(rs1);
  print((uint64_t*) ",");
  printRegisterValue(rs2);
  print((uint64_t*) " |- $pc=");
  printHexadecimal(pc, 0);
}

void print_beq_after() {
  print((uint64_t*) " -> $pc=");
  printHexadecimal(pc, 0);
}

void record_beq() {
  recordState(0);
}

void symbolic_record_beq_before() {
  saveState(0);
}
void symbolic_record_beq_after() {
  updateRegState(REG_ZR, 0);
}

void symbolic_confine_beq() {

}

void symbolic_do_beq() {
  // branch on equal

  // semantics of beq
<<<<<<< HEAD
  // TODO: symbolic semantics
  if (getLower(rs1) == getUpper(rs1)) {
    if (getLower(rs1) == getLower(rs2))
      pc = pc + imm;
    else
      pc = pc + INSTRUCTIONSIZE;

  } else {
    // Always false/true? setConcrete(1);
    throwException(EXCEPTION_SYMBOLICBRANCH, 0);
  }
=======
  // sTODO: symbolic semantics
  if (getLower(rs1) == getLower(rs2))
    pc = pc + imm;
  else
    pc = pc + INSTRUCTIONSIZE;
>>>>>>> 44c73e63

  ic_beq = ic_beq + 1;
}

void do_beq() {
  // branch on equal

  // semantics of beq
  if (*(registers + rs1) == *(registers + rs2))
    pc = pc + imm;
  else
    pc = pc + INSTRUCTIONSIZE;

  ic_beq = ic_beq + 1;
}

void print_jal() {
  printInstructionContext();

  print((uint64_t*) "jal ");
  printRegister(rd);
  print((uint64_t*) ",");
  printInteger(signedDivision(imm, INSTRUCTIONSIZE));
  print((uint64_t*) "[");
  printHexadecimal(pc + imm, 0);
  print((uint64_t*) "]");
}

void print_jal_before() {
  println();
  print((uint64_t*) ": |- ");
  if (rd != REG_ZR) {
    printRegisterHexadecimal(rd);
    printRegisterTc(rd);
    print((uint64_t*) ",");
  }
  print((uint64_t*) "$pc=");
  printHexadecimal(pc, 0);
}

void print_jal_jalr_after() {
  print_beq_after();
  if (rd != REG_ZR) {
    print((uint64_t*) ",");
    printRegisterHexadecimal(rd);
  }
  printRegisterTc(rd);
}

void symbolic_confine_jal() {

}

void symbolic_do_jal() {
  uint64_t a;

  // jump and link

  if (rd != REG_ZR) {
    // first link
    setConcrete(pc + INSTRUCTIONSIZE);

    // then jump for procedure calls
    pc = pc + imm;

    // keep track of number of procedure calls
    calls = calls + 1;

    a = (pc - *(ELF_header + 10)) / INSTRUCTIONSIZE;

    *(callsPerProcedure + a) = *(callsPerProcedure + a) + 1;

  } else if (signedLessThan(imm, 0)) {
    // just jump backwards to check for another loop iteration
    pc = pc + imm;

    // keep track of number of loop iterations
    iterations = iterations + 1;

    a = (pc - *(ELF_header + 10)) / INSTRUCTIONSIZE;

    *(iterationsPerLoop + a) = *(iterationsPerLoop + a) + 1;
  } else
    // just jump forward
    pc = pc + imm;

  ic_jal = ic_jal + 1;
}

void do_jal() {
  uint64_t a;

  // jump and link

  if (rd != REG_ZR) {
    // first link
    *(registers + rd) = pc + INSTRUCTIONSIZE;

    // then jump for procedure calls
    pc = pc + imm;

    // keep track of number of procedure calls
    calls = calls + 1;

    a = (pc - *(ELF_header + 10)) / INSTRUCTIONSIZE;

    *(callsPerProcedure + a) = *(callsPerProcedure + a) + 1;
  } else if (signedLessThan(imm, 0)) {
    // just jump backwards to check for another loop iteration
    pc = pc + imm;

    // keep track of number of loop iterations
    iterations = iterations + 1;

    a = (pc - *(ELF_header + 10)) / INSTRUCTIONSIZE;

    *(iterationsPerLoop + a) = *(iterationsPerLoop + a) + 1;
  } else
    // just jump forward
    pc = pc + imm;

  ic_jal = ic_jal + 1;
}

void print_jalr() {
  printInstructionContext();

  print((uint64_t*) "jalr ");
  printRegister(rd);
  print((uint64_t*) ",");
  printInteger(signedDivision(imm, INSTRUCTIONSIZE));
  print((uint64_t*) "(");
  printRegister(rs1);
  print((uint64_t*) ")");
}

void print_jalr_before() {
  println();
  print((uint64_t*) ": ");
  printRegisterHexadecimal(rs1);
  print((uint64_t*) " |- ");
  if (rd != REG_ZR) {
    printRegisterHexadecimal(rd);
    print((uint64_t*) ",");
  }
  print((uint64_t*) "$pc=");
  printHexadecimal(pc, 0);
  printRegisterTc(rd);
}

void symbolic_confine_jalr() {

}

void symbolic_do_jalr() {
  uint64_t next_pc;

  // jump and link register

  if (rd == REG_ZR)
    // fast path: just return by jumping rs1-relative with LSB reset
    pc = leftShift(rightShift(getLower(rs1) + imm, 1), 1);
  else {
    // slow path: first prepare jump, then link, just in case rd == rs1
    forceConcrete(currentContext, rs1);

    // prepare jump with LSB reset
    next_pc = leftShift(rightShift(getLower(rs1) + imm, 1), 1);

    // link to next instruction
    setConcrete(pc + INSTRUCTIONSIZE);

    // jump
    pc = next_pc;
  }

  ic_jalr = ic_jalr + 1;
}

void do_jalr() {
  uint64_t next_pc;

  // jump and link register

  if (rd == REG_ZR)
    // fast path: just return by jumping rs1-relative with LSB reset
    pc = leftShift(rightShift(*(registers + rs1) + imm, 1), 1);
  else {
    // slow path: first prepare jump, then link, just in case rd == rs1

    // prepare jump with LSB reset
    next_pc = leftShift(rightShift(*(registers + rs1) + imm, 1), 1);

    // link to next instruction
    *(registers + rd) = pc + INSTRUCTIONSIZE;

    // jump
    pc = next_pc;
  }

  ic_jalr = ic_jalr + 1;
}

void print_ecall() {
  printInstructionContext();
  print((uint64_t*) "ecall");
}

void print_ecall_before() {
  println();
  print((uint64_t*) ": |- ");
  printRegisterHexadecimal(REG_A0);
  printRegisterTc(REG_A0);
}

void print_ecall_after() {
  print((uint64_t*) " -> ");
  printRegisterHexadecimal(REG_A0);
  printRegisterTc(REG_A0);
}

void record_ecall() {
  // TODO: record all side effects
  recordState(*(registers + REG_A0));
}

void symbolic_record_ecall_before() {
  saveState(*(registers + REG_A0));
}

void symbolic_record_ecall_after() {
  updateRegState(REG_ZR, 0);
}

void symbolic_confine_ecall() {

}

void symbolic_do_ecall() {
  pc = pc + INSTRUCTIONSIZE;

  ic_ecall = ic_ecall + 1;

  if (getLower(REG_A7) == SYSCALL_SWITCH) {
    print(selfieName);
    print((uint64_t*) ": switch during symbolic execution not supported");
    println();

    exit(EXITCODE_BADARGUMENTS);
  } else
    throwException(EXCEPTION_SYSCALL, 0);
}

void do_ecall() {
  pc = pc + INSTRUCTIONSIZE;

  ic_ecall = ic_ecall + 1;

  if (redo)
    // TODO: redo all side effects
    *(registers + REG_A0) = *(values + (tc % maxTraceLength));
  else if (*(registers + REG_A7) == SYSCALL_SWITCH)
    if (record) {
      print(selfieName);
      print((uint64_t*) ": context switching during recording is unsupported");
      println();

      exit(EXITCODE_BADARGUMENTS);
    } else
      implementSwitch();
  else
    throwException(EXCEPTION_SYSCALL, 0);
}

void undo_ecall() {
  uint64_t a0;

  a0 = *(registers + REG_A0);

  // TODO: undo all side effects
  *(registers + REG_A0) = *(values + (tc % maxTraceLength));

  // save register a0 for redoing system call
  *(values + (tc % maxTraceLength)) = a0;
}

// -----------------------------------------------------------------
// -------------------------- INTERPRETER --------------------------
// -----------------------------------------------------------------

void printRegisterHexadecimal(uint64_t r) {
  printRegister(r);
  print((uint64_t*) "=");

  if (symbolic) {
    print((uint64_t*) "[");
    printHexadecimal(getLower(r), 0);
    print((uint64_t*) ",");
    printHexadecimal(getUpper(r), 0);
    print((uint64_t*) "]");

  } else
    printHexadecimal(*(registers + r), 0);

}

uint64_t isSystemRegister(uint64_t r) {
  if (r == REG_GP)
    return 1;
  else if (r == REG_FP)
    return 1;
  else if (r == REG_RA)
    return 1;
  else if (r == REG_SP)
    return 1;
  else
    return 0;
}

void printRegisterValue(uint64_t r) {
  if (isSystemRegister(r))
    printRegisterHexadecimal(r);
  else {
    printRegister(r);
    print((uint64_t*) "=");
    if (symbolic) {
      print((uint64_t*) "[");
      printInteger(getLower(r));
      print((uint64_t*) ",");
      printInteger(getUpper(r));
      print((uint64_t*) "]");
    } else {
      printInteger(*(registers + r));
      print((uint64_t*) "(");
      printHexadecimal(*(registers + r), 0);
      print((uint64_t*) ")");
    }
  }
}

void printRegisterTc(uint64_t r) {
  if (symbolic) {
    print((uint64_t*) ",tc:");
    printInteger(*(registers + rd));
  }
}

void printMemoryValue(uint64_t vaddr) {
  if (isSystemRegister(rd)) {
    if (symbolic) {
      print((uint64_t*) "[");
      printHexadecimal(*(valuesLower + loadVirtualMemory(pt, vaddr)), 0);
      print((uint64_t*) ",");
      printHexadecimal(*(valuesUpper + loadVirtualMemory(pt, vaddr)), 0);
      print((uint64_t*) "]");
    } else
      printHexadecimal(loadVirtualMemory(pt, vaddr), 0);
  } else {
    if (symbolic) {
      print((uint64_t*) "[");
      printInteger(*(valuesLower + loadVirtualMemory(pt, vaddr)));
      print((uint64_t*) ",");
      printInteger(*(valuesUpper + loadVirtualMemory(pt, vaddr)));
      print((uint64_t*) "]");
    } else
      printInteger(loadVirtualMemory(pt, vaddr));
  }
}

void printMemoryTc(uint64_t vaddr) {
  if (symbolic) {
    print((uint64_t*) ",tc:");
    printInteger(loadVirtualMemory(pt, vaddr));
  }
}

void printException(uint64_t exception, uint64_t faultingPage) {
  print((uint64_t*) *(EXCEPTIONS + exception));

  if (exception == EXCEPTION_PAGEFAULT) {
    print((uint64_t*) " at ");
    printHexadecimal(faultingPage, 8);
  }
}

void throwException(uint64_t exception, uint64_t faultingPage) {
  setException(currentContext, exception);
  setFaultingPage(currentContext, faultingPage);

  trap = 1;

  if (debug_exception) {
    print(selfieName);
    print((uint64_t*) ": context ");
    printHexadecimal((uint64_t) currentContext, 8);
    print((uint64_t*) " throws ");
    printException(exception, faultingPage);
    print((uint64_t*) " exception");
    println();
  }
}

void fetch() {
  // assert: isValidVirtualAddress(pc) == 1
  // assert: isVirtualAddressMapped(pt, pc) == 1

  if (pc % REGISTERSIZE == 0)
    ir = getLowWord(loadVirtualMemory(pt, pc));
  else
    ir = getHighWord(loadVirtualMemory(pt, pc - INSTRUCTIONSIZE));
}

void decode_execute() {
  uint64_t vaddr;

  opcode = getOpcode(ir);

  if (opcode == OP_IMM) {
    decodeIFormat();

    if (funct3 == F3_ADDI) {
      if (debug) {
        if (record) {
          record_lui_addi_add_sub_mul_sltu_jal_jalr();
          do_addi();
        } else if (undo)
          undo_lui_addi_add_sub_mul_divu_remu_sltu_ld_jal_jalr();
        else if (disassemble) {
          print_addi();
          if (execute) {
            print_addi_before();
            if (symbolic) {
              sym_record_lui_addi_add_sub_mul_sltu_jal_jalr_divu_remu_before();
              symbolic_do_addi();
              sym_record_lui_addi_add_sub_mul_sltu_jal_jalr_divu_remu_after();
            } else
              do_addi();
            print_addi_add_sub_mul_divu_remu_sltu_after();
          }
          println();
        }
      } else if (symbolic) {
        sym_record_lui_addi_add_sub_mul_sltu_jal_jalr_divu_remu_before();
        symbolic_do_addi();
        sym_record_lui_addi_add_sub_mul_sltu_jal_jalr_divu_remu_after();
      } else
        do_addi();

      return;
    }
  } else if (opcode == OP_LD) {
    decodeIFormat();

    if (funct3 == F3_LD) {
      if (debug) {
        if (record) {
          record_ld();
          do_ld();
        } else if (undo)
          undo_lui_addi_add_sub_mul_divu_remu_sltu_ld_jal_jalr();
        else if (disassemble) {
          print_ld();
          if (execute) {
            print_ld_before();
            if (symbolic) {
              symbolic_record_ld_before();
              vaddr = symbolic_do_ld();
              symbolic_record_ld_after();
            } else
              vaddr = do_ld();

            print_ld_after(vaddr);
          }
          println();
        }
      } else if (symbolic) {
        symbolic_record_ld_before();
        vaddr = symbolic_do_ld();
        symbolic_record_ld_after();
      } else
        do_ld();

      return;
    }
  } else if (opcode == OP_SD) {
    decodeSFormat();

    if (funct3 == F3_SD) {
      if (debug) {
        if (record) {
          record_sd();
          do_sd();
        } else if (undo)
          undo_sd();
        else if (disassemble) {
          print_sd();
          if (execute) {
            print_sd_before();
            if (symbolic) {
              symbolic_record_sd_before();
              vaddr = symbolic_do_sd();
              symbolic_record_sd_after();
            } else
              vaddr = do_sd();
            print_sd_after(vaddr);
          }
          println();
        }
      } else if (symbolic) {
        symbolic_record_sd_before();
        vaddr = symbolic_do_sd();
        symbolic_record_sd_after();
      } else
        do_sd();

      return;
    }
  } else if (opcode == OP_OP) { // could be ADD, SUB, MUL, DIVU, REMU, SLTU
    decodeRFormat();

    if (funct3 == F3_ADD) { // = F3_SUB = F3_MUL
      if (funct7 == F7_ADD) {
        if (debug) {
          if (record) {
            record_lui_addi_add_sub_mul_sltu_jal_jalr();
            do_add();
          } else if (disassemble) {
            print_add_sub_mul_divu_remu_sltu((uint64_t*) "add");
            if (execute) {
              print_add_sub_mul_divu_remu_sltu_before();
              if (symbolic) {
                sym_record_lui_addi_add_sub_mul_sltu_jal_jalr_divu_remu_before();
                symbolic_do_add();
                sym_record_lui_addi_add_sub_mul_sltu_jal_jalr_divu_remu_after();
              } else
                do_add();
              print_addi_add_sub_mul_divu_remu_sltu_after();
            }
            println();
          }
        } else if (symbolic) {
          sym_record_lui_addi_add_sub_mul_sltu_jal_jalr_divu_remu_before();
          symbolic_do_add();
          sym_record_lui_addi_add_sub_mul_sltu_jal_jalr_divu_remu_after();
        } else
          do_add();

        return;
      } else if (funct7 == F7_SUB) {
        if (debug) {
          if (record) {
            record_lui_addi_add_sub_mul_sltu_jal_jalr();
            do_sub();
          } else if (undo)
            undo_lui_addi_add_sub_mul_divu_remu_sltu_ld_jal_jalr();
          else if (disassemble) {
            print_add_sub_mul_divu_remu_sltu((uint64_t*) "sub");
            if (execute) {
              print_add_sub_mul_divu_remu_sltu_before();
              if (symbolic) {
                sym_record_lui_addi_add_sub_mul_sltu_jal_jalr_divu_remu_before();
                symbolic_do_sub();
                sym_record_lui_addi_add_sub_mul_sltu_jal_jalr_divu_remu_after();
              } else
                do_sub();
              print_addi_add_sub_mul_divu_remu_sltu_after();
            }
            println();
          }
        } else if (symbolic) {
          sym_record_lui_addi_add_sub_mul_sltu_jal_jalr_divu_remu_before();
          symbolic_do_sub();
          sym_record_lui_addi_add_sub_mul_sltu_jal_jalr_divu_remu_after();
        } else
          do_sub();

        return;
      } else if (funct7 == F7_MUL) {
        if (debug) {
          if (record) {
            record_lui_addi_add_sub_mul_sltu_jal_jalr();
            do_mul();
          } else if (undo)
            undo_lui_addi_add_sub_mul_divu_remu_sltu_ld_jal_jalr();
          else if (disassemble) {
            print_add_sub_mul_divu_remu_sltu((uint64_t*) "mul");
            if (execute) {
              print_add_sub_mul_divu_remu_sltu_before();
              if (symbolic) {
                sym_record_lui_addi_add_sub_mul_sltu_jal_jalr_divu_remu_before();
                symbolic_do_mul();
                sym_record_lui_addi_add_sub_mul_sltu_jal_jalr_divu_remu_after();
              } else
                do_mul();
              print_addi_add_sub_mul_divu_remu_sltu_after();
            }
            println();
          }
        } else if (symbolic) {
          sym_record_lui_addi_add_sub_mul_sltu_jal_jalr_divu_remu_before();
          symbolic_do_mul();
          sym_record_lui_addi_add_sub_mul_sltu_jal_jalr_divu_remu_after();
        } else
          do_mul();

        return;
      }
    } else if (funct3 == F3_DIVU) {
      if (funct7 == F7_DIVU) {
        if (debug) {
          if (record) {
            record_divu_remu();
            do_divu();
          } else if (undo)
            undo_lui_addi_add_sub_mul_divu_remu_sltu_ld_jal_jalr();
          else if (disassemble) {
            print_add_sub_mul_divu_remu_sltu((uint64_t*) "divu");
            if (execute) {
              print_add_sub_mul_divu_remu_sltu_before();
              if (symbolic) {
                sym_record_lui_addi_add_sub_mul_sltu_jal_jalr_divu_remu_before();
                symbolic_do_divu();
                sym_record_lui_addi_add_sub_mul_sltu_jal_jalr_divu_remu_after();
              } else
                do_divu();
              print_addi_add_sub_mul_divu_remu_sltu_after();
            }
            println();
          }
        } else if (symbolic) {
          sym_record_lui_addi_add_sub_mul_sltu_jal_jalr_divu_remu_before();
          symbolic_do_divu();
          sym_record_lui_addi_add_sub_mul_sltu_jal_jalr_divu_remu_after();
        } else
          do_divu();

        return;
      }
    } else if (funct3 == F3_REMU) {
      if (funct7 == F7_REMU) {
        if (debug) {
          if (record) {
            record_divu_remu();
            do_remu();
          } else if (undo)
            undo_lui_addi_add_sub_mul_divu_remu_sltu_ld_jal_jalr();
          else if (disassemble) {
            print_add_sub_mul_divu_remu_sltu((uint64_t*) "remu");
            if (execute) {
              print_add_sub_mul_divu_remu_sltu_before();
              if (symbolic) {
                sym_record_lui_addi_add_sub_mul_sltu_jal_jalr_divu_remu_before();
                symbolic_do_remu();
                sym_record_lui_addi_add_sub_mul_sltu_jal_jalr_divu_remu_after();
              } else
                do_remu();
              print_addi_add_sub_mul_divu_remu_sltu_after();
            }
            println();
          }
        } else if (symbolic) {
          sym_record_lui_addi_add_sub_mul_sltu_jal_jalr_divu_remu_before();
          symbolic_do_remu();
          sym_record_lui_addi_add_sub_mul_sltu_jal_jalr_divu_remu_after();
        } else
          do_remu();

        return;
      }
    } else if (funct3 == F3_SLTU) {
      if (funct7 == F7_SLTU) {
        if (debug) {
          if (record) {
            record_lui_addi_add_sub_mul_sltu_jal_jalr();
            do_sltu();
          } else if (undo)
            undo_lui_addi_add_sub_mul_divu_remu_sltu_ld_jal_jalr();
          else if (disassemble) {
            print_add_sub_mul_divu_remu_sltu((uint64_t*) "sltu");
            if (execute) {
              print_add_sub_mul_divu_remu_sltu_before();
              if (symbolic) {
                sym_record_lui_addi_add_sub_mul_sltu_jal_jalr_divu_remu_before();
                symbolic_do_sltu();
                sym_record_lui_addi_add_sub_mul_sltu_jal_jalr_divu_remu_after();
              } else
                do_sltu();
              print_addi_add_sub_mul_divu_remu_sltu_after();
            }
            println();
          }
        } else if (symbolic) {
          sym_record_lui_addi_add_sub_mul_sltu_jal_jalr_divu_remu_before();
          symbolic_do_sltu();
          sym_record_lui_addi_add_sub_mul_sltu_jal_jalr_divu_remu_after();
        } else
          do_sltu();

        return;
      }
    }
  } else if (opcode == OP_BRANCH) {
    decodeBFormat();

    if (funct3 == F3_BEQ) {
      if (debug) {
        if (record) {
          record_beq();
          do_beq();
        } if (disassemble) {
          print_beq();
          if (execute) {
            print_beq_before();
            if (symbolic) {
              symbolic_record_beq_before();
              symbolic_do_beq();
              symbolic_record_beq_after();
            } else
              do_beq();
            print_beq_after();
          }
          println();
        }
      } else if (symbolic) {
        symbolic_record_beq_before();
        symbolic_do_beq();
        symbolic_record_beq_after();
      } else
        do_beq();

      return;
    }
  } else if (opcode == OP_JAL) {
    decodeJFormat();

    if (debug) {
      if (record) {
        record_lui_addi_add_sub_mul_sltu_jal_jalr();
        do_jal();
      } else if (undo)
        undo_lui_addi_add_sub_mul_divu_remu_sltu_ld_jal_jalr();
      else if (disassemble) {
        print_jal();
        if (execute) {
          print_jal_before();
          if (symbolic) {
            sym_record_lui_addi_add_sub_mul_sltu_jal_jalr_divu_remu_before();
            symbolic_do_jal();
            sym_record_lui_addi_add_sub_mul_sltu_jal_jalr_divu_remu_after();
          } else
            do_jal();
          print_jal_jalr_after();
        }
        println();
      }
    } else if (symbolic) {
      sym_record_lui_addi_add_sub_mul_sltu_jal_jalr_divu_remu_before();
      symbolic_do_jal();
      sym_record_lui_addi_add_sub_mul_sltu_jal_jalr_divu_remu_after();
    } else
      do_jal();

    return;
  } else if (opcode == OP_JALR) {
    decodeIFormat();

    if (funct3 == F3_JALR) {
      if (debug) {
        if (record) {
          record_lui_addi_add_sub_mul_sltu_jal_jalr();
          do_jalr();
        } else if (undo)
          undo_lui_addi_add_sub_mul_divu_remu_sltu_ld_jal_jalr();
        else if (disassemble) {
          print_jalr();
          if (execute) {
            print_jalr_before();
            if (symbolic) {
              sym_record_lui_addi_add_sub_mul_sltu_jal_jalr_divu_remu_before();
              symbolic_do_jalr();
              sym_record_lui_addi_add_sub_mul_sltu_jal_jalr_divu_remu_after();
            } else
              do_jalr();
            print_jal_jalr_after();
          }
          println();
        }
      } else if (symbolic) {
        sym_record_lui_addi_add_sub_mul_sltu_jal_jalr_divu_remu_before();
        symbolic_do_jalr();
        sym_record_lui_addi_add_sub_mul_sltu_jal_jalr_divu_remu_after();
      } else
        do_jalr();

      return;
    }
  } else if (opcode == OP_LUI) {
    decodeUFormat();

    if (debug) {
      if (record) {
        record_lui_addi_add_sub_mul_sltu_jal_jalr();
        do_lui();
      } else if (undo)
        undo_lui_addi_add_sub_mul_divu_remu_sltu_ld_jal_jalr();
      else if (disassemble) {
        print_lui();
        if (execute) {
          print_lui_before();
          if (symbolic) {
            sym_record_lui_addi_add_sub_mul_sltu_jal_jalr_divu_remu_before();
            symbolic_do_lui();
            sym_record_lui_addi_add_sub_mul_sltu_jal_jalr_divu_remu_after();
          } else
            do_lui();
          print_lui_after();
        }
        println();
      }
    } else if (symbolic) {
      sym_record_lui_addi_add_sub_mul_sltu_jal_jalr_divu_remu_before();
      symbolic_do_lui();
      sym_record_lui_addi_add_sub_mul_sltu_jal_jalr_divu_remu_after();
    } else
      do_lui();

    return;
  } else if (opcode == OP_SYSTEM) {
    decodeIFormat();

    if (funct3 == F3_ECALL) {
      if (debug) {
        if (record) {
          record_ecall();
          do_ecall();
        } else if (undo)
          undo_ecall();
        else if (disassemble) {
          print_ecall();
          if (execute) {
            print_ecall_before();
            if (symbolic) {
              symbolic_record_ecall_before();
              symbolic_do_ecall();
              symbolic_record_ecall_after();
            } else
              do_ecall();
            print_ecall_after();
          }
          println();
        }
      } else if (symbolic) {
        symbolic_record_ecall_before();
        symbolic_do_ecall();
        symbolic_record_ecall_after();
      } else
        do_ecall();

      return;
    }
  }

  if (execute)
    throwException(EXCEPTION_UNKNOWNINSTRUCTION, 0);
  else {
    print(selfieName);
    print((uint64_t*) ": unknown instruction with ");
    printBinary(opcode, 0);
    print((uint64_t*) " opcode detected");

    exit(EXITCODE_UNKNOWNINSTRUCTION);
  }
}

void interrupt() {
  if (timer != TIMEROFF) {
    timer = timer - 1;

    if (timer == 0) {
      if (getException(currentContext) == EXCEPTION_NOEXCEPTION)
        // only throw exception if no other is pending
        // TODO: handle multiple pending exceptions
        throwException(EXCEPTION_TIMER, 0);
      else
        // trigger timer in the next interrupt cycle
        timer = 1;
    }
  }
}

uint64_t* runUntilException() {
  trap = 0;

  while (trap == 0) {
    fetch();
    decode_execute();
    interrupt();
  }

  trap = 0;

  return currentContext;
}

uint64_t instructionWithMaxCounter(uint64_t* counters, uint64_t max) {
  uint64_t a;
  uint64_t n;
  uint64_t i;
  uint64_t c;

  a = -1;

  n = 0;

  i = 0;

  while (i < maxBinaryLength / INSTRUCTIONSIZE) {
    c = *(counters + i);

    if (n < c)
      if (c < max) {
        n = c;
        a = i * INSTRUCTIONSIZE;
      }

    i = i + 1;
  }

  return a;
}

uint64_t printPerInstructionCounter(uint64_t total, uint64_t* counters, uint64_t max) {
  uint64_t a;
  uint64_t ratio;

  a = instructionWithMaxCounter(counters, max);

  if (a == (uint64_t) (-1))
    ratio = 0;
  else
    ratio = *(counters + a / INSTRUCTIONSIZE);

  printInteger(ratio);

  print((uint64_t*) "(");
  printFixedPointPercentage(total, ratio);
  print((uint64_t*) "%)");

  if (ratio != 0) {
    print((uint64_t*) "@");
    printHexadecimal(a, 0);
    printSourceLineNumberOfInstruction(a);
  }

  return ratio;
}

void printPerInstructionProfile(uint64_t* message, uint64_t total, uint64_t* counters) {
  uint64_t max;

  print(selfieName);
  print(message);
  printInteger(total);
  print((uint64_t*) ",");
  max = printPerInstructionCounter(total, counters, UINT64_MAX); // max counter
  print((uint64_t*) ",");
  max = printPerInstructionCounter(total, counters, max); // 2nd max
  print((uint64_t*) ",");
  printPerInstructionCounter(total, counters, max); // 3rd max
  println();
}

void printProfile() {
  print(selfieName);
  print((uint64_t*) ": summary: ");
  printInteger(getTotalNumberOfInstructions());
  if (symbolic) {
    print((uint64_t*) " executed instructions, ");
    printInteger(redundantIs);
    print((uint64_t*) " of them were redundant: ~");
    printFixedPointPercentage(getTotalNumberOfInstructions(), redundantIs);
    print((uint64_t*) "% and ");
  } else
    print((uint64_t*) " executed instructions and ");
  printFixedPointRatio(pused(), MEGABYTE);
  print((uint64_t*) "MB mapped memory");
  println();

  if (getTotalNumberOfInstructions() > 0) {
    printInstructionCounters();

    print(selfieName);
    if (sourceLineNumber != (uint64_t*) 0)
      print((uint64_t*) ": profile: total,max(ratio%)@addr(line#),2max,3max");
    else
      print((uint64_t*) ": profile: total,max(ratio%)@addr,2max,3max");
    println();

    printPerInstructionProfile((uint64_t*) ": calls:   ", calls, callsPerProcedure);
    printPerInstructionProfile((uint64_t*) ": loops:   ", iterations, iterationsPerLoop);
    printPerInstructionProfile((uint64_t*) ": loads:   ", ic_ld, loadsPerInstruction);
    printPerInstructionProfile((uint64_t*) ": stores:  ", ic_sd, storesPerInstruction);
  }
}

void printTrace() {
  uint64_t i;

  i = 0;

  print((uint64_t*) "====================[ TRACE ]====================");
  println();

  while (i < tc) {
    print((uint64_t*) "tc= ");
    printInteger(i);
    print((uint64_t*) " (prev= ");
    printInteger(*(tcs + i));
    print((uint64_t*) ") pc= ");
    printHexadecimal(*(pcs + i), 0);
    print((uint64_t*) " value= ");
    printInteger(*(values + i));
    print((uint64_t*) " [");
    printInteger(*(valuesLower + i));
    print((uint64_t*) ",");
    printInteger(*(valuesUpper + i));
    print((uint64_t*) "]");
    println();

    i = i + 1;
  }

  print((uint64_t*) "=================================================");
  println();
}

void selfie_disassemble() {
  assemblyName = getArgument();

  if (codeLength == 0) {
    print(selfieName);
    print((uint64_t*) ": nothing to disassemble to output file ");
    print(assemblyName);
    println();

    return;
  }

  // assert: assemblyName is mapped and not longer than maxFilenameLength

  assemblyFD = openWriteOnly(assemblyName);

  if (signedLessThan(assemblyFD, 0)) {
    print(selfieName);
    print((uint64_t*) ": could not create assembly output file ");
    print(assemblyName);
    println();

    exit(EXITCODE_IOERROR);
  }

  outputName = assemblyName;
  outputFD   = assemblyFD;

  execute = 0;

  resetLibrary();
  resetInterpreter();

  debug       = 1;
  disassemble = 1;

  while (pc < codeLength) {
    ir = loadInstruction(pc);

    decode_execute();

    pc = pc + INSTRUCTIONSIZE;
  }

  disassemble = 0;
  debug       = 0;

  outputName = (uint64_t*) 0;
  outputFD   = 1;

  print(selfieName);
  print((uint64_t*) ": ");
  printInteger(numberOfWrittenCharacters);
  print((uint64_t*) " characters of assembly with ");
  printInteger(codeLength / INSTRUCTIONSIZE);
  print((uint64_t*) " instructions written into ");
  print(assemblyName);
  println();
}

// -----------------------------------------------------------------
// ---------------------------- CONTEXTS ---------------------------
// -----------------------------------------------------------------

uint64_t* allocateContext(uint64_t* parent, uint64_t* vctxt, uint64_t* in) {
  uint64_t* context;

  if (freeContexts == (uint64_t*) 0)
    context = smalloc(7 * SIZEOFUINT64STAR + 9 * SIZEOFUINT64);
  else {
    context = freeContexts;

    freeContexts = getNextContext(freeContexts);
  }

  setNextContext(context, in);
  setPrevContext(context, (uint64_t*) 0);

  if (in != (uint64_t*) 0)
    setPrevContext(in, context);

  setPC(context, 0);

  // allocate zeroed memory for general purpose registers
  // TODO: reuse memory
  setRegs(context, zalloc(NUMBEROFREGISTERS * REGISTERSIZE));

  // allocate zeroed memory for page table
  // TODO: save and reuse memory for page table
  setPT(context, zalloc(VIRTUALMEMORYSIZE / PAGESIZE * REGISTERSIZE));

  // determine range of recently mapped pages
  setLoPage(context, 0);
  setMePage(context, 0);
  setHiPage(context, getPageOfVirtualAddress(VIRTUALMEMORYSIZE - REGISTERSIZE));

  setException(context, EXCEPTION_NOEXCEPTION);
  setFaultingPage(context, 0);

  setExitCode(context, EXITCODE_NOERROR);

  setParent(context, parent);
  setVirtualContext(context, vctxt);

  setName(context, (uint64_t*) 0);

  return context;
}

uint64_t* findContext(uint64_t* parent, uint64_t* vctxt, uint64_t* in) {
  uint64_t* context;

  context = in;

  while (context != (uint64_t*) 0) {
    if (getParent(context) == parent)
      if (getVirtualContext(context) == vctxt)
        return context;

    context = getNextContext(context);
  }

  return (uint64_t*) 0;
}

void freeContext(uint64_t* context) {
  setNextContext(context, freeContexts);

  freeContexts = context;
}

uint64_t* deleteContext(uint64_t* context, uint64_t* from) {
  if (getNextContext(context) != (uint64_t*) 0)
    setPrevContext(getNextContext(context), getPrevContext(context));

  if (getPrevContext(context) != (uint64_t*) 0) {
    setNextContext(getPrevContext(context), getNextContext(context));
    setPrevContext(context, (uint64_t*) 0);
  } else
    from = getNextContext(context);

  freeContext(context);

  return from;
}

// -----------------------------------------------------------------
// -------------------------- MICROKERNEL --------------------------
// -----------------------------------------------------------------

uint64_t* createContext(uint64_t* parent, uint64_t* vctxt) {
  // TODO: check if context already exists
  usedContexts = allocateContext(parent, vctxt, usedContexts);

  if (currentContext == (uint64_t*) 0)
    currentContext = usedContexts;

  if (debug_create) {
    print(selfieName);
    print((uint64_t*) ": parent context ");
    printHexadecimal((uint64_t) parent, 8);
    print((uint64_t*) " created child context ");
    printHexadecimal((uint64_t) usedContexts, 8);
    println();
  }

  return usedContexts;
}

uint64_t* cacheContext(uint64_t* vctxt) {
  uint64_t* context;

  // find cached context on my boot level
  context = findContext(currentContext, vctxt, usedContexts);

  if (context == (uint64_t*) 0)
    // create cached context on my boot level
    context = createContext(currentContext, vctxt);

  return context;
}

void saveContext(uint64_t* context) {
  uint64_t* parentTable;
  uint64_t* vctxt;
  uint64_t r;
  uint64_t* regs;
  uint64_t* vregs;

  // save machine state
  setPC(context, pc);

  if (getParent(context) != MY_CONTEXT) {
    parentTable = getPT(getParent(context));

    vctxt = getVirtualContext(context);

    storeVirtualMemory(parentTable, PC(vctxt), getPC(context));

    r = 0;

    regs = getRegs(context);

    vregs = (uint64_t*) loadVirtualMemory(parentTable, Regs(vctxt));

    while (r < NUMBEROFREGISTERS) {
      storeVirtualMemory(parentTable, (uint64_t) (vregs + r), *(regs + r));

      r = r + 1;
    }

    storeVirtualMemory(parentTable, BumpPointer(vctxt), getBumpPointer(context));

    storeVirtualMemory(parentTable, Exception(vctxt), getException(context));
    storeVirtualMemory(parentTable, FaultingPage(vctxt), getFaultingPage(context));
    storeVirtualMemory(parentTable, ExitCode(vctxt), getExitCode(context));
  }
}

void mapPage(uint64_t* context, uint64_t page, uint64_t frame) {
  uint64_t* table;

  table = getPT(context);

  // assert: 0 <= page < VIRTUALMEMORYSIZE / PAGESIZE

  *(table + page) = frame;

  if (page <= getPageOfVirtualAddress(getBumpPointer(context) - REGISTERSIZE))
    // exploit spatial locality in page table caching
    if (page < getLoPage(context))
      setLoPage(context, page);
    else if (page > getMePage(context))
      setMePage(context, page);

  if (debug_map) {
    print(selfieName);
    print((uint64_t*) ": page ");
    printHexadecimal(page, 4);
    print((uint64_t*) " mapped to frame ");
    printHexadecimal(frame, 8);
    print((uint64_t*) " in context ");
    printHexadecimal((uint64_t) context, 8);
    println();
  }
}

void restoreContext(uint64_t* context) {
  uint64_t* parentTable;
  uint64_t* vctxt;
  uint64_t r;
  uint64_t* regs;
  uint64_t* vregs;
  uint64_t* table;
  uint64_t page;
  uint64_t me;
  uint64_t frame;

  if (getParent(context) != MY_CONTEXT) {
    parentTable = getPT(getParent(context));

    vctxt = getVirtualContext(context);

    setPC(context, loadVirtualMemory(parentTable, PC(vctxt)));

    r = 0;

    regs = getRegs(context);

    vregs = (uint64_t*) loadVirtualMemory(parentTable, Regs(vctxt));

    while (r < NUMBEROFREGISTERS) {
      *(regs + r) = loadVirtualMemory(parentTable, (uint64_t) (vregs + r));

      r = r + 1;
    }

    setBumpPointer(context, loadVirtualMemory(parentTable, BumpPointer(vctxt)));

    setException(context, loadVirtualMemory(parentTable, Exception(vctxt)));
    setFaultingPage(context, loadVirtualMemory(parentTable, FaultingPage(vctxt)));
    setExitCode(context, loadVirtualMemory(parentTable, ExitCode(vctxt)));

    table = (uint64_t*) loadVirtualMemory(parentTable, PT(vctxt));

    // assert: context page table is only mapped from beginning up and end down

    page = loadVirtualMemory(parentTable, LoPage(vctxt));
    me   = loadVirtualMemory(parentTable, MePage(vctxt));

    while (page <= me) {
      if (isVirtualAddressMapped(parentTable, FrameForPage(table, page))) {
        frame = loadVirtualMemory(parentTable, FrameForPage(table, page));

        mapPage(context, page, getFrameForPage(parentTable, getPageOfVirtualAddress(frame)));
      }

      page = page + 1;
    }

    storeVirtualMemory(parentTable, LoPage(vctxt), page);

    page = loadVirtualMemory(parentTable, HiPage(vctxt));

    if (isVirtualAddressMapped(parentTable, FrameForPage(table, page)))
      frame = loadVirtualMemory(parentTable, FrameForPage(table, page));
    else
      frame = 0;

    while (frame != 0) {
      mapPage(context, page, getFrameForPage(parentTable, getPageOfVirtualAddress(frame)));

      page  = page - 1;

      if (isVirtualAddressMapped(parentTable, FrameForPage(table, page)))
        frame = loadVirtualMemory(parentTable, FrameForPage(table, page));
      else
        frame = 0;
    }

    storeVirtualMemory(parentTable, HiPage(vctxt), page);
  }
}

// -----------------------------------------------------------------
// ---------------------------- KERNEL -----------------------------
// -----------------------------------------------------------------

uint64_t pavailable() {
  if (freePageFrameMemory > 0)
    return 1;
  else if (usedPageFrameMemory + MEGABYTE <= pageFrameMemory)
    return 1;
  else
    return 0;
}

uint64_t pused() {
  return usedPageFrameMemory - freePageFrameMemory;
}

uint64_t* palloc() {
  uint64_t block;
  uint64_t frame;

  // assert: pageFrameMemory is equal to or a multiple of MEGABYTE
  // assert: PAGESIZE is a factor of MEGABYTE strictly less than MEGABYTE

  if (freePageFrameMemory == 0) {
    freePageFrameMemory = MEGABYTE;

    if (usedPageFrameMemory + freePageFrameMemory <= pageFrameMemory) {
      // on boot level zero allocate zeroed memory
      block = (uint64_t) zalloc(freePageFrameMemory);

      usedPageFrameMemory = usedPageFrameMemory + freePageFrameMemory;

      // page frames must be page-aligned to work as page table index
      nextPageFrame = roundUp(block, PAGESIZE);

      if (nextPageFrame > block)
        // losing one page frame to fragmentation
        freePageFrameMemory = freePageFrameMemory - PAGESIZE;
    } else {
      print(selfieName);
      print((uint64_t*) ": palloc out of physical memory");
      println();

      exit(EXITCODE_OUTOFPHYSICALMEMORY);
    }
  }

  frame = nextPageFrame;

  nextPageFrame = nextPageFrame + PAGESIZE;

  freePageFrameMemory = freePageFrameMemory - PAGESIZE;

  // strictly, touching is only necessary on boot levels higher than zero
  return touch((uint64_t*) frame, PAGESIZE);
}

void pfree(uint64_t* frame) {
  // TODO: implement free list of page frames
}

void mapAndStore(uint64_t* context, uint64_t vaddr, uint64_t data) {
  // assert: isValidVirtualAddress(vaddr) == 1

  if (isVirtualAddressMapped(getPT(context), vaddr) == 0)
    mapPage(context, getPageOfVirtualAddress(vaddr), (uint64_t) palloc());

  storeVirtualMemory(getPT(context), vaddr, data);
}

void up_loadBinary(uint64_t* context) {
  uint64_t entryPoint;
  uint64_t baddr;

  entryPoint = *(ELF_header + 10);

  // assert: entryPoint is multiple of PAGESIZE and REGISTERSIZE

  setPC(context, entryPoint);
  setLoPage(context, getPageOfVirtualAddress(entryPoint));
  setMePage(context, getPageOfVirtualAddress(entryPoint));
  setProgramBreak(context, entryPoint + binaryLength);
  setBumpPointer(context, getProgramBreak(context));

  baddr = 0;

  while (baddr < binaryLength) {
    mapAndStore(context, entryPoint + baddr, loadData(baddr));

    baddr = baddr + REGISTERSIZE;
  }

  setName(context, binaryName);
}

uint64_t up_loadString(uint64_t* context, uint64_t* s, uint64_t SP) {
  uint64_t bytes;
  uint64_t i;

  bytes = roundUp(stringLength(s) + 1, REGISTERSIZE);

  // allocate memory for storing string
  SP = SP - bytes;

  i = 0;

  while (i < bytes) {
    mapAndStore(context, SP + i, *s);

    s = s + 1;

    i = i + REGISTERSIZE;
  }

  return SP;
}

void up_loadArguments(uint64_t* context, uint64_t argc, uint64_t* argv) {
  uint64_t SP;
  uint64_t vargv;
  uint64_t i_argc;
  uint64_t i_vargv;

  // the call stack grows top down
  SP = VIRTUALMEMORYSIZE;

  // assert: argc > 0

  // allocate memory for storing *argv array
  SP = SP - argc * REGISTERSIZE;

  // caution: vargv invalid if argc == 0
  vargv = SP;

  i_vargv = vargv;
  i_argc  = argc;

  while (i_argc > 0) {
    SP = up_loadString(context, (uint64_t*) *argv, SP);

    // store pointer to string in virtual *argv
    mapAndStore(context, i_vargv, SP);

    argv = argv + 1;

    i_vargv = i_vargv + REGISTERSIZE;

    i_argc = i_argc - 1;
  }

  // allocate memory for argc
  SP = SP - REGISTERSIZE;

  // push argc
  mapAndStore(context, SP, argc);

  // allocate memory for pointer to virtual argv
  SP = SP - REGISTERSIZE;

  // push virtual argv
  mapAndStore(context, SP, vargv);

  // store stack pointer value in stack pointer register
  *(getRegs(context) + REG_SP) = SP;
}

void mapUnmappedPages(uint64_t* context) {
  uint64_t page;

  // assert: page table is only mapped from beginning up and end down

  page = getLoPage(context);

  while (isPageMapped(getPT(context), page))
    page = page + 1;

  while (pavailable()) {
    mapPage(context, page, (uint64_t) palloc());

    page = page + 1;
  }
}

uint64_t isBootLevelZero() {
  // in C99 malloc(0) returns either a null pointer or a unique pointer.
  // (see http://pubs.opengroup.org/onlinepubs/9699919799/)
  // selfie's malloc implementation, on the other hand,
  // returns the same not null address, if malloc(0) is called consecutively.
  uint64_t firstMalloc;
  uint64_t secondMalloc;

  firstMalloc = (uint64_t) malloc(0);
  secondMalloc = (uint64_t) malloc(0);

  if (firstMalloc == 0)
    return 1;
  if (firstMalloc != secondMalloc)
    return 1;

  // it is selfie's malloc, so it can not be boot level zero.
  return 0;
}

uint64_t handleDivisionByZero() {
  if (record)
    replayTrace();

  print(selfieName);
  print((uint64_t*) ": division by zero");
  println();

  return EXITCODE_DIVISIONBYZERO;
}

uint64_t handleSystemCalls(uint64_t* context) {
  uint64_t a7;

  if (getException(context) == EXCEPTION_SYSCALL) {

    if (symbolic)
      a7 = *(valuesLower + *(getRegs(context) + REG_A7));
    else
      a7 = *(getRegs(context) + REG_A7);

    if (a7 == SYSCALL_MALLOC)
      return implementMalloc(context);
    else if (a7 == SYSCALL_READ)
      implementRead(context);
    else if (a7 == SYSCALL_WRITE)
      implementWrite(context);
    else if (a7 == SYSCALL_OPEN)
      implementOpen(context);
    else if (a7 == SYSCALL_EXIT) {
      implementExit(context);

      // TODO: exit only if all contexts have exited
      return EXIT;
    } else {
      print(selfieName);
      print((uint64_t*) ": unknown system call ");
      printInteger(a7);
      println();

      setExitCode(context, EXITCODE_UNKNOWNSYSCALL);

      return EXIT;
    }
  } else if (getException(context) != EXCEPTION_TIMER) {
    print(selfieName);
    print((uint64_t*) ": context ");
    print(getName(context));
    print((uint64_t*) " throws uncaught ");
    printException(getException(context), getFaultingPage(context));
    println();

    setExitCode(context, EXITCODE_UNCAUGHTEXCEPTION);

    return EXIT;
  }

  return DONOTEXIT;
}

uint64_t mipster(uint64_t* toContext) {
  uint64_t timeout;
  uint64_t* fromContext;

  print((uint64_t*) "mipster");
  println();

  timeout = TIMESLICE;

  while (1) {
    fromContext = mipster_switch(toContext, timeout);

    if (getParent(fromContext) != MY_CONTEXT) {
      // switch to parent which is in charge of handling exceptions
      toContext = getParent(fromContext);

      timeout = TIMEROFF;
    } else {
       // we are the parent in charge of handling exceptions
      if (getException(fromContext) == EXCEPTION_PAGEFAULT)
        // TODO: use this table to unmap and reuse frames
        mapPage(fromContext, getFaultingPage(fromContext), (uint64_t) palloc());
      else if (getException(fromContext) == EXCEPTION_DIVISIONBYZERO)
        return handleDivisionByZero();
      else if (handleSystemCalls(fromContext) == EXIT)
        return getExitCode(fromContext);

      setException(fromContext, EXCEPTION_NOEXCEPTION);

      toContext = fromContext;

      timeout = TIMESLICE;
    }
  }
}

uint64_t vipster(uint64_t* toContext) {
  uint64_t timeout;
  uint64_t* fromContext;

  print((uint64_t*) "vipster");
  println();

  timeout = TIMESLICE;

  // store stack arguments, global variables and strings in trace
  symbolic_prepare_memory(toContext);

  // store values of registers in trace
  symbolic_prepare_registers(toContext);

  while (1) {
    fromContext = mipster_switch(toContext, timeout);

    if (getParent(fromContext) != MY_CONTEXT) {
      // switch to parent which is in charge of handling exceptions
      toContext = getParent(fromContext);

      timeout = TIMEROFF;
    } else {
       // we are the parent in charge of handling exceptions
      if (getException(fromContext) == EXCEPTION_PAGEFAULT)
        // TODO: use this table to unmap and reuse frames
        mapPage(fromContext, getFaultingPage(fromContext), (uint64_t) palloc());
      else if (getException(fromContext) == EXCEPTION_DIVISIONBYZERO)
        return handleDivisionByZero();
      else if (handleSystemCalls(fromContext) == EXIT) {
        // printTrace();
        return getExitCode(fromContext);
      }

      setException(fromContext, EXCEPTION_NOEXCEPTION);

      toContext = fromContext;

      timeout = TIMESLICE;
    }
  }
}

uint64_t minster(uint64_t* toContext) {
  uint64_t timeout;
  uint64_t* fromContext;

  print((uint64_t*) "minster");
  println();

  timeout = TIMESLICE;

  // virtual is like physical memory in initial context up to memory size
  // by mapping unmapped pages (for the heap) to all available page frames
  // CAUTION: consumes memory even when not accessed
  mapUnmappedPages(toContext);

  while (1) {
    fromContext = mipster_switch(toContext, timeout);

    if (getParent(fromContext) != MY_CONTEXT) {
      // switch to parent which is in charge of handling exceptions
      toContext = getParent(fromContext);

      timeout = TIMEROFF;
    } else {
      // we are the parent in charge of handling exceptions

      if (getException(fromContext) == EXCEPTION_DIVISIONBYZERO)
        return handleDivisionByZero();
      else if (handleSystemCalls(fromContext) == EXIT)
        return getExitCode(fromContext);

      setException(fromContext, EXCEPTION_NOEXCEPTION);

      toContext = fromContext;

      timeout = TIMESLICE;
    }
  }
}

uint64_t mobster(uint64_t* toContext) {
  uint64_t timeout;
  uint64_t* fromContext;

  print((uint64_t*) "mobster");
  println();

  timeout = TIMESLICE;

  while (1) {
    fromContext = mipster_switch(toContext, TIMESLICE);

    if (getParent(fromContext) != MY_CONTEXT) {
      // switch to parent which is in charge of handling exceptions
      toContext = getParent(fromContext);

      timeout = TIMEROFF;
    } else {
      // we are the parent in charge of handling exceptions

      if (getException(fromContext) == EXCEPTION_DIVISIONBYZERO)
        return handleDivisionByZero();
      else if (handleSystemCalls(fromContext) == EXIT)
        return getExitCode(fromContext);

      setException(fromContext, EXCEPTION_NOEXCEPTION);

      toContext = fromContext;

      timeout = TIMESLICE;
    }
  }
}

uint64_t hypster(uint64_t* toContext) {
  uint64_t* fromContext;

  print((uint64_t*) "hypster");
  println();

  while (1) {
    fromContext = hypster_switch(toContext, TIMESLICE);

    if (getException(fromContext) == EXCEPTION_PAGEFAULT)
      // TODO: use this table to unmap and reuse frames
      mapPage(fromContext, getFaultingPage(fromContext), (uint64_t) palloc());
    else if (getException(fromContext) == EXCEPTION_DIVISIONBYZERO)
      return handleDivisionByZero();
    else if (handleSystemCalls(fromContext) == EXIT)
      return getExitCode(fromContext);

    setException(fromContext, EXCEPTION_NOEXCEPTION);

    toContext = fromContext;
  }
}

uint64_t mixter(uint64_t* toContext, uint64_t mix) {
  // works with mipsters and hypsters
  uint64_t mslice;
  uint64_t timeout;
  uint64_t* fromContext;

  print((uint64_t*) "mixter (");
  printInteger(mix);
  print((uint64_t*) "% mipster/");
  printInteger(100 - mix);
  print((uint64_t*) "% hypster)");
  println();

  mslice = TIMESLICE;

  if (mslice <= UINT64_MAX / 100)
    mslice = mslice * mix / 100;
  else if (mslice <= UINT64_MAX / 10)
    mslice = mslice / 10 * (mix / 10);
  else
    mslice = mslice / 100 * mix;

  if (mslice > 0) {
    mix = 1;

    timeout = mslice;
  } else {
    mix = 0;

    timeout = TIMESLICE;
  }

  while (1) {
    if (mix)
      fromContext = mipster_switch(toContext, TIMESLICE);
    else
      fromContext = hypster_switch(toContext, TIMESLICE);

    if (getParent(fromContext) != MY_CONTEXT) {
      // switch to parent which is in charge of handling exceptions
      toContext = getParent(fromContext);

      timeout = TIMEROFF;
    } else {
      // we are the parent in charge of handling exceptions

      if (getException(fromContext) == EXCEPTION_PAGEFAULT)
        // TODO: use this table to unmap and reuse frames
        mapPage(fromContext, getFaultingPage(fromContext), (uint64_t) palloc());
      else if (getException(fromContext) == EXCEPTION_DIVISIONBYZERO)
        return handleDivisionByZero();
      else if (handleSystemCalls(fromContext) == EXIT)
        return getExitCode(fromContext);

      setException(fromContext, EXCEPTION_NOEXCEPTION);

      // TODO: scheduler should go here
      toContext = fromContext;

      if (mix) {
        if (mslice != TIMESLICE) {
          mix = 0;

          timeout = TIMESLICE - mslice;
        }
      } else if (mslice > 0) {
        mix = 1;

        timeout = mslice;
      }
    }
  }
}

uint64_t selfie_run(uint64_t machine) {
  uint64_t exitCode;

  if (binaryLength == 0) {
    print(selfieName);
    print((uint64_t*) ": nothing to run, debug, or host");
    println();

    return EXITCODE_BADARGUMENTS;
  }

  initMemory(atoi(peekArgument()));

  execute = 1;

  resetInterpreter();
  resetMicrokernel();

  createContext(MY_CONTEXT, 0);

  up_loadBinary(currentContext);

  // pass binary name as first argument by replacing memory size
  setArgument(binaryName);

  up_loadArguments(currentContext, numberOfRemainingArguments(), remainingArguments());

  print(selfieName);
  print((uint64_t*) ": selfie executing ");
  print(binaryName);
  print((uint64_t*) " with ");
  printInteger(pageFrameMemory / MEGABYTE);
  print((uint64_t*) "MB physical memory on ");

  if (machine == MIPSTER)
    exitCode = mipster(currentContext);
  else if (machine == MINSTER)
    exitCode = minster(currentContext);
  else if (machine == MOBSTER)
    exitCode = mobster(currentContext);
  else if (machine == HYPSTER)
    if (isBootLevelZero())
      // no hypster on boot level zero
      exitCode = mipster(currentContext);
    else
      exitCode = hypster(currentContext);
  else if (machine == VIPSTER)
    exitCode = vipster(currentContext);
  else
    // change 0 to anywhere between 0% to 100% mipster
    exitCode = mixter(currentContext, 0);

  execute = 0;

  print(selfieName);
  print((uint64_t*) ": selfie terminating ");
  print(getName(currentContext));
  print((uint64_t*) " with exit code ");
  printInteger(signExtend(exitCode, SYSCALL_BITWIDTH));
  println();

  printProfile();

  symbolic    = 0;
  disassemble = 0;
  debug       = 0;

  return exitCode;
}

// *~*~ *~*~ *~*~ *~*~ *~*~ *~*~ *~*~ *~*~ *~*~ *~*~ *~*~ *~*~ *~*~
// -----------------------------------------------------------------
// ------------   S Y M B O L I C  E X E C U T I O N    ------------
// -----------------------------------------------------------------
// *~*~ *~*~ *~*~ *~*~ *~*~ *~*~ *~*~ *~*~ *~*~ *~*~ *~*~ *~*~ *~*~

void symbolic_prepare_memory(uint64_t* context) {
  uint64_t* table;
  uint64_t  entryPoint;
  uint64_t  SP;
  uint64_t  GP;
  uint64_t  instrLength;

  table = getPT(context);
  SP    = *(getRegs(context) + REG_SP);

  while (SP < VIRTUALMEMORYSIZE) {
    if (isValidVirtualAddress(SP))
      if (isVirtualAddressMapped(table, SP)) {
        setConcrete(loadVirtualMemory(table, SP));

        storeVirtualMemory(table, SP, tc);
        incrementTc();
      }

    SP = SP + REGISTERSIZE;
  }

  GP = binaryLength;
  instrLength = codeLength; // for now get this from the compiler

  // if codeLength not available (due to loading the binary), we cannot prepare strings and globals
  if (instrLength == binaryLength) { // this can also occur if no globals or strings are used
    print((uint64_t*) "warning: code length equals binary length - possible undefined behaviour for global variables and strings");
    println();
    return;
  }

  entryPoint = *(ELF_header + 10);
  GP = GP - REGISTERSIZE;

  while (instrLength <= GP) {
    if (isValidVirtualAddress(GP + entryPoint)) {
      if (isVirtualAddressMapped(table, GP + entryPoint)) {
        setConcrete(loadVirtualMemory(table, GP + entryPoint));

        storeVirtualMemory(table, GP + entryPoint, tc);
        incrementTc();
      }
    }
    GP = GP - REGISTERSIZE;
  }
}


void symbolic_prepare_registers(uint64_t* context) {
  uint64_t reg;

  reg = 0;

  while (reg < NUMBEROFREGISTERS) {
    if (isSystemRegister(reg)) {
      setConcrete(*(getRegs(context) + reg));

      *(getRegs(context) + reg) = tc;
      incrementTc();
    }
    reg = reg + 1;
  }
}

<<<<<<< HEAD
void symbolic_confine() {

}


void concretenessCheck(uint64_t* context, uint64_t reg) {
=======
void forceConcrete(uint64_t* context, uint64_t reg) {
>>>>>>> 44c73e63
  uint64_t lower;
  uint64_t upper;

  lower = *(valuesLower + *(getRegs(context) + reg));
  upper = *(valuesUpper + *(getRegs(context) + reg));

  if (lower != upper) {
    print((uint64_t*) "values in ");
    printRegisterValue(reg);
    print((uint64_t*) " have to be concrete");
    println();
    exit(EXITCODE_BADARGUMENTS);
  }
}

<<<<<<< HEAD
void validIntervalCheck(uint64_t reg) {
  uint64_t lower;
  uint64_t upper;

  lower = getLower(reg);
  upper = getUpper(reg);

  if (lower > upper) {
    print((uint64_t*) "values [");
    printInteger(lower);
    print((uint64_t*) ",");
    printInteger(upper);
    print((uint64_t*) "] in register ");
    printRegister(reg);
    print((uint64_t*) " are not a valid interval");
    println();
    exit(EXITCODE_BADARGUMENTS);
  }
}

=======
void forcePrecise(uint64_t* context, uint64_t reg1, uint64_t reg2) {
  // check if at least one is concrete
  if (isConcrete(context, rs1) == 0) {
    if (isConcrete(context, rs2) == 0) {
      print((uint64_t*) "execution imprecise at pc= ");
      printHexadecimal(pc, 0);
      print((uint64_t*) " with ");
      printRegisterValue(reg1);
      print((uint64_t*) " ");
      printRegisterValue(reg2);
      println();
      throwException(EXCEPTION_IMPRECISE, 0);
    }
  }
}

uint64_t isConcrete(uint64_t* context, uint64_t reg) {
  return *(valuesLower + *(getRegs(context) + reg)) == *(valuesUpper + *(getRegs(context) + reg));
}

>>>>>>> 44c73e63
// *~*~ *~*~ *~*~ *~*~ *~*~ *~*~ *~*~ *~*~ *~*~ *~*~ *~*~ *~*~ *~*~
// -----------------------------------------------------------------
// ----------------   T H E O R E M  P R O V E R    ----------------
// -----------------------------------------------------------------
// *~*~ *~*~ *~*~ *~*~ *~*~ *~*~ *~*~ *~*~ *~*~ *~*~ *~*~ *~*~ *~*~

// -----------------------------------------------------------------
// -------------------------- SAT Solver ---------------------------
// -----------------------------------------------------------------

uint64_t clauseMayBeTrue(uint64_t* clauseAddress, uint64_t depth) {
  uint64_t variable;

  variable = 0;

  while (variable <= depth) {
    if (*(SATAssignment + variable) == TRUE) {
      if (*(clauseAddress + 2 * variable))
        return TRUE;
    } else if (*(clauseAddress + 2 * variable + 1))
      // variable must be FALSE because variable <= depth
      return TRUE;

    variable = variable + 1;
  }

  while (variable < numberOfSATVariables) {
    // variable must be unassigned because variable > depth
    if (*(clauseAddress + 2 * variable))
      return TRUE;
    else if (*(clauseAddress + 2 * variable + 1))
      return TRUE;

    variable = variable + 1;
  }

  return FALSE;
}

uint64_t instanceMayBeTrue(uint64_t depth) {
  uint64_t clause;

  clause = 0;

  while (clause < numberOfSATClauses) {
    if (clauseMayBeTrue(SATInstance + clause * 2 * numberOfSATVariables, depth))
      clause = clause + 1;
    else
      // clause is FALSE under current assignment
      return FALSE;
  }

  return TRUE;
}

uint64_t babysat(uint64_t depth) {
  if (depth == numberOfSATVariables)
    return SAT;

  *(SATAssignment + depth) = TRUE;

  if (instanceMayBeTrue(depth)) if (babysat(depth + 1) == SAT)
    return SAT;

  *(SATAssignment + depth) = FALSE;

  if (instanceMayBeTrue(depth)) if (babysat(depth + 1) == SAT)
    return SAT;

  return UNSAT;
}

// -----------------------------------------------------------------
// ----------------------- DIMACS CNF PARSER -----------------------
// -----------------------------------------------------------------

void selfie_printDimacs() {
  uint64_t clause;
  uint64_t variable;

  print((uint64_t*) "p cnf ");
  printInteger(numberOfSATVariables);
  print((uint64_t*) " ");
  printInteger(numberOfSATClauses);
  println();

  clause = 0;

  while (clause < numberOfSATClauses) {
    variable = 0;

    while (variable < numberOfSATVariables) {
      if (*(SATInstance + clause * 2 * numberOfSATVariables + 2 * variable) == TRUE) {
        printInteger(variable + 1);
        print((uint64_t*) " ");
      } else if (*(SATInstance + clause * 2 * numberOfSATVariables + 2 * variable + 1) == TRUE) {
        printInteger(-(variable + 1));
        print((uint64_t*) " ");
      }

      variable = variable + 1;
    }

    print((uint64_t*) "0");
    println();

    clause = clause + 1;
  }
}

void dimacs_findNextCharacter(uint64_t newLine) {
  uint64_t inComment;

  // assuming we are not in a comment
  inComment = 0;

  // read and discard all whitespace and comments until a character is found
  // that is not whitespace and does not occur in a comment, or the file ends
  while (1) {
    if (inComment) {
      getCharacter();

      if (isCharacterNewLine())
        // comments end with new line
        inComment = 0;
      else if (character == CHAR_EOF)
        return;
      else
        // count the characters in comments as ignored characters
        // line feed and carriage return are counted below
        numberOfIgnoredCharacters = numberOfIgnoredCharacters + 1;
    } else if (newLine) {
      newLine = 0;

      if (character == 'c') {
        // 'c' at beginning of a line begins a comment
        inComment = 1;

        // count the number of comments
        numberOfComments = numberOfComments + 1;
      }
    } else if (isCharacterWhitespace()) {
      if (isCharacterNewLine()) {
        newLine = 1;

        // keep track of line numbers for error reporting and code annotation
        if (character == CHAR_LF)
          lineNumber = lineNumber + 1;
      } else
        newLine = 0;

      // count whitespace as ignored characters
      numberOfIgnoredCharacters = numberOfIgnoredCharacters + 1;

      getCharacter();
    } else
      // character found that is not whitespace and not occurring in a comment
      return;
  }
}

void dimacs_getSymbol() {
  dimacs_findNextCharacter(0);

  getSymbol();
}

void dimacs_word(uint64_t* word) {
  if (symbol == SYM_IDENTIFIER) {
    if (stringCompare(identifier, word)) {
      dimacs_getSymbol();

      return;
    } else
      syntaxErrorIdentifier(word);
  } else
    syntaxErrorSymbol(SYM_IDENTIFIER);

  exit(EXITCODE_PARSERERROR);
}

uint64_t dimacs_number() {
  uint64_t number;

  if (symbol == SYM_INTEGER) {
    number = literal;

    dimacs_getSymbol();

    return number;
  } else
    syntaxErrorSymbol(SYM_INTEGER);

  exit(EXITCODE_PARSERERROR);
}

void dimacs_getClause(uint64_t clause) {
  uint64_t not;

  while (1) {
    not = 0;

    if (symbol == SYM_MINUS) {
      not = 1;

      dimacs_getSymbol();
    }

    if (symbol == SYM_INTEGER) {
      if (literal == 0) {
        dimacs_getSymbol();

        return;
      } else if (literal > numberOfSATVariables) {
        syntaxErrorMessage((uint64_t*) "clause exceeds declared number of variables");

        exit(EXITCODE_PARSERERROR);
      }

      // literal encoding starts at 0
      literal = literal - 1;

      if (not)
        *(SATInstance + clause * 2 * numberOfSATVariables + 2 * literal + 1) = TRUE;
      else
        *(SATInstance + clause * 2 * numberOfSATVariables + 2 * literal) = TRUE;
    } else if (symbol == SYM_EOF)
      return;
    else
      syntaxErrorSymbol(SYM_INTEGER);

    dimacs_getSymbol();
  }
}

void dimacs_getInstance() {
  uint64_t clauses;

  clauses = 0;

  while (clauses < numberOfSATClauses)
    if (symbol != SYM_EOF) {
      dimacs_getClause(clauses);

      clauses = clauses + 1;
    } else {
      syntaxErrorMessage((uint64_t*) "instance has fewer clauses than declared");

      exit(EXITCODE_PARSERERROR);
    }

  if (symbol != SYM_EOF) {
    syntaxErrorMessage((uint64_t*) "instance has more clauses than declared");

    exit(EXITCODE_PARSERERROR);
  }
}

void selfie_loadDimacs() {
  sourceName = getArgument();

  print(selfieName);
  print((uint64_t*) ": selfie loading SAT instance ");
  print(sourceName);
  println();

  // assert: sourceName is mapped and not longer than maxFilenameLength

  sourceFD = signExtend(open(sourceName, O_RDONLY, 0), SYSCALL_BITWIDTH);

  if (signedLessThan(sourceFD, 0)) {
    print(selfieName);
    print((uint64_t*) ": could not open input file ");
    print(sourceName);
    println();

    exit(EXITCODE_IOERROR);
  }

  resetScanner();

  // ignore all comments before problem
  dimacs_findNextCharacter(1);

  dimacs_getSymbol();

  dimacs_word((uint64_t*) "p");
  dimacs_word((uint64_t*) "cnf");

  numberOfSATVariables = dimacs_number();

  SATAssignment = (uint64_t*) smalloc(numberOfSATVariables * SIZEOFUINT64);

  numberOfSATClauses = dimacs_number();

  SATInstance = (uint64_t*) smalloc(numberOfSATClauses * 2 * numberOfSATVariables * SIZEOFUINT64);

  dimacs_getInstance();

  print(selfieName);
  print((uint64_t*) ": ");
  printInteger(numberOfSATClauses);
  print((uint64_t*) " clauses with ");
  printInteger(numberOfSATVariables);
  print((uint64_t*) " declared variables loaded from ");
  print(sourceName);
  println();

  dimacsName = sourceName;
}

void selfie_sat() {
  uint64_t variable;

  selfie_loadDimacs();

  if (dimacsName == (uint64_t*) 0) {
    print(selfieName);
    print((uint64_t*) ": nothing to SAT solve");
    println();

    return;
  }

  selfie_printDimacs();

  if (babysat(0) == SAT) {
    print(selfieName);
    print((uint64_t*) ": ");
    print(dimacsName);
    print((uint64_t*) " is satisfiable with ");

    variable = 0;

    while (variable < numberOfSATVariables) {
      if (*(SATAssignment + variable) == FALSE)
        print((uint64_t*) "-");

      printInteger(variable + 1);
      print((uint64_t*) " ");

      variable = variable + 1;
    }
  } else {
    print(selfieName);
    print((uint64_t*) ": ");
    print(dimacsName);
    print((uint64_t*) " is unsatisfiable");
  }

  println();
}

// -----------------------------------------------------------------
// ----------------------------- MAIN ------------------------------
// -----------------------------------------------------------------

uint64_t numberOfRemainingArguments() {
  return selfie_argc;
}

uint64_t* remainingArguments() {
  return selfie_argv;
}

uint64_t* peekArgument() {
  if (numberOfRemainingArguments() > 0)
    return (uint64_t*) *selfie_argv;
  else
    return (uint64_t*) 0;
}

uint64_t* getArgument() {
  uint64_t* argument;

  argument = peekArgument();

  if (numberOfRemainingArguments() > 0) {
    selfie_argc = selfie_argc - 1;
    selfie_argv = selfie_argv + 1;
  }

  return argument;
}

void setArgument(uint64_t* argv) {
  *selfie_argv = (uint64_t) argv;
}

void printUsage() {
  print(selfieName);
  print((uint64_t*) ": usage: ");
  print((uint64_t*) "selfie { -c { source } | -o binary | -s assembly | -l binary | -sat dimacs } ");
  print((uint64_t*) "[ ( -m | -d | -y | -v | -vd |-min | -mob ) size ... ]");
  println();
}

uint64_t selfie() {
  uint64_t* option;

  if (numberOfRemainingArguments() == 0)
    printUsage();
  else {
    initScanner();
    initRegister();
    initInterpreter();
    initKernel();

    while (numberOfRemainingArguments() > 0) {
      option = getArgument();

      if (stringCompare(option, (uint64_t*) "-c"))
        selfie_compile();

      else if (numberOfRemainingArguments() == 0) {
        // remaining options have at least one argument
        printUsage();

        return EXITCODE_BADARGUMENTS;
      } else if (stringCompare(option, (uint64_t*) "-o"))
        selfie_output();
      else if (stringCompare(option, (uint64_t*) "-s"))
        selfie_disassemble();
      else if (stringCompare(option, (uint64_t*) "-l"))
        selfie_load();
      else if (stringCompare(option, (uint64_t*) "-sat"))
        selfie_sat();
      else if (stringCompare(option, (uint64_t*) "-m"))
        return selfie_run(MIPSTER);
      else if (stringCompare(option, (uint64_t*) "-d")) {
        debug       = 1;
        disassemble = 1;

        return selfie_run(MIPSTER);
      } else if (stringCompare(option, (uint64_t*) "-y"))
        return selfie_run(HYPSTER);
      else if (stringCompare(option, (uint64_t*) "-v")) {
        symbolic     = 1;

        return selfie_run(VIPSTER);
      } else if (stringCompare(option, (uint64_t*) "-vd")) {
        debug        = 1;
        disassemble  = 1;
        symbolic     = 1;

        return selfie_run(VIPSTER);
      } else if (stringCompare(option, (uint64_t*) "-min"))
        return selfie_run(MINSTER);
      else if (stringCompare(option, (uint64_t*) "-mob"))
        return selfie_run(MOBSTER);
      else {
        printUsage();

        return EXITCODE_BADARGUMENTS;
      }
    }
  }

  return EXITCODE_NOERROR;
}

uint64_t main(uint64_t argc, uint64_t* argv) {
  initSelfie((uint64_t) argc, (uint64_t*) argv);

  initLibrary();

  return signShrink(selfie(), SYSCALL_BITWIDTH);
}<|MERGE_RESOLUTION|>--- conflicted
+++ resolved
@@ -1134,12 +1134,9 @@
 uint64_t EXCEPTION_INVALIDADDRESS     = 4;
 uint64_t EXCEPTION_DIVISIONBYZERO     = 5;
 uint64_t EXCEPTION_TRACELIMIT         = 6;
-<<<<<<< HEAD
 uint64_t EXCEPTION_SYMBOLICBRANCH     = 7;
-=======
-uint64_t EXCEPTION_IMPRECISE          = 7;
->>>>>>> 44c73e63
-uint64_t EXCEPTION_UNKNOWNINSTRUCTION = 8;
+uint64_t EXCEPTION_IMPRECISE          = 8;
+uint64_t EXCEPTION_UNKNOWNINSTRUCTION = 9;
 
 uint64_t* EXCEPTIONS; // strings representing exceptions
 
@@ -1211,11 +1208,8 @@
   *(EXCEPTIONS + EXCEPTION_INVALIDADDRESS)     = (uint64_t) "invalid address";
   *(EXCEPTIONS + EXCEPTION_DIVISIONBYZERO)     = (uint64_t) "division by zero";
   *(EXCEPTIONS + EXCEPTION_TRACELIMIT)         = (uint64_t) "tracelimit reached";
-<<<<<<< HEAD
   *(EXCEPTIONS + EXCEPTION_SYMBOLICBRANCH)     = (uint64_t) "symbolic branch undecidable";
-=======
   *(EXCEPTIONS + EXCEPTION_IMPRECISE)          = (uint64_t) "imprecise execution";
->>>>>>> 44c73e63
   *(EXCEPTIONS + EXCEPTION_UNKNOWNINSTRUCTION) = (uint64_t) "unknown instruction";
 
   pcs    = zalloc(maxTraceLength * SIZEOFUINT64);
@@ -1473,14 +1467,12 @@
 
 uint64_t symbolic_read(uint64_t* context, uint64_t fd, uint64_t vbuffer, uint64_t bytesToRead);
 
-<<<<<<< HEAD
 void symbolic_confine();
-=======
+
 void forceConcrete(uint64_t* context, uint64_t reg);
 void forcePrecise(uint64_t* context, uint64_t reg1, uint64_t reg2);
 
 uint64_t isConcrete(uint64_t* context, uint64_t reg);
->>>>>>> 44c73e63
 
 // ------------------------ GLOBAL VARIABLES -----------------------
 
@@ -7007,7 +6999,6 @@
   // branch on equal
 
   // semantics of beq
-<<<<<<< HEAD
   // TODO: symbolic semantics
   if (getLower(rs1) == getUpper(rs1)) {
     if (getLower(rs1) == getLower(rs2))
@@ -7019,13 +7010,6 @@
     // Always false/true? setConcrete(1);
     throwException(EXCEPTION_SYMBOLICBRANCH, 0);
   }
-=======
-  // sTODO: symbolic semantics
-  if (getLower(rs1) == getLower(rs2))
-    pc = pc + imm;
-  else
-    pc = pc + INSTRUCTIONSIZE;
->>>>>>> 44c73e63
 
   ic_beq = ic_beq + 1;
 }
@@ -9041,16 +9025,7 @@
   }
 }
 
-<<<<<<< HEAD
-void symbolic_confine() {
-
-}
-
-
-void concretenessCheck(uint64_t* context, uint64_t reg) {
-=======
 void forceConcrete(uint64_t* context, uint64_t reg) {
->>>>>>> 44c73e63
   uint64_t lower;
   uint64_t upper;
 
@@ -9066,28 +9041,6 @@
   }
 }
 
-<<<<<<< HEAD
-void validIntervalCheck(uint64_t reg) {
-  uint64_t lower;
-  uint64_t upper;
-
-  lower = getLower(reg);
-  upper = getUpper(reg);
-
-  if (lower > upper) {
-    print((uint64_t*) "values [");
-    printInteger(lower);
-    print((uint64_t*) ",");
-    printInteger(upper);
-    print((uint64_t*) "] in register ");
-    printRegister(reg);
-    print((uint64_t*) " are not a valid interval");
-    println();
-    exit(EXITCODE_BADARGUMENTS);
-  }
-}
-
-=======
 void forcePrecise(uint64_t* context, uint64_t reg1, uint64_t reg2) {
   // check if at least one is concrete
   if (isConcrete(context, rs1) == 0) {
@@ -9108,7 +9061,6 @@
   return *(valuesLower + *(getRegs(context) + reg)) == *(valuesUpper + *(getRegs(context) + reg));
 }
 
->>>>>>> 44c73e63
 // *~*~ *~*~ *~*~ *~*~ *~*~ *~*~ *~*~ *~*~ *~*~ *~*~ *~*~ *~*~ *~*~
 // -----------------------------------------------------------------
 // ----------------   T H E O R E M  P R O V E R    ----------------
