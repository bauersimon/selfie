// Copyright (c) 2015-2017, the Selfie Project authors. All rights reserved.
// Please see the AUTHORS file for details. Use of this source code is
// governed by a BSD license that can be found in the LICENSE file.
//
// Selfie is a project of the Computational Systems Group at the
// Department of Computer Sciences of the University of Salzburg
// in Austria. For further information and code please refer to:
//
// http://selfie.cs.uni-salzburg.at
//
// The Selfie Project provides an educational platform for teaching
// undergraduate and graduate students the design and implementation
// of programming languages and runtime systems. The focus is on the
// construction of compilers, libraries, operating systems, and even
// virtual machine monitors. The common theme is to identify and
// resolve self-reference in systems code which is seen as the key
// challenge when teaching systems engineering, hence the name.
//
// Selfie is a fully self-referential 7k-line C implementation of:
//
// 1. a self-compiling compiler called starc that compiles
//    a tiny but powerful subset of C called C Star (C*) to
//    a tiny but powerful subset of MIPS64 called MIPSter,
// 2. a self-executing emulator called mipster that executes
//    MIPSter code including itself when compiled with starc,
// 3. a self-hosting hypervisor called hypster which is based on
//    a tiny microkernel implemented in mipster and provides
//    MIPSter virtual machines that can host all of selfie,
//    that is, starc, mipster, and hypster itself, and
// 4. a tiny C* library called libcstar utilized by selfie.
//
// Selfie is kept minimal for simplicity and implemented in a single file.
// There is a simple linker, disassembler, profiler, and debugger as well as
// minimal operating system support in the form of MIPS64 o64 system calls
// built into the emulator.
//
// C* is a tiny Turing-complete subset of C that includes dereferencing
// (the * operator) but excludes composite data types, bitwise and Boolean
// operators, and many other features. There are only unsigned 64-bit
// integers and 64-bit pointers as well as character and string literals.
// This choice turns out to be helpful for students to understand the
// true role of composite data types such as arrays and records.
// Bitwise operations are implemented in libcstar using unsigned integer
// arithmetics helping students better understand arithmetic operators.
// C* is supposed to be close to the minimum necessary for implementing
// a self-compiling, single-pass, recursive-descent compiler. C* can be
// taught in around two weeks of classes depending on student background.
//
// The compiler can readily be extended to compile features missing in C*
// and to improve performance of the generated code. The compiler generates
// MIPSter executables that can directly be executed by the emulator or
// written to a file in a simple, custom-defined format. Support of standard
// MIPS64 ELF binaries should be easy but remains future work.
//
// MIPSter is a tiny Turing-complete subset of the MIPS64 instruction set.
// It only features arithmetic, memory, and control-flow instructions but
// neither bitwise nor byte-level instructions. MIPSter can be properly
// explained in a single week of classes.
//
// The emulator implements minimal operating system support that is meant
// to be extended by students, first as part of the emulator, and then
// ported to run on top of it, similar to an actual operating system or
// virtual machine monitor. The fact that the emulator can execute itself
// helps exposing the self-referential nature of that challenge. In fact,
// selfie goes one step further by implementing microkernel functionality
// as part of the emulator and a hypervisor that can run as part of the
// emulator as well as on top of it, all with the same code.
//
// Selfie is the result of many years of teaching systems engineering.
// The design of the compiler is inspired by the Oberon compiler of
// Professor Niklaus Wirth from ETH Zurich. The design of the selfie
// microkernel is inspired by microkernels of Professor Jochen Liedtke
// from University of Karlsruhe.

// *~*~ *~*~ *~*~ *~*~ *~*~ *~*~ *~*~ *~*~ *~*~ *~*~ *~*~ *~*~ *~*~
// -----------------------------------------------------------------
// ---------------------     L I B R A R Y     ---------------------
// -----------------------------------------------------------------
// *~*~ *~*~ *~*~ *~*~ *~*~ *~*~ *~*~ *~*~ *~*~ *~*~ *~*~ *~*~ *~*~

// -----------------------------------------------------------------
// ----------------------- BUILTIN PROCEDURES ----------------------
// -----------------------------------------------------------------

void      exit(uint64_t code);
uint64_t  read(uint64_t fd, uint64_t* buffer, uint64_t bytesToRead);
uint64_t  write(uint64_t fd, uint64_t* buffer, uint64_t bytesToWrite);
uint64_t  open(uint64_t* filename, uint64_t flags, uint64_t mode);
uint64_t* malloc(uint64_t size);

// -----------------------------------------------------------------
// ----------------------- LIBRARY PROCEDURES ----------------------
// -----------------------------------------------------------------

void initLibrary();
void resetLibrary();

uint64_t twoToThePowerOf(uint64_t p);
uint64_t leftShift(uint64_t n, uint64_t b);
uint64_t rightShift(uint64_t n, uint64_t b);
uint64_t getBitsFromTo(uint64_t n, uint64_t from, uint64_t to);
uint64_t getLSBs(uint64_t n, uint64_t b);

uint64_t signedLessThan(uint64_t lhs, uint64_t rhs);
uint64_t signedGreaterThan(uint64_t lhs, uint64_t rhs);
uint64_t signedDivision(uint64_t dividend, uint64_t divisor);
uint64_t isNBitSignedInt(uint64_t value, uint64_t n);
uint64_t abs(uint64_t n);

uint64_t signShrink(uint64_t immediate, uint64_t bits);

uint64_t getHighWord(uint64_t doubleWord);
uint64_t getLowWord(uint64_t doubleWord);

uint64_t  loadCharacter(uint64_t* s, uint64_t i);
uint64_t* storeCharacter(uint64_t* s, uint64_t i, uint64_t c);

uint64_t stringLength(uint64_t* s);
void     stringReverse(uint64_t* s);
uint64_t stringCompare(uint64_t* s, uint64_t* t);

uint64_t  atoi(uint64_t* s);
uint64_t* itoa(uint64_t n, uint64_t* s, uint64_t b, uint64_t a, uint64_t p);

uint64_t fixedPointRatio(uint64_t a, uint64_t b);

void putCharacter(uint64_t c);

void print(uint64_t* s);
void println();

void printCharacter(uint64_t c);
void printString(uint64_t* s);
void printInteger(uint64_t n);
void printFixedPointPercentage(uint64_t a, uint64_t b);
void printFixedPointRatio(uint64_t a, uint64_t b);
void printHexadecimal(uint64_t n, uint64_t a);
void printOctal(uint64_t n, uint64_t a);
void printBinary(uint64_t n, uint64_t a);

uint64_t roundUp(uint64_t n, uint64_t m);

uint64_t* smalloc(uint64_t size);
uint64_t* zalloc(uint64_t size);

// ------------------------ GLOBAL CONSTANTS -----------------------

uint64_t CHAR_EOF          =  -1; // end of file
uint64_t CHAR_TAB          =   9; // ASCII code 9  = tabulator
uint64_t CHAR_LF           =  10; // ASCII code 10 = line feed
uint64_t CHAR_CR           =  13; // ASCII code 13 = carriage return
uint64_t CHAR_SPACE        = ' ';
uint64_t CHAR_SEMICOLON    = ';';
uint64_t CHAR_PLUS         = '+';
uint64_t CHAR_DASH         = '-';
uint64_t CHAR_ASTERISK     = '*';
uint64_t CHAR_SLASH        = '/';
uint64_t CHAR_UNDERSCORE   = '_';
uint64_t CHAR_EQUAL        = '=';
uint64_t CHAR_LPARENTHESIS = '(';
uint64_t CHAR_RPARENTHESIS = ')';
uint64_t CHAR_LBRACE       = '{';
uint64_t CHAR_RBRACE       = '}';
uint64_t CHAR_COMMA        = ',';
uint64_t CHAR_LT           = '<';
uint64_t CHAR_GT           = '>';
uint64_t CHAR_EXCLAMATION  = '!';
uint64_t CHAR_PERCENTAGE   = '%';
uint64_t CHAR_SINGLEQUOTE  =  39; // ASCII code 39 = '
uint64_t CHAR_DOUBLEQUOTE  = '"';

uint64_t CPUBITWIDTH = 64;

uint64_t SIZEOFUINT64     = 8; // must be the same as REGISTERSIZE
uint64_t SIZEOFUINT64STAR = 8; // must be the same as REGISTERSIZE

uint64_t* power_of_two_table;

uint64_t INT64_MAX; // maximum numerical value of a signed 64-bit integer
uint64_t INT64_MIN; // minimum numerical value of a signed 64-bit integer

uint64_t UINT64_MAX; // maximum numerical value of a unsigned 64-bit integer

uint64_t INT_BITWIDTH = 32; // int bit width used for system call compatibility

uint64_t maxFilenameLength = 128;

uint64_t* character_buffer; // buffer for reading and writing characters
uint64_t* integer_buffer;   // buffer for printing integers
uint64_t* filename_buffer;  // buffer for opening files
uint64_t* binary_buffer;    // buffer for binary I/O

// flags for opening read-only files
// LINUX:       0 = 0x0000 = O_RDONLY (0x0000)
// MAC:         0 = 0x0000 = O_RDONLY (0x0000)
// WINDOWS: 32768 = 0x8000 = _O_BINARY (0x8000) | _O_RDONLY (0x0000)
// since LINUX/MAC do not seem to mind about _O_BINARY set
// we use the WINDOWS flags as default
uint64_t O_RDONLY = 32768;

// flags for opening write-only files
// MAC: 1537 = 0x0601 = O_CREAT (0x0200) | O_TRUNC (0x0400) | O_WRONLY (0x0001)
uint64_t MAC_O_CREAT_TRUNC_WRONLY = 1537;

// LINUX: 577 = 0x0241 = O_CREAT (0x0040) | O_TRUNC (0x0200) | O_WRONLY (0x0001)
uint64_t LINUX_O_CREAT_TRUNC_WRONLY = 577;

// WINDOWS: 33537 = 0x8301 = _O_BINARY (0x8000) | _O_CREAT (0x0100) | _O_TRUNC (0x0200) | _O_WRONLY (0x0001)
uint64_t WINDOWS_O_BINARY_CREAT_TRUNC_WRONLY = 33537;

// flags for rw-r--r-- file permissions
// 420 = 00644 = S_IRUSR (00400) | S_IWUSR (00200) | S_IRGRP (00040) | S_IROTH (00004)
// these flags seem to be working for LINUX, MAC, and WINDOWS
uint64_t S_IRUSR_IWUSR_IRGRP_IROTH = 420;

// ------------------------ GLOBAL VARIABLES -----------------------

uint64_t numberOfWrittenCharacters = 0;

uint64_t* outputName = (uint64_t*) 0;
uint64_t  outputFD   = 1;

// ------------------------- INITIALIZATION ------------------------

void initLibrary() {
  uint64_t i;

  // powers of two table with CPUBITWIDTH entries for 2^0 to 2^(CPUBITWIDTH - 1)
  power_of_two_table = smalloc(CPUBITWIDTH * SIZEOFUINT64);

  *power_of_two_table = 1; // 2^0 == 1

  i = 1;

  while (i < CPUBITWIDTH) {
    // compute powers of two incrementally using this recurrence relation
    *(power_of_two_table + i) = *(power_of_two_table + (i - 1)) * 2;

    i = i + 1;
  }

  // compute two's complement boundaries
  INT64_MAX = twoToThePowerOf(CPUBITWIDTH - 1) - 1;
  INT64_MIN = INT64_MAX + 1;

  UINT64_MAX = (twoToThePowerOf(CPUBITWIDTH - 1) - 1) * 2 + 1;

  // allocate and touch to make sure memory is mapped for read calls
  character_buffer  = smalloc(SIZEOFUINT64);
  *character_buffer = 0;

  // accommodate at least CPUBITWIDTH numbers for itoa, no mapping needed
  integer_buffer = smalloc(CPUBITWIDTH + 1);

  // does not need to be mapped
  filename_buffer = smalloc(maxFilenameLength);

  // allocate and touch to make sure memory is mapped for read calls
  binary_buffer  = smalloc(SIZEOFUINT64);
  *binary_buffer = 0;
}

void resetLibrary() {
  numberOfWrittenCharacters = 0;
}

// *~*~ *~*~ *~*~ *~*~ *~*~ *~*~ *~*~ *~*~ *~*~ *~*~ *~*~ *~*~ *~*~
// -----------------------------------------------------------------
// ---------------------    C O M P I L E R    ---------------------
// -----------------------------------------------------------------
// *~*~ *~*~ *~*~ *~*~ *~*~ *~*~ *~*~ *~*~ *~*~ *~*~ *~*~ *~*~ *~*~

// -----------------------------------------------------------------
// ---------------------------- SCANNER ----------------------------
// -----------------------------------------------------------------

void initScanner();
void resetScanner();

void printSymbol(uint64_t symbol);
void printLineNumber(uint64_t* message, uint64_t line);

void syntaxErrorMessage(uint64_t* message);
void syntaxErrorCharacter(uint64_t character);
void syntaxErrorIdentifier(uint64_t* expected);

void getCharacter();

uint64_t isCharacterNewLine();
uint64_t isCharacterWhitespace();

uint64_t findNextCharacter();

uint64_t isCharacterLetter();
uint64_t isCharacterDigit();
uint64_t isCharacterLetterOrDigitOrUnderscore();
uint64_t isCharacterNotDoubleQuoteOrNewLineOrEOF();

uint64_t identifierStringMatch(uint64_t stringIndex);
uint64_t identifierOrKeyword();

void getSymbol();

// ------------------------ GLOBAL CONSTANTS -----------------------

uint64_t SYM_EOF          = -1; // end of file
uint64_t SYM_IDENTIFIER   = 0;  // identifier
uint64_t SYM_INTEGER      = 1;  // integer
uint64_t SYM_VOID         = 2;  // void
uint64_t SYM_UINT64       = 3;  // uint64_t
uint64_t SYM_SEMICOLON    = 4;  // ;
uint64_t SYM_IF           = 5;  // if
uint64_t SYM_ELSE         = 6;  // else
uint64_t SYM_PLUS         = 7;  // +
uint64_t SYM_MINUS        = 8;  // -
uint64_t SYM_ASTERISK     = 9;  // *
uint64_t SYM_DIV          = 10; // /
uint64_t SYM_EQUALITY     = 11; // ==
uint64_t SYM_ASSIGN       = 12; // =
uint64_t SYM_LPARENTHESIS = 13; // (
uint64_t SYM_RPARENTHESIS = 14; // )
uint64_t SYM_LBRACE       = 15; // {
uint64_t SYM_RBRACE       = 16; // }
uint64_t SYM_WHILE        = 17; // while
uint64_t SYM_RETURN       = 18; // return
uint64_t SYM_COMMA        = 19; // ,
uint64_t SYM_LT           = 20; // <
uint64_t SYM_LEQ          = 21; // <=
uint64_t SYM_GT           = 22; // >
uint64_t SYM_GEQ          = 23; // >=
uint64_t SYM_NOTEQ        = 24; // !=
uint64_t SYM_MOD          = 25; // %
uint64_t SYM_CHARACTER    = 26; // character
uint64_t SYM_STRING       = 27; // string

uint64_t* SYMBOLS; // strings representing symbols

uint64_t maxIdentifierLength = 64;  // maximum number of characters in an identifier
uint64_t maxIntegerLength    = 19;  // maximum number of characters in an integer
uint64_t maxStringLength     = 128; // maximum number of characters in a string

// ------------------------ GLOBAL VARIABLES -----------------------

uint64_t lineNumber = 1; // current line number for error reporting

uint64_t* identifier = (uint64_t*) 0; // stores scanned identifier as string
uint64_t* integer    = (uint64_t*) 0; // stores scanned integer as string
uint64_t* string     = (uint64_t*) 0; // stores scanned string

uint64_t literal = 0; // stores numerical value of scanned integer or character

uint64_t mayBeINTMIN = 0; // allow INT64_MIN if '-' was scanned before

uint64_t character; // most recently read character

uint64_t numberOfReadCharacters = 0;

uint64_t symbol; // most recently recognized symbol

uint64_t numberOfIgnoredCharacters = 0;
uint64_t numberOfComments          = 0;
uint64_t numberOfScannedSymbols    = 0;

uint64_t* sourceName = (uint64_t*) 0; // name of source file
uint64_t  sourceFD   = 0;             // file descriptor of open source file

// ------------------------- INITIALIZATION ------------------------

void initScanner () {
  SYMBOLS = smalloc((SYM_STRING + 1) * SIZEOFUINT64STAR);

  *(SYMBOLS + SYM_IDENTIFIER)   = (uint64_t) "identifier";
  *(SYMBOLS + SYM_INTEGER)      = (uint64_t) "integer";
  *(SYMBOLS + SYM_VOID)         = (uint64_t) "void";
  *(SYMBOLS + SYM_UINT64)       = (uint64_t) "uint64_t";
  *(SYMBOLS + SYM_SEMICOLON)    = (uint64_t) ";";
  *(SYMBOLS + SYM_IF)           = (uint64_t) "if";
  *(SYMBOLS + SYM_ELSE)         = (uint64_t) "else";
  *(SYMBOLS + SYM_PLUS)         = (uint64_t) "+";
  *(SYMBOLS + SYM_MINUS)        = (uint64_t) "-";
  *(SYMBOLS + SYM_ASTERISK)     = (uint64_t) "*";
  *(SYMBOLS + SYM_DIV)          = (uint64_t) "/";
  *(SYMBOLS + SYM_EQUALITY)     = (uint64_t) "==";
  *(SYMBOLS + SYM_ASSIGN)       = (uint64_t) "=";
  *(SYMBOLS + SYM_LPARENTHESIS) = (uint64_t) "(";
  *(SYMBOLS + SYM_RPARENTHESIS) = (uint64_t) ")";
  *(SYMBOLS + SYM_LBRACE)       = (uint64_t) "{";
  *(SYMBOLS + SYM_RBRACE)       = (uint64_t) "}";
  *(SYMBOLS + SYM_WHILE)        = (uint64_t) "while";
  *(SYMBOLS + SYM_RETURN)       = (uint64_t) "return";
  *(SYMBOLS + SYM_COMMA)        = (uint64_t) ",";
  *(SYMBOLS + SYM_LT)           = (uint64_t) "<";
  *(SYMBOLS + SYM_LEQ)          = (uint64_t) "<=";
  *(SYMBOLS + SYM_GT)           = (uint64_t) ">";
  *(SYMBOLS + SYM_GEQ)          = (uint64_t) ">=";
  *(SYMBOLS + SYM_NOTEQ)        = (uint64_t) "!=";
  *(SYMBOLS + SYM_MOD)          = (uint64_t) "%";
  *(SYMBOLS + SYM_CHARACTER)    = (uint64_t) "character";
  *(SYMBOLS + SYM_STRING)       = (uint64_t) "string";

  character = CHAR_EOF;
  symbol    = SYM_EOF;
}

void resetScanner() {
  lineNumber = 1;

  numberOfReadCharacters = 0;

  getCharacter();

  numberOfIgnoredCharacters = 0;
  numberOfComments          = 0;
  numberOfScannedSymbols    = 0;
}

// -----------------------------------------------------------------
// ------------------------- SYMBOL TABLE --------------------------
// -----------------------------------------------------------------

void resetSymbolTables();

void createSymbolTableEntry(uint64_t which, uint64_t* string, uint64_t line, uint64_t class, uint64_t type, uint64_t value, uint64_t address);

uint64_t* searchSymbolTable(uint64_t* entry, uint64_t* string, uint64_t class);
uint64_t* getScopedSymbolTableEntry(uint64_t* string, uint64_t class);

uint64_t isUndefinedProcedure(uint64_t* entry);
uint64_t reportUndefinedProcedures();

// symbol table entry:
// +----+---------+
// |  0 | next    | pointer to next entry
// |  1 | string  | identifier string, string literal
// |  2 | line#   | source line number
// |  3 | class   | VARIABLE, PROCEDURE, STRING, BIGINT
// |  4 | type    | UINT64_T, UINT64STAR_T, VOID_T
// |  5 | value   | VARIABLE: initial value
// |  6 | address | VARIABLE: offset, PROCEDURE: address, STRING: offset, BIGINT: offset
// |  7 | scope   | REG_GP, REG_FP
// +----+---------+

uint64_t* getNextEntry(uint64_t* entry)  { return (uint64_t*) *entry; }
uint64_t* getString(uint64_t* entry)     { return (uint64_t*) *(entry + 1); }
uint64_t  getLineNumber(uint64_t* entry) { return        *(entry + 2); }
uint64_t  getClass(uint64_t* entry)      { return        *(entry + 3); }
uint64_t  getType(uint64_t* entry)       { return        *(entry + 4); }
uint64_t  getValue(uint64_t* entry)      { return        *(entry + 5); }
uint64_t  getAddress(uint64_t* entry)    { return        *(entry + 6); }
uint64_t  getScope(uint64_t* entry)      { return        *(entry + 7); }

void setNextEntry(uint64_t* entry, uint64_t* next)    { *entry       = (uint64_t) next; }
void setString(uint64_t* entry, uint64_t* identifier) { *(entry + 1) = (uint64_t) identifier; }
void setLineNumber(uint64_t* entry, uint64_t line)    { *(entry + 2) = line; }
void setClass(uint64_t* entry, uint64_t class)        { *(entry + 3) = class; }
void setType(uint64_t* entry, uint64_t type)          { *(entry + 4) = type; }
void setValue(uint64_t* entry, uint64_t value)        { *(entry + 5) = value; }
void setAddress(uint64_t* entry, uint64_t address)    { *(entry + 6) = address; }
void setScope(uint64_t* entry, uint64_t scope)        { *(entry + 7) = scope; }

// ------------------------ GLOBAL CONSTANTS -----------------------

// classes
uint64_t VARIABLE  = 1;
uint64_t PROCEDURE = 2;
uint64_t STRING    = 3;
uint64_t BIGINT    = 4;

// types
uint64_t UINT64_T     = 1;
uint64_t UINT64STAR_T = 2;
uint64_t VOID_T       = 3;

// symbol tables
uint64_t GLOBAL_TABLE  = 1;
uint64_t LOCAL_TABLE   = 2;
uint64_t LIBRARY_TABLE = 3;

// ------------------------ GLOBAL VARIABLES -----------------------

// table pointers
uint64_t* global_symbol_table  = (uint64_t*) 0;
uint64_t* local_symbol_table   = (uint64_t*) 0;
uint64_t* library_symbol_table = (uint64_t*) 0;

uint64_t numberOfGlobalVariables = 0;
uint64_t numberOfProcedures      = 0;
uint64_t numberOfStrings         = 0;

// ------------------------- INITIALIZATION ------------------------

void resetSymbolTables() {
  global_symbol_table  = (uint64_t*) 0;
  local_symbol_table   = (uint64_t*) 0;
  library_symbol_table = (uint64_t*) 0;

  numberOfGlobalVariables = 0;
  numberOfProcedures      = 0;
  numberOfStrings         = 0;
}

// -----------------------------------------------------------------
// ---------------------------- PARSER -----------------------------
// -----------------------------------------------------------------

void resetParser();

uint64_t isNotRbraceOrEOF();
uint64_t isExpression();
uint64_t isLiteral();
uint64_t isStarOrDivOrModulo();
uint64_t isPlusOrMinus();
uint64_t isComparison();

uint64_t lookForFactor();
uint64_t lookForStatement();
uint64_t lookForType();

void save_temporaries();
void restore_temporaries(uint64_t numberOfTemporaries);

void syntaxErrorSymbol(uint64_t expected);
void syntaxErrorUnexpected();
void printType(uint64_t type);
void typeWarning(uint64_t expected, uint64_t found);
void encodingError(uint64_t min, uint64_t max, uint64_t found);

uint64_t* getVariableOrBigInt(uint64_t* variable);
uint64_t  load_variableOrBigInt(uint64_t* variable);
void      load_integer(uint64_t value);
void      load_string(uint64_t* string);

uint64_t help_call_codegen(uint64_t* entry, uint64_t* procedure);
void     help_procedure_prologue(uint64_t localVariables);
void     help_procedure_epilogue(uint64_t parameters);

uint64_t gr_call(uint64_t* procedure);
uint64_t gr_factor();
uint64_t gr_term();
uint64_t gr_simpleExpression();
uint64_t gr_expression();
void     gr_while();
void     gr_if();
void     gr_return();
void     gr_statement();
uint64_t gr_type();
void     gr_variable(uint64_t offset);
uint64_t gr_initialization(uint64_t type);
void     gr_procedure(uint64_t* procedure, uint64_t type);
void     gr_cstar();

// ------------------------ GLOBAL VARIABLES -----------------------

uint64_t allocatedTemporaries = 0; // number of allocated temporaries

uint64_t allocatedMemory = 0; // number of bytes for global variables and strings

uint64_t returnBranches = 0; // fixup chain for return statements

uint64_t returnType = 0; // return type of currently parsed procedure

uint64_t mainJump = 0; // address where JAL instruction to main procedure is

uint64_t numberOfCalls       = 0;
uint64_t numberOfAssignments = 0;
uint64_t numberOfWhile       = 0;
uint64_t numberOfIf          = 0;
uint64_t numberOfReturn      = 0;

// ------------------------- INITIALIZATION ------------------------

void resetParser() {
  numberOfCalls       = 0;
  numberOfAssignments = 0;
  numberOfWhile       = 0;
  numberOfIf          = 0;
  numberOfReturn      = 0;

  getSymbol();
}

// -----------------------------------------------------------------
// ---------------------- MACHINE CODE LIBRARY ---------------------
// -----------------------------------------------------------------

void emitLeftShiftBy(uint64_t reg, uint64_t b);
void emitMainEntry();
void bootstrapCode();
void createELFHeader();

// ------------------------ GLOBAL CONSTANTS -----------------------

uint64_t ELF_HEADER_LEN    = 120;    // = file header (64 byte) + program header (56 bytes)
uint64_t ELF_ENTRY_POINT   = 65536;  // = 0x10000

// ------------------------ GLOBAL VARIABLES -----------------------

uint64_t *ELF_header = (uint64_t*) 0;

// -----------------------------------------------------------------
// --------------------------- COMPILER ----------------------------
// -----------------------------------------------------------------

void selfie_compile();

// *~*~ *~*~ *~*~ *~*~ *~*~ *~*~ *~*~ *~*~ *~*~ *~*~ *~*~ *~*~ *~*~
// -----------------------------------------------------------------
// -------------------     I N T E R F A C E     -------------------
// -----------------------------------------------------------------
// *~*~ *~*~ *~*~ *~*~ *~*~ *~*~ *~*~ *~*~ *~*~ *~*~ *~*~ *~*~ *~*~

// -----------------------------------------------------------------
// ---------------------------- REGISTER ---------------------------
// -----------------------------------------------------------------

void initRegister();

void printRegister(uint64_t reg);

// ------------------------ GLOBAL CONSTANTS -----------------------

uint64_t NUMBEROFREGISTERS   = 32;
uint64_t NUMBEROFTEMPORARIES = 7;

uint64_t REG_ZR  = 0;
uint64_t REG_RA  = 1;
uint64_t REG_SP  = 2;
uint64_t REG_GP  = 3;
uint64_t REG_TP  = 4;
uint64_t REG_T0  = 5;
uint64_t REG_T1  = 6;
uint64_t REG_T2  = 7;
uint64_t REG_FP  = 8;
uint64_t REG_S1  = 9;
uint64_t REG_A0  = 10;
uint64_t REG_A1  = 11;
uint64_t REG_A2  = 12;
uint64_t REG_A3  = 13;
uint64_t REG_A4  = 14;
uint64_t REG_A5  = 15;
uint64_t REG_A6  = 16;
uint64_t REG_A7  = 17;
uint64_t REG_S2  = 18;
uint64_t REG_S3  = 19;
uint64_t REG_S4  = 20;
uint64_t REG_S5  = 21;
uint64_t REG_S6  = 22;
uint64_t REG_S7  = 23;
uint64_t REG_S8  = 24;
uint64_t REG_S9  = 25;
uint64_t REG_S10 = 26;
uint64_t REG_S11 = 27;
uint64_t REG_T3  = 28;
uint64_t REG_T4  = 29;
uint64_t REG_T5  = 30;
uint64_t REG_T6  = 31;

uint64_t* REGISTERS; // strings representing registers

// ------------------------- INITIALIZATION ------------------------

void initRegister() {
  REGISTERS = smalloc(NUMBEROFREGISTERS * SIZEOFUINT64STAR);

  *(REGISTERS + REG_ZR)  = (uint64_t) "$zero";
  *(REGISTERS + REG_RA)  = (uint64_t) "$ra";
  *(REGISTERS + REG_SP)  = (uint64_t) "$sp";
  *(REGISTERS + REG_GP)  = (uint64_t) "$gp";
  *(REGISTERS + REG_TP)  = (uint64_t) "$tp";
  *(REGISTERS + REG_T0)  = (uint64_t) "$t0";
  *(REGISTERS + REG_T1)  = (uint64_t) "$t1";
  *(REGISTERS + REG_T2)  = (uint64_t) "$t2";
  *(REGISTERS + REG_FP)  = (uint64_t) "$fp";
  *(REGISTERS + REG_S1)  = (uint64_t) "$s1";
  *(REGISTERS + REG_A0)  = (uint64_t) "$a0";
  *(REGISTERS + REG_A1)  = (uint64_t) "$a1";
  *(REGISTERS + REG_A2)  = (uint64_t) "$a2";
  *(REGISTERS + REG_A3)  = (uint64_t) "$a3";
  *(REGISTERS + REG_A4)  = (uint64_t) "$a4";
  *(REGISTERS + REG_A5)  = (uint64_t) "$a5";
  *(REGISTERS + REG_A6)  = (uint64_t) "$a6";
  *(REGISTERS + REG_A7)  = (uint64_t) "$a7";
  *(REGISTERS + REG_S2)  = (uint64_t) "$s2";
  *(REGISTERS + REG_S3)  = (uint64_t) "$s3";
  *(REGISTERS + REG_S4)  = (uint64_t) "$s4";
  *(REGISTERS + REG_S5)  = (uint64_t) "$s5";
  *(REGISTERS + REG_S6)  = (uint64_t) "$s6";
  *(REGISTERS + REG_S7)  = (uint64_t) "$s7";
  *(REGISTERS + REG_S8)  = (uint64_t) "$s8";
  *(REGISTERS + REG_S9)  = (uint64_t) "$s9";
  *(REGISTERS + REG_S10) = (uint64_t) "$s10";
  *(REGISTERS + REG_S11) = (uint64_t) "$s11";
  *(REGISTERS + REG_T3)  = (uint64_t) "$t3";
  *(REGISTERS + REG_T4)  = (uint64_t) "$t4";
  *(REGISTERS + REG_T5)  = (uint64_t) "$t5";
  *(REGISTERS + REG_T6)  = (uint64_t) "$t6";
}

// -----------------------------------------------------------------
// ---------------------------- ENCODER ----------------------------
// -----------------------------------------------------------------

uint64_t encodeRFormat(uint64_t funct7, uint64_t rs2, uint64_t rs1, uint64_t funct3, uint64_t rd, uint64_t opcode);
uint64_t encodeIFormat(uint64_t immediate, uint64_t rs1, uint64_t funct3, uint64_t rd, uint64_t opcode);
uint64_t encodeSFormat(uint64_t immediate, uint64_t rs2, uint64_t rs1, uint64_t funct3, uint64_t opcode);
uint64_t encodeBFormat(uint64_t immediate, uint64_t rs2, uint64_t rs1, uint64_t funct3, uint64_t opcode);
uint64_t encodeJFormat(uint64_t immediate, uint64_t rd, uint64_t opcode);
uint64_t encodeUFormat(uint64_t immediate, uint64_t rd, uint64_t opcode);

// -----------------------------------------------------------------
// ---------------------------- DECODER ----------------------------
// -----------------------------------------------------------------

uint64_t getOpcode(uint64_t instruction);
uint64_t getRS1(uint64_t instruction);
uint64_t getRS2(uint64_t instruction);
uint64_t getRD(uint64_t instruction);
uint64_t getFunct3(uint64_t instruction);
uint64_t getFunct7(uint64_t instruction);
uint64_t getImmediateIFormat(uint64_t instruction);
uint64_t getImmediateSFormat(uint64_t instruction);
uint64_t getImmediateBFormat(uint64_t instruction);
uint64_t getImmediateJFormat(uint64_t instruction);
uint64_t getImmediateUFormat(uint64_t instruction);
uint64_t signExtend(uint64_t immediate, uint64_t bits);

void decodeRFormat();
void decodeIFormat();
void decodeSFormat();
void decodeBFormat();
void decodeJFormat();
void decodeUFormat();

void decode();

// ------------------------ GLOBAL CONSTANTS -----------------------

// opcodes
uint64_t OP_LD     = 3;   // 0000011, IF (LD)
uint64_t OP_IMM    = 19;  // 0010011, IF (ADDI, NOP)
uint64_t OP_SD     = 35;  // 0100011, SF (SD)
uint64_t OP_OP     = 51;  // 0110011, RF (ADD, SUB, SLTU, MUL, DIVU, REMU)
uint64_t OP_LUI    = 55;  // 0110111, UT (LUI)
uint64_t OP_BRANCH = 99;  // 1100011, BF (BEQ)
uint64_t OP_JALR   = 103; // 1100111, IF (JALR)
uint64_t OP_JAL    = 111; // 1101111, JF (JAL)
uint64_t OP_SYSTEM = 115; // 1110011, IF (ECALL)

// f3-codes
uint64_t F3_NOP   = 0;  // 000
uint64_t F3_ADDI  = 0;  // 000
uint64_t F3_ADD   = 0;  // 000
uint64_t F3_SUB   = 0;  // 000
uint64_t F3_MUL   = 0;  // 000
uint64_t F3_DIVU  = 5;  // 101
uint64_t F3_REMU  = 7;  // 111
uint64_t F3_SLTU  = 3;  // 011
uint64_t F3_JALR  = 0;  // 000
uint64_t F3_BEQ   = 0;  // 000
uint64_t F3_LD    = 3;  // 011
uint64_t F3_SD    = 3;  // 011
uint64_t F3_ECALL = 0;  // 000

// f7-codes
uint64_t F7_ADD  = 0;  // 0000000
uint64_t F7_MUL  = 1;  // 0000001
uint64_t F7_SUB  = 32; // 0100000
uint64_t F7_SLTU = 0;  // 0000000
uint64_t F7_DIVU = 1;  // 0000001
uint64_t F7_REMU = 1;  // 0000001

// f12-codes (immediates)
uint64_t F12_ECALL = 0; // 000000000000

// ------------------------ GLOBAL VARIABLES -----------------------

uint64_t opcode      = 0;
uint64_t rs1         = 0;
uint64_t rs2         = 0;
uint64_t rd          = 0;
uint64_t immediate   = 0;
uint64_t funct3      = 0;
uint64_t funct7      = 0;

// -----------------------------------------------------------------
// ----------------------------- CODE ------------------------------
// -----------------------------------------------------------------

uint64_t loadInstruction(uint64_t baddr);
void storeInstruction(uint64_t baddr, uint64_t instruction);

uint64_t loadData(uint64_t baddr);
void storeData(uint64_t baddr, uint64_t data);

void emitInstruction(uint64_t instruction);
void emitRFormat(uint64_t funct7, uint64_t rs2, uint64_t rs1, uint64_t funct3, uint64_t rd, uint64_t opcode);
void emitIFormat(uint64_t immediate, uint64_t rs1, uint64_t funct3, uint64_t rd, uint64_t opcode);
void emitSFormat(uint64_t immediate, uint64_t rs2, uint64_t rs1, uint64_t funct3, uint64_t opcode);
void emitBFormat(uint64_t immediate, uint64_t rs2, uint64_t rs1, uint64_t funct3, uint64_t opcode);
void emitJFormat(uint64_t immediate, uint64_t rd, uint64_t opcode);
void emitUFormat(uint64_t immediate, uint64_t rd, uint64_t opcode);

void fixup_relative_BFormat(uint64_t fromAddress);
void fixup_relative_JFormat(uint64_t fromAddress, uint64_t toAddress);
void fixlink_relative(uint64_t fromAddress, uint64_t toAddress);

uint64_t copyStringToBinary(uint64_t* s, uint64_t a);

void emitGlobalsStrings();

uint64_t openWriteOnly(uint64_t* name);

void selfie_output();

uint64_t* touch(uint64_t* memory, uint64_t length);

void selfie_load();

// ------------------------ GLOBAL CONSTANTS -----------------------

uint64_t maxBinaryLength = 262144; // 256KB

// ------------------------ GLOBAL VARIABLES -----------------------

uint64_t* binary = (uint64_t*) 0; // binary of emitted instructions

uint64_t binaryLength = 0; // length of binary in bytes incl. globals & strings

uint64_t codeLength = 0; // length of code portion of binary in bytes

uint64_t* binaryName = (uint64_t*) 0; // file name of binary

uint64_t* sourceLineNumber = (uint64_t*) 0; // source line number per emitted instruction

uint64_t* assemblyName = (uint64_t*) 0; // name of assembly file
uint64_t  assemblyFD   = 0;        // file descriptor of open assembly file

// -----------------------------------------------------------------
// ----------------------- MIPSTER SYSCALLS ------------------------
// -----------------------------------------------------------------

void emitExit();
void implementExit(uint64_t* context);

void emitRead();
void implementRead(uint64_t* context);

void emitWrite();
void implementWrite(uint64_t* context);

void     emitOpen();
uint64_t down_loadString(uint64_t* table, uint64_t vaddr, uint64_t* s);
void     implementOpen(uint64_t* context);

void     emitMalloc();
uint64_t implementMalloc(uint64_t* context);

// ------------------------ GLOBAL CONSTANTS -----------------------

uint64_t debug_read   = 0;
uint64_t debug_write  = 0;
uint64_t debug_open   = 0;

uint64_t debug_malloc = 0;

uint64_t SYSCALL_EXIT   = 93;
uint64_t SYSCALL_READ   = 63;
uint64_t SYSCALL_WRITE  = 64;
uint64_t SYSCALL_OPEN   = 1024;

// TODO: fix this syscall for spike
uint64_t SYSCALL_MALLOC = 222;

// -----------------------------------------------------------------
// ----------------------- HYPSTER SYSCALLS ------------------------
// -----------------------------------------------------------------

void      emitSwitch();
void      doSwitch(uint64_t* toContext, uint64_t timeout);
void      implementSwitch();
uint64_t* mipster_switch(uint64_t* toContext, uint64_t timeout);

// ------------------------ GLOBAL CONSTANTS -----------------------

// TODO: fix this syscall for spike
uint64_t SYSCALL_SWITCH = 401;

uint64_t debug_switch = 0;

// *~*~ *~*~ *~*~ *~*~ *~*~ *~*~ *~*~ *~*~ *~*~ *~*~ *~*~ *~*~ *~*~
// -----------------------------------------------------------------
// ----------------------    R U N T I M E    ----------------------
// -----------------------------------------------------------------
// *~*~ *~*~ *~*~ *~*~ *~*~ *~*~ *~*~ *~*~ *~*~ *~*~ *~*~ *~*~ *~*~

// -----------------------------------------------------------------
// ---------------------------- MEMORY -----------------------------
// -----------------------------------------------------------------

void initMemory(uint64_t megabytes);

uint64_t loadPhysicalMemory(uint64_t* paddr);
void     storePhysicalMemory(uint64_t* paddr, uint64_t data);

uint64_t FrameForPage(uint64_t* table, uint64_t page);
uint64_t getFrameForPage(uint64_t* table, uint64_t page);
uint64_t isPageMapped(uint64_t* table, uint64_t page);

uint64_t isValidVirtualAddress(uint64_t vaddr);
uint64_t getPageOfVirtualAddress(uint64_t vaddr);
uint64_t isVirtualAddressMapped(uint64_t* table, uint64_t vaddr);

uint64_t* tlb(uint64_t* table, uint64_t vaddr);

uint64_t loadVirtualMemory(uint64_t* table, uint64_t vaddr);
void     storeVirtualMemory(uint64_t* table, uint64_t vaddr, uint64_t data);

// ------------------------ GLOBAL CONSTANTS -----------------------

uint64_t debug_tlb = 0;

uint64_t MEGABYTE = 1048576;

uint64_t VIRTUALMEMORYSIZE = 4294967296; // 4GB of virtual memory

uint64_t WORDSIZE = 4;
uint64_t DOUBLEWORDSIZE = 8;

uint64_t INSTRUCTIONSIZE        = 4; // must be the same as WORDSIZE
uint64_t REGISTERSIZE           = 8; // must be the same as DOUBLEWORDSIZE

uint64_t PAGESIZE = 4096;  // we use standard 4KB pages (=> 12 pagebits: 2^12 == 4096)

// ------------------------ GLOBAL VARIABLES -----------------------

uint64_t pageFrameMemory = 0; // size of memory for frames

// ------------------------- INITIALIZATION ------------------------

void initMemory(uint64_t megabytes) {
  if (megabytes > 4096)
    megabytes = 4096;

  pageFrameMemory = megabytes * MEGABYTE;
}

// -----------------------------------------------------------------
// ------------------------- INSTRUCTIONS --------------------------
// -----------------------------------------------------------------

void fct_lui();
void fct_addi();
void fct_nop();

void fct_add();
void fct_sub();
void fct_mul();
void fct_divu();
void fct_remu();
void fct_sltu();

void fct_beq();
void fct_jalr();
void fct_jal();

void fct_ld();
void fct_sd();

void fct_ecall();

// ------------------------ GLOBAL CONSTANTS -----------------------

uint64_t debug_divisionByZero = 1;

// -----------------------------------------------------------------
// -------------------------- INTERPRETER --------------------------
// -----------------------------------------------------------------

void initInterpreter();
void resetInterpreter();

void printException(uint64_t exception, uint64_t faultingPage);
void throwException(uint64_t exception, uint64_t faultingPage);

void fetch();
void execute();
void interrupt();

uint64_t* runUntilException();

uint64_t addressWithMaxCounter(uint64_t* counters, uint64_t max);

uint64_t printCounters(uint64_t total, uint64_t* counters, uint64_t max);
void     printProfile(uint64_t* message, uint64_t total, uint64_t* counters);

void selfie_disassemble();

// ------------------------ GLOBAL CONSTANTS -----------------------

uint64_t EXCEPTION_NOEXCEPTION        = 0;
uint64_t EXCEPTION_PAGEFAULT          = 1;
uint64_t EXCEPTION_SYSCALL            = 2;
uint64_t EXCEPTION_TIMER              = 3;
uint64_t EXCEPTION_INVALIDADDRESS     = 4;
uint64_t EXCEPTION_UNKNOWNINSTRUCTION = 5;

uint64_t* EXCEPTIONS; // strings representing exceptions

uint64_t debug_exception = 0;

// number of instructions from context switch to timer interrupt
// CAUTION: avoid interrupting any kernel activities, keep TIMESLICE large
// TODO: implement proper interrupt controller to turn interrupts on and off
uint64_t TIMESLICE = 10000000;

uint64_t TIMEROFF = 0;

// ------------------------ GLOBAL VARIABLES -----------------------

uint64_t interpret = 0; // flag for executing or disassembling code

uint64_t debug = 0; // flag for logging code execution

// hardware thread state

uint64_t pc = 0; // program counter
uint64_t ir = 0; // instruction register

uint64_t* registers = (uint64_t*) 0; // general-purpose registers

uint64_t* pt = (uint64_t*) 0; // page table

// core state

uint64_t timer = 0; // counter for timer interrupt

uint64_t trap = 0; // flag for creating a trap

uint64_t  calls           = 0;              // total number of executed procedure calls
uint64_t* callsPerAddress = (uint64_t*) 0;  // number of executed calls of each procedure

uint64_t  loops           = 0;              // total number of executed loop iterations
uint64_t* loopsPerAddress = (uint64_t*) 0;  // number of executed iterations of each loop

uint64_t  loads           = 0;              // total number of executed memory loads
uint64_t* loadsPerAddress = (uint64_t*) 0;  // number of executed loads per load operation

uint64_t  stores           = 0;             // total number of executed memory stores
uint64_t* storesPerAddress = (uint64_t*) 0; // number of executed stores per store operation

// ------------------------- INITIALIZATION ------------------------

void initInterpreter() {
  EXCEPTIONS = smalloc((EXCEPTION_UNKNOWNINSTRUCTION + 1) * SIZEOFUINT64STAR);

  *(EXCEPTIONS + EXCEPTION_NOEXCEPTION)        = (uint64_t) "no exception";
  *(EXCEPTIONS + EXCEPTION_PAGEFAULT)          = (uint64_t) "page fault";
  *(EXCEPTIONS + EXCEPTION_SYSCALL)            = (uint64_t) "syscall";
  *(EXCEPTIONS + EXCEPTION_TIMER)              = (uint64_t) "timer interrupt";
  *(EXCEPTIONS + EXCEPTION_INVALIDADDRESS)     = (uint64_t) "invalid address";
  *(EXCEPTIONS + EXCEPTION_UNKNOWNINSTRUCTION) = (uint64_t) "unknown instruction";
}

void resetInterpreter() {
  pc = 0;
  ir = 0;

  registers = (uint64_t*) 0;

  pt = (uint64_t*) 0;

  trap = 0;

  timer = TIMEROFF;

  if (interpret) {
    calls           = 0;
    callsPerAddress = zalloc(maxBinaryLength / INSTRUCTIONSIZE * SIZEOFUINT64);

    loops           = 0;
    loopsPerAddress = zalloc(maxBinaryLength / INSTRUCTIONSIZE * SIZEOFUINT64);

    loads           = 0;
    loadsPerAddress = zalloc(maxBinaryLength / INSTRUCTIONSIZE * SIZEOFUINT64);

    stores           = 0;
    storesPerAddress = zalloc(maxBinaryLength / INSTRUCTIONSIZE * SIZEOFUINT64);
  }
}

// -----------------------------------------------------------------
// ---------------------------- CONTEXTS ---------------------------
// -----------------------------------------------------------------

uint64_t* allocateContext(uint64_t* parent, uint64_t* vctxt, uint64_t* in);

uint64_t* findContext(uint64_t* parent, uint64_t* vctxt, uint64_t* in);

void      freeContext(uint64_t* context);
uint64_t* deleteContext(uint64_t* context, uint64_t* from);

// context struct:
// +----+----------------+
// |  0 | nextContext    | pointer to next context
// |  1 | prevContext    | pointer to previous context
// |  2 | pc             | program counter
// |  3 | regs           | pointer to general purpose registers
// |  4 | pt             | pointer to page table
// |  5 | loPage         | lowest low unmapped page
// |  6 | mePage         | highest low unmapped page
// |  7 | hiPage         | highest high unmapped page
// |  8 | brk            | break between code, data, and heap
// |  9 | exception      | exception ID
// | 10 | faultingPage   | faulting page
// | 11 | exitCode       | exit code
// | 12 | parent         | context that created this context
// | 13 | virtualContext | virtual context address
// | 14 | name           | binary name loaded into context
// +----+----------------+

uint64_t nextContext(uint64_t* context)    { return (uint64_t) context; }
uint64_t prevContext(uint64_t* context)    { return (uint64_t) (context + 1); }
uint64_t PC(uint64_t* context)             { return (uint64_t) (context + 2); }
uint64_t Regs(uint64_t* context)           { return (uint64_t) (context + 3); }
uint64_t PT(uint64_t* context)             { return (uint64_t) (context + 4); }
uint64_t LoPage(uint64_t* context)         { return (uint64_t) (context + 5); }
uint64_t MePage(uint64_t* context)         { return (uint64_t) (context + 6); }
uint64_t HiPage(uint64_t* context)         { return (uint64_t) (context + 7); }
uint64_t ProgramBreak(uint64_t* context)   { return (uint64_t) (context + 8); }
uint64_t Exception(uint64_t* context)      { return (uint64_t) (context + 9); }
uint64_t FaultingPage(uint64_t* context)   { return (uint64_t) (context + 10); }
uint64_t ExitCode(uint64_t* context)       { return (uint64_t) (context + 11); }
uint64_t Parent(uint64_t* context)         { return (uint64_t) (context + 12); }
uint64_t VirtualContext(uint64_t* context) { return (uint64_t) (context + 13); }
uint64_t Name(uint64_t* context)           { return (uint64_t) (context + 14); }

uint64_t* getNextContext(uint64_t* context)    { return (uint64_t*) *context; }
uint64_t* getPrevContext(uint64_t* context)    { return (uint64_t*) *(context + 1); }
uint64_t  getPC(uint64_t* context)             { return             *(context + 2); }
uint64_t* getRegs(uint64_t* context)           { return (uint64_t*) *(context + 3); }
uint64_t* getPT(uint64_t* context)             { return (uint64_t*) *(context + 4); }
uint64_t  getLoPage(uint64_t* context)         { return             *(context + 5); }
uint64_t  getMePage(uint64_t* context)         { return             *(context + 6); }
uint64_t  getHiPage(uint64_t* context)         { return             *(context + 7); }
uint64_t  getProgramBreak(uint64_t* context)   { return             *(context + 8); }
uint64_t  getException(uint64_t* context)      { return             *(context + 9); }
uint64_t  getFaultingPage(uint64_t* context)   { return             *(context + 10); }
uint64_t  getExitCode(uint64_t* context)       { return             *(context + 11); }
uint64_t* getParent(uint64_t* context)         { return (uint64_t*) *(context + 12); }
uint64_t* getVirtualContext(uint64_t* context) { return (uint64_t*) *(context + 13); }
uint64_t* getName(uint64_t* context)           { return (uint64_t*) *(context + 14); }

void setNextContext(uint64_t* context, uint64_t* next)     { *context        = (uint64_t) next; }
void setPrevContext(uint64_t* context, uint64_t* prev)     { *(context + 1)  = (uint64_t) prev; }
void setPC(uint64_t* context, uint64_t pc)                 { *(context + 2)  = pc; }
void setRegs(uint64_t* context, uint64_t* regs)            { *(context + 3)  = (uint64_t) regs; }
void setPT(uint64_t* context, uint64_t* pt)                { *(context + 4)  = (uint64_t) pt; }
void setLoPage(uint64_t* context, uint64_t loPage)         { *(context + 5)  = loPage; }
void setMePage(uint64_t* context, uint64_t mePage)         { *(context + 6)  = mePage; }
void setHiPage(uint64_t* context, uint64_t hiPage)         { *(context + 7)  = hiPage; }
void setProgramBreak(uint64_t* context, uint64_t brk)      { *(context + 8) = brk; }
void setException(uint64_t* context, uint64_t exception)   { *(context + 9) = exception; }
void setFaultingPage(uint64_t* context, uint64_t page)     { *(context + 10) = page; }
void setExitCode(uint64_t* context, uint64_t code)         { *(context + 11) = code; }
void setParent(uint64_t* context, uint64_t* parent)        { *(context + 12) = (uint64_t) parent; }
void setVirtualContext(uint64_t* context, uint64_t* vctxt) { *(context + 13) = (uint64_t) vctxt; }
void setName(uint64_t* context, uint64_t* name)            { *(context + 14) = (uint64_t) name; }

// -----------------------------------------------------------------
// -------------------------- MICROKERNEL --------------------------
// -----------------------------------------------------------------

void resetMicrokernel();

uint64_t* createContext(uint64_t* parent, uint64_t* vctxt);

uint64_t* cacheContext(uint64_t* vctxt);

void saveContext(uint64_t* context);

void mapPage(uint64_t* context, uint64_t page, uint64_t frame);

void restoreContext(uint64_t* context);

// ------------------------ GLOBAL CONSTANTS -----------------------

uint64_t debug_create = 0;
uint64_t debug_map    = 0;

// ------------------------ GLOBAL VARIABLES -----------------------

uint64_t* currentContext = (uint64_t*) 0; // context currently running

uint64_t* usedContexts = (uint64_t*) 0; // doubly-linked list of used contexts
uint64_t* freeContexts = (uint64_t*) 0; // singly-linked list of free contexts

// ------------------------- INITIALIZATION ------------------------

void resetMicrokernel() {
  currentContext = (uint64_t*) 0;

  while (usedContexts != (uint64_t*) 0)
    usedContexts = deleteContext(usedContexts, usedContexts);
}

// -----------------------------------------------------------------
// ---------------------------- KERNEL -----------------------------
// -----------------------------------------------------------------

void initKernel();

uint64_t pavailable();
uint64_t pused();

uint64_t* palloc();
void      pfree(uint64_t* frame);

void mapAndStore(uint64_t* context, uint64_t vaddr, uint64_t data);

void up_loadBinary(uint64_t* context);

uint64_t up_loadString(uint64_t* context, uint64_t* s, uint64_t SP);
void     up_loadArguments(uint64_t* context, uint64_t argc, uint64_t* argv);

void mapUnmappedPages(uint64_t* context);

uint64_t isBootLevelZero();

uint64_t handleSystemCalls(uint64_t* context);

uint64_t mipster(uint64_t* toContext);
uint64_t minster(uint64_t* toContext);
uint64_t mobster(uint64_t* toContext);
uint64_t hypster(uint64_t* toContext);
uint64_t mixter(uint64_t* toContext, uint64_t mix);

uint64_t selfie_run(uint64_t machine);

// ------------------------ GLOBAL CONSTANTS -----------------------

uint64_t* MY_CONTEXT = (uint64_t*) 0;

uint64_t DONOTEXIT = 0;
uint64_t EXIT = 1;

// signed 32-bit exit codes [int]
uint64_t EXITCODE_NOERROR = 0;
uint64_t EXITCODE_IOERROR;
uint64_t EXITCODE_SCANNERERROR;
uint64_t EXITCODE_PARSERERROR;
uint64_t EXITCODE_COMPILERERROR;
uint64_t EXITCODE_OUTOFVIRTUALMEMORY;
uint64_t EXITCODE_OUTOFPHYSICALMEMORY;
uint64_t EXITCODE_UNKNOWNSYSCALL;
uint64_t EXITCODE_UNCAUGHTEXCEPTION;

uint64_t MINSTER = 1;
uint64_t MIPSTER = 2;
uint64_t MOBSTER = 3;

uint64_t HYPSTER = 4;

// ------------------------ GLOBAL VARIABLES -----------------------

uint64_t nextPageFrame = 0;

uint64_t usedPageFrameMemory = 0;
uint64_t freePageFrameMemory = 0;

// ------------------------- INITIALIZATION ------------------------

void initKernel() {
  EXITCODE_IOERROR = signShrink(-1, INT_BITWIDTH);
  EXITCODE_SCANNERERROR = signShrink(-2, INT_BITWIDTH);
  EXITCODE_PARSERERROR = signShrink(-3, INT_BITWIDTH);
  EXITCODE_COMPILERERROR = signShrink(-4, INT_BITWIDTH);
  EXITCODE_OUTOFVIRTUALMEMORY = signShrink(-5, INT_BITWIDTH);
  EXITCODE_OUTOFPHYSICALMEMORY = signShrink(-6, INT_BITWIDTH);
  EXITCODE_UNKNOWNSYSCALL = signShrink(-7, INT_BITWIDTH);
  EXITCODE_UNCAUGHTEXCEPTION = signShrink(-8, INT_BITWIDTH);
}

// *~*~ *~*~ *~*~ *~*~ *~*~ *~*~ *~*~ *~*~ *~*~ *~*~ *~*~ *~*~ *~*~
// -----------------------------------------------------------------
// ----------------   T H E O R E M  P R O V E R    ----------------
// -----------------------------------------------------------------
// *~*~ *~*~ *~*~ *~*~ *~*~ *~*~ *~*~ *~*~ *~*~ *~*~ *~*~ *~*~ *~*~

// -----------------------------------------------------------------
// -------------------------- SAT Solver ---------------------------
// -----------------------------------------------------------------

uint64_t FALSE = 0;
uint64_t TRUE  = 1;

uint64_t UNSAT = 0;
uint64_t SAT   = 1;

uint64_t* dimacsName = (uint64_t*) 0;

uint64_t numberOfSATVariables = 0;

 // numberOfSATVariables
uint64_t* SATAssignment = (uint64_t*) 0;

uint64_t numberOfSATClauses = 0;

// numberOfSATClauses * 2 * numberOfSATVariables
uint64_t* SATInstance = (uint64_t*) 0;

uint64_t clauseMayBeTrue(uint64_t* clauseAddress, uint64_t depth);
uint64_t instanceMayBeTrue(uint64_t depth);

uint64_t babysat(uint64_t depth);

// -----------------------------------------------------------------
// ----------------------- DIMACS CNF PARSER -----------------------
// -----------------------------------------------------------------

void selfie_printDimacs();

void     dimacs_findNextCharacter(uint64_t newLine);
void     dimacs_getSymbol();
void     dimacs_word(uint64_t* word);
uint64_t dimacs_number();
void     dimacs_getClause(uint64_t clause);
void     dimacs_getInstance();

void selfie_loadDimacs();

void selfie_sat();

// -----------------------------------------------------------------
// ----------------------------- MAIN ------------------------------
// -----------------------------------------------------------------

void initSelfie(uint64_t argc, uint64_t* argv);

uint64_t  numberOfRemainingArguments();
uint64_t* remainingArguments();

uint64_t* peekArgument();
uint64_t* getArgument();
void      setArgument(uint64_t* argv);

void printUsage();

// ------------------------ GLOBAL VARIABLES -----------------------

uint64_t  selfie_argc = 0;
uint64_t* selfie_argv = (uint64_t*) 0;

uint64_t* selfieName = (uint64_t*) 0;

// ------------------------- INITIALIZATION ------------------------

void initSelfie(uint64_t argc, uint64_t* argv) {
  selfie_argc = argc;
  selfie_argv = argv;

  selfieName = getArgument();
}

// *~*~ *~*~ *~*~ *~*~ *~*~ *~*~ *~*~ *~*~ *~*~ *~*~ *~*~ *~*~ *~*~
// -----------------------------------------------------------------
// ---------------------     L I B R A R Y     ---------------------
// -----------------------------------------------------------------
// *~*~ *~*~ *~*~ *~*~ *~*~ *~*~ *~*~ *~*~ *~*~ *~*~ *~*~ *~*~ *~*~

// -----------------------------------------------------------------
// ----------------------- LIBRARY PROCEDURES ----------------------
// -----------------------------------------------------------------

uint64_t twoToThePowerOf(uint64_t p) {
  // assert: 0 <= p < CPUBITWIDTH
  return *(power_of_two_table + p);
}

uint64_t leftShift(uint64_t n, uint64_t b) {
  // assert: 0 <= b < CPUBITWIDTH
  return n * twoToThePowerOf(b);
}

uint64_t rightShift(uint64_t n, uint64_t b) {
  // assert: 0 <= b < CPUBITWIDTH
  return n / twoToThePowerOf(b);
}

uint64_t getBitsFromTo(uint64_t n, uint64_t from, uint64_t to) {
  // assert 0 <= from <= to < CPUBITWIDTH
  return rightShift(leftShift(n, (CPUBITWIDTH - 1) - to), from + ((CPUBITWIDTH - 1) - to));
}

uint64_t getLSBs(uint64_t n, uint64_t b) {
  // assert: 0 <= b < CPUBITWIDTH
  return n % twoToThePowerOf(b);
}

uint64_t signedLessThan(uint64_t lhs, uint64_t rhs) {
  // signed "<" operator: compare lhs and rhs in two's complement
  return lhs + INT64_MIN < rhs + INT64_MIN;
}

uint64_t signedGreaterThan(uint64_t lhs, uint64_t rhs) {
  // signed ">" operator: compare lhs and rhs in two's complement
  return lhs + INT64_MIN > rhs + INT64_MIN;
}

uint64_t signedDivision(uint64_t dividend, uint64_t divisor) {
  uint64_t toggledSigns;
  uint64_t quotient;
  uint64_t minFlag;
  uint64_t remainder;

  // necessary to handle INT64_MIN as dividend properly
  if (divisor == 1)
   return dividend;

  if (divisor == INT64_MIN) {
    if (dividend == INT64_MIN)
      return 1;
    else
      return 0;
  }

  minFlag = 0;
  if (dividend == INT64_MIN) {
    minFlag = 1;
    // reset dividend to -INT64_MAX
    dividend = dividend + 1;
  }

  toggledSigns = 0;
  if (signedLessThan(dividend, 0)) {
    dividend = -dividend;
    toggledSigns = toggledSigns + 1;
  }

  if (signedLessThan(divisor, 0)) {
    divisor = -divisor;
    toggledSigns = toggledSigns + 1;
  }

  quotient = dividend / divisor;

  if (minFlag) {
    // check wether the result of division was changed by reset to -INT64_MAX
    remainder = dividend / divisor;
    if (remainder + 1 == divisor)
      quotient = quotient + 1;
  }

  if (toggledSigns % 2 != 0) {
    quotient = -quotient;
  }

  return quotient;
}

uint64_t isNBitSignedInt(uint64_t value, uint64_t n) {
  if (value < twoToThePowerOf(n - 1))
    return 1;
  else if (value >= -twoToThePowerOf(n - 1))
    return 1;
  else
    return 0;
}

uint64_t abs(uint64_t n) {
  if (signedLessThan(n, 0))
    return -n;
  else
    return n;
}

uint64_t signShrink(uint64_t immediate, uint64_t bits) {
  // assert: 0 < bits <= CPUBITWIDTH
  // assert: -2^(bits - 1) <= immediate < 2^(bits - 1)
  return getLSBs(immediate, bits);
}

uint64_t getHighWord(uint64_t doubleWord) {
  return rightShift(doubleWord, 32);
}

uint64_t getLowWord(uint64_t doubleWord) {
  return getLSBs(doubleWord, 32);
}

uint64_t loadCharacter(uint64_t* s, uint64_t i) {
  // assert: i >= 0
  uint64_t a;

  // a is the index of the double word where the to-be-loaded i-th character in s is
  a = i / SIZEOFUINT64;

  // shift to-be-loaded character to the left resetting all bits to the left
  // then shift to-be-loaded character all the way to the right and return
  return getBitsFromTo(*(s + a), (i % SIZEOFUINT64) * 8, ((i % SIZEOFUINT64) + 1) * 8 - 1);
}

uint64_t* storeCharacter(uint64_t* s, uint64_t i, uint64_t c) {
  // assert: i >= 0, all characters are 7-bit
  uint64_t a;

  // a is the index of the word where the with c
  // to-be-overwritten i-th character in s is
  a = i / SIZEOFUINT64;

  // subtract the to-be-overwritten character resetting its bits in s
  // then add c setting its bits at the i-th position in s
  *(s + a) = (*(s + a) - leftShift(loadCharacter(s, i), (i % SIZEOFUINT64) * 8)) + leftShift(c, (i % SIZEOFUINT64) * 8);

  return s;
}

uint64_t stringLength(uint64_t* s) {
  uint64_t i;

  i = 0;

  while (loadCharacter(s, i) != 0)
    i = i + 1;

  return i;
}

void stringReverse(uint64_t* s) {
  uint64_t i;
  uint64_t j;
  uint64_t tmp;

  i = 0;
  j = stringLength(s) - 1;

  while (i < j) {
    tmp = loadCharacter(s, i);

    storeCharacter(s, i, loadCharacter(s, j));
    storeCharacter(s, j, tmp);

    i = i + 1;
    j = j - 1;
  }
}

uint64_t stringCompare(uint64_t* s, uint64_t* t) {
  uint64_t i;

  i = 0;

  while (1)
    if (loadCharacter(s, i) == 0)
      if (loadCharacter(t, i) == 0)
        return 1;
      else
        return 0;
    else if (loadCharacter(s, i) == loadCharacter(t, i))
      i = i + 1;
    else
      return 0;
}

uint64_t atoi(uint64_t* s) {
  uint64_t i;
  uint64_t n;
  uint64_t c;

  // the conversion of the ASCII string in s to its
  // numerical value n begins with the leftmost digit in s
  i = 0;

  // and the numerical value 0 for n
  n = 0;

  // load character (one byte) at index i in s from memory
  // requires bit shifting since memory access is in words
  c = loadCharacter(s, i);

  // loop until s is terminated
  while (c != 0) {
    // the numerical value of ASCII-encoded decimal digits
    // is offset by the ASCII code of '0' (which is 48)
    c = c - '0';

    if (c > 9)
      // c was not a decimal digit
      return -1;

    // assert: s contains a decimal number

    // use base 10 but avoid integer overflow
    if (n < INT64_MAX / 10)
      n = n * 10 + c;
    else if (n == INT64_MAX / 10) {
      if (c <= INT64_MAX % 10)
        n = n * 10 + c;
      else if (c == (INT64_MAX % 10) + 1)
        // s must be terminated next, check below
        n = INT64_MIN;
      else
        // s contains a decimal number larger than INT64_MAX
        return -1;
    } else
      // s contains a decimal number larger than INT64_MAX
      return -1;

    // go to the next digit
    i = i + 1;

    // load character (one byte) at index i in s from memory
    // requires bit shifting since memory access is in words
    c = loadCharacter(s, i);

    if (n == INT64_MIN)
      if (c != 0)
        // n == INT64_MIN but s is not terminated yet
        return -1;
  }

  return n;
}

uint64_t* itoa(uint64_t n, uint64_t* s, uint64_t b, uint64_t a, uint64_t p) {
  // assert: b in {2,4,8,10,16}

  uint64_t i;
  uint64_t sign;

  // the conversion of the integer n to an ASCII string in s
  // with base b, alignment a, and fixed point p
  // begins with the leftmost digit in s
  i = 0;

  // for now assuming n is positive
  sign = 0;

  if (n == 0) {
    storeCharacter(s, 0, '0');

    i = 1;
  } else if (signedLessThan(n, 0)) {
    if (b == 10) {
      // n is represented as two's complement
      // convert n to a positive number but remember the sign
      n = -n;

      sign = 1;
    }
  }

  while (n != 0) {
    if (p > 0)
      if (i == p) {
        storeCharacter(s, i, '.'); // set point of fixed point number

        // go to the next digit
        i = i + 1;

        // we are done with the fixed point
        p = 0;
      }

    if (n % b > 9)
      // the ASCII code of hexadecimal digits larger than 9
      // is offset by the ASCII code of 'A' (which is 65)
      storeCharacter(s, i, n % b - 10 + 'A');
    else
      // the ASCII code of digits less than or equal to 9
      // is offset by the ASCII code of '0' (which is 48)
      storeCharacter(s, i, n % b + '0');

    // convert n by dividing n with base b
    n = n / b;

    i = i + 1;
  }

  if (p > 0) {
    while (i < p) {
      storeCharacter(s, i, '0'); // no point yet, fill with 0s

      i = i + 1;
    }

    storeCharacter(s, i, '.'); // set point
    storeCharacter(s, i + 1, '0'); // leading 0

    // go to the second next digit
    i = i + 2;

    // we are done with the fixed point
    p = 0;
  }

  if (b == 10) {
    if (sign) {
      storeCharacter(s, i, '-'); // negative decimal numbers start with -

      i = i + 1;
    }

    while (i < a) {
      storeCharacter(s, i, ' '); // align with spaces

      i = i + 1;
    }
  } else {
    while (i < a) {
      storeCharacter(s, i, '0'); // align with 0s

      i = i + 1;
    }

    if (b == 8) {
      storeCharacter(s, i, '0');   // octal numbers start with 00
      storeCharacter(s, i + 1, '0');

      i = i + 2;
    } else if (b == 16) {
      storeCharacter(s, i, 'x');   // hexadecimal numbers start with 0x
      storeCharacter(s, i + 1, '0');

      i = i + 2;
    }
  }

  storeCharacter(s, i, 0); // null-terminated string

  // our numeral system is positional hindu-arabic, that is,
  // the weight of digits increases right to left, which means
  // that we need to reverse the string we computed above
  stringReverse(s);

  return s;
}

uint64_t fixedPointRatio(uint64_t a, uint64_t b) {
  // compute fixed point ratio with 2 fractional digits

  // multiply a/b with 100 but avoid overflow

  if (a <= INT64_MAX / 100) {
    if (b != 0)
      return a * 100 / b;
  } else if (a <= INT64_MAX / 10) {
    if (b / 10 != 0)
      return a * 10 / (b / 10);
  } else {
    if (b / 100 != 0)
      return a / (b / 100);
  }

  return 0;
}

uint64_t fixedPointPercentage(uint64_t r) {
  if (r != 0)
    // 1000000 = 10000 (for 100.00%) * 100 (for 2 fractional digits of r)
    return 1000000 / r;
  else
    return 0;
}

void putCharacter(uint64_t c) {
  *character_buffer = c;

  // assert: character_buffer is mapped

  // try to write 1 character from character_buffer
  // into file with outputFD file descriptor
  if (write(outputFD, character_buffer, 1) == 1) {
    if (outputFD != 1)
      // count number of characters written to a file,
      // not the console which has file descriptor 1
      numberOfWrittenCharacters = numberOfWrittenCharacters + 1;
  } else {
    // write failed
    if (outputFD != 1) {
      // failed write was not to the console which has file descriptor 1
      // to report the error we may thus still write to the console via print
      outputFD = 1;

      print(selfieName);
      print((uint64_t*) ": could not write character to output file ");
      print(outputName);
      println();
    }

    exit(EXITCODE_IOERROR);
  }
}

void print(uint64_t* s) {
  uint64_t i;

  if (s == (uint64_t*) 0)
    print((uint64_t*) "NULL");
  else {
    i = 0;

    while (loadCharacter(s, i) != 0) {
      putCharacter(loadCharacter(s, i));

      i = i + 1;
    }
  }
}

void println() {
  putCharacter(CHAR_LF);
}

void printCharacter(uint64_t c) {
  putCharacter(CHAR_SINGLEQUOTE);

  if (c == CHAR_EOF)
    print((uint64_t*) "end of file");
  else if (c == CHAR_TAB)
    print((uint64_t*) "tabulator");
  else if (c == CHAR_LF)
    print((uint64_t*) "line feed");
  else if (c == CHAR_CR)
    print((uint64_t*) "carriage return");
  else
    putCharacter(c);

  putCharacter(CHAR_SINGLEQUOTE);
}

void printString(uint64_t* s) {
  putCharacter(CHAR_DOUBLEQUOTE);

  print(s);

  putCharacter(CHAR_DOUBLEQUOTE);
}

// TODO: correct for integers just a bit less than 2^31
void printInteger(uint64_t n) {
  print(itoa(n, integer_buffer, 10, 0, 0));
}

void printFixedPointPercentage(uint64_t a, uint64_t b) {
  print(itoa(fixedPointPercentage(fixedPointRatio(a, b)), integer_buffer, 10, 0, 2));
}

void printFixedPointRatio(uint64_t a, uint64_t b) {
  print(itoa(fixedPointRatio(a, b), integer_buffer, 10, 0, 2));
}

void printHexadecimal(uint64_t n, uint64_t a) {
  print(itoa(n, integer_buffer, 16, a, 0));
}

void printOctal(uint64_t n, uint64_t a) {
  print(itoa(n, integer_buffer, 8, a, 0));
}

void printBinary(uint64_t n, uint64_t a) {
  print(itoa(n, integer_buffer, 2, a, 0));
}

uint64_t roundUp(uint64_t n, uint64_t m) {
  if (n % m == 0)
    return n;
  else
    return n - n % m + m;
}

uint64_t* smalloc(uint64_t size) {
  // this procedure ensures a defined program exit,
  // if no memory can be allocated
  uint64_t* memory;

  memory = malloc(size);

  if (size == 0)
    // any address including null
    return memory;
  else if ((uint64_t) memory == 0) {
    print(selfieName);
    print((uint64_t*) ": malloc out of memory");
    println();

    exit(EXITCODE_OUTOFVIRTUALMEMORY);
  }

  return memory;
}

uint64_t* zalloc(uint64_t size) {
  // this procedure is only executed at boot level zero
  // zalloc allocates size bytes rounded up to word size
  // and then zeroes that memory, similar to calloc, but
  // called zalloc to avoid redeclaring calloc
  uint64_t* memory;
  uint64_t  i;

  size = roundUp(size, SIZEOFUINT64);

  memory = smalloc(size);

  size = size / SIZEOFUINT64;

  i = 0;

  while (i < size) {
    // erase memory by setting it to 0
    *(memory + i) = 0;

    i = i + 1;
  }

  return memory;
}

// *~*~ *~*~ *~*~ *~*~ *~*~ *~*~ *~*~ *~*~ *~*~ *~*~ *~*~ *~*~ *~*~
// -----------------------------------------------------------------
// ---------------------    C O M P I L E R    ---------------------
// -----------------------------------------------------------------
// *~*~ *~*~ *~*~ *~*~ *~*~ *~*~ *~*~ *~*~ *~*~ *~*~ *~*~ *~*~ *~*~

// -----------------------------------------------------------------
// ---------------------------- SCANNER ----------------------------
// -----------------------------------------------------------------

void printSymbol(uint64_t symbol) {
  putCharacter(CHAR_DOUBLEQUOTE);

  if (symbol == SYM_EOF)
    print((uint64_t*) "end of file");
  else
    print((uint64_t*) *(SYMBOLS + symbol));

  putCharacter(CHAR_DOUBLEQUOTE);
}

void printLineNumber(uint64_t* message, uint64_t line) {
  print(selfieName);
  print((uint64_t*) ": ");
  print(message);
  print((uint64_t*) " in ");
  print(sourceName);
  print((uint64_t*) " in line ");
  printInteger(line);
  print((uint64_t*) ": ");
}

void syntaxErrorMessage(uint64_t* message) {
  printLineNumber((uint64_t*) "error", lineNumber);

  print(message);

  println();
}

void syntaxErrorCharacter(uint64_t expected) {
  printLineNumber((uint64_t*) "error", lineNumber);

  printCharacter(expected);
  print((uint64_t*) " expected but ");

  printCharacter(character);
  print((uint64_t*) " found");

  println();
}

void syntaxErrorIdentifier(uint64_t* expected) {
  printLineNumber((uint64_t*) "error", lineNumber);

  print(expected);
  print((uint64_t*) " expected but ");

  print(identifier);
  print((uint64_t*) " found");

  println();
}

void getCharacter() {
  uint64_t numberOfReadBytes;

  // assert: character_buffer is mapped

  // try to read 1 character into character_buffer
  // from file with sourceFD file descriptor
  numberOfReadBytes = read(sourceFD, character_buffer, 1);

  if (numberOfReadBytes == 1) {
    // store the read character in the global variable called character
    character = *character_buffer;

    numberOfReadCharacters = numberOfReadCharacters + 1;
  } else if (numberOfReadBytes == 0)
    // reached end of file
    character = CHAR_EOF;
  else {
    print(selfieName);
    print((uint64_t*) ": could not read character from input file ");
    print(sourceName);
    println();

    exit(EXITCODE_IOERROR);
  }
}

uint64_t isCharacterNewLine() {
  if (character == CHAR_LF)
    return 1;
  else if (character == CHAR_CR)
    return 1;
  else
    return 0;
}

uint64_t isCharacterWhitespace() {
  if (character == CHAR_SPACE)
    return 1;
  else if (character == CHAR_TAB)
    return 1;
  else
    return isCharacterNewLine();
}

uint64_t findNextCharacter() {
  uint64_t inComment;

  // assuming we are not in a comment
  inComment = 0;

  // read and discard all whitespace and comments until a character is found
  // that is not whitespace and does not occur in a comment, or the file ends
  while (1) {
    if (inComment) {
      getCharacter();

      if (isCharacterNewLine())
        // comments end with new line
        inComment = 0;
      else if (character == CHAR_EOF)
        return character;
      else
        // count the characters in comments as ignored characters
        // line feed and carriage return are counted below
        numberOfIgnoredCharacters = numberOfIgnoredCharacters + 1;

    } else if (isCharacterWhitespace()) {
      // keep track of line numbers for error reporting and code annotation
      if (character == CHAR_LF)
        lineNumber = lineNumber + 1;

      // count line feed and carriage return as ignored characters
      numberOfIgnoredCharacters = numberOfIgnoredCharacters + 1;

      getCharacter();

    } else if (character == CHAR_SLASH) {
      getCharacter();

      if (character == CHAR_SLASH) {
        // "//" begins a comment
        inComment = 1;

        // count both slashes as ignored characters as well
        numberOfIgnoredCharacters = numberOfIgnoredCharacters + 2;

        // count the number of comments
        numberOfComments = numberOfComments + 1;
      } else {
        // while looking for "//" we actually found '/'
        symbol = SYM_DIV;

        return character;
      }

    } else
      // character found that is not whitespace and not occurring in a comment
      return character;
  }
}

uint64_t isCharacterLetter() {
  // ASCII codes for lower- and uppercase letters are in contiguous intervals
  if (character >= 'a')
    if (character <= 'z')
      return 1;
    else
      return 0;
  else if (character >= 'A')
    if (character <= 'Z')
      return 1;
    else
      return 0;
  else
    return 0;
}

uint64_t isCharacterDigit() {
  // ASCII codes for digits are in a contiguous interval
  if (character >= '0')
    if (character <= '9')
      return 1;
    else
      return 0;
  else
    return 0;
}

uint64_t isCharacterLetterOrDigitOrUnderscore() {
  if (isCharacterLetter())
    return 1;
  else if (isCharacterDigit())
    return 1;
  else if (character == CHAR_UNDERSCORE)
    return 1;
  else
    return 0;
}

uint64_t isCharacterNotDoubleQuoteOrNewLineOrEOF() {
  if (character == CHAR_DOUBLEQUOTE)
    return 0;
  else if (isCharacterNewLine())
    return 0;
  else if (character == CHAR_EOF)
    return 0;
  else
    return 1;
}

uint64_t identifierStringMatch(uint64_t keyword) {
  return stringCompare(identifier, (uint64_t*) *(SYMBOLS + keyword));
}

uint64_t identifierOrKeyword() {
  if (identifierStringMatch(SYM_WHILE))
    return SYM_WHILE;
  if (identifierStringMatch(SYM_IF))
    return SYM_IF;
  if (identifierStringMatch(SYM_UINT64))
    return SYM_UINT64;
  if (identifierStringMatch(SYM_ELSE))
    return SYM_ELSE;
  if (identifierStringMatch(SYM_RETURN))
    return SYM_RETURN;
  if (identifierStringMatch(SYM_VOID))
    return SYM_VOID;
  else
    return SYM_IDENTIFIER;
}

void getSymbol() {
  uint64_t i;

  // reset previously scanned symbol
  symbol = SYM_EOF;

  if (findNextCharacter() != CHAR_EOF) {
    if (symbol != SYM_DIV) {
      // '/' may have already been recognized
      // while looking for whitespace and "//"
      if (isCharacterLetter()) {
        // accommodate identifier and null for termination
        identifier = smalloc(maxIdentifierLength + 1);

        i = 0;

        while (isCharacterLetterOrDigitOrUnderscore()) {
          if (i >= maxIdentifierLength) {
            syntaxErrorMessage((uint64_t*) "identifier too long");

            exit(EXITCODE_SCANNERERROR);
          }

          storeCharacter(identifier, i, character);

          i = i + 1;

          getCharacter();
        }

        storeCharacter(identifier, i, 0); // null-terminated string

        symbol = identifierOrKeyword();

      } else if (isCharacterDigit()) {
        // accommodate integer and null for termination
        integer = smalloc(maxIntegerLength + 1);

        i = 0;

        while (isCharacterDigit()) {
          if (i >= maxIntegerLength) {
            syntaxErrorMessage((uint64_t*) "integer out of bound");

            exit(EXITCODE_SCANNERERROR);
          }

          storeCharacter(integer, i, character);

          i = i + 1;

          getCharacter();
        }

        storeCharacter(integer, i, 0); // null-terminated string

        literal = atoi(integer);

        if (signedLessThan(literal, 0)) {
          if (literal == INT64_MIN) {
            if (mayBeINTMIN == 0) {
              syntaxErrorMessage((uint64_t*) "integer out of bound");

              exit(EXITCODE_SCANNERERROR);
            }
          } else {
            syntaxErrorMessage((uint64_t*) "integer out of bound");

            exit(EXITCODE_SCANNERERROR);
          }
        }

        symbol = SYM_INTEGER;

      } else if (character == CHAR_SINGLEQUOTE) {
        getCharacter();

        literal = 0;

        if (character == CHAR_EOF) {
          syntaxErrorMessage((uint64_t*) "reached end of file looking for a character literal");

          exit(EXITCODE_SCANNERERROR);
        } else
          literal = character;

        getCharacter();

        if (character == CHAR_SINGLEQUOTE)
          getCharacter();
        else if (character == CHAR_EOF) {
          syntaxErrorCharacter(CHAR_SINGLEQUOTE);

          exit(EXITCODE_SCANNERERROR);
        } else
          syntaxErrorCharacter(CHAR_SINGLEQUOTE);

        symbol = SYM_CHARACTER;

      } else if (character == CHAR_DOUBLEQUOTE) {
        getCharacter();

        // accommodate string and null for termination
        // allocate zeroed memory since strings are emitted
        // in whole words but may end non-word-aligned
        string = zalloc(maxStringLength + 1);

        i = 0;

        while (isCharacterNotDoubleQuoteOrNewLineOrEOF()) {
          if (i >= maxStringLength) {
            syntaxErrorMessage((uint64_t*) "string too long");

            exit(EXITCODE_SCANNERERROR);
          }

          storeCharacter(string, i, character);

          i = i + 1;

          getCharacter();
        }

        if (character == CHAR_DOUBLEQUOTE)
          getCharacter();
        else {
          syntaxErrorCharacter(CHAR_DOUBLEQUOTE);

          exit(EXITCODE_SCANNERERROR);
        }

        storeCharacter(string, i, 0); // null-terminated string

        symbol = SYM_STRING;

      } else if (character == CHAR_SEMICOLON) {
        getCharacter();

        symbol = SYM_SEMICOLON;

      } else if (character == CHAR_PLUS) {
        getCharacter();

        symbol = SYM_PLUS;

      } else if (character == CHAR_DASH) {
        getCharacter();

        symbol = SYM_MINUS;

      } else if (character == CHAR_ASTERISK) {
        getCharacter();

        symbol = SYM_ASTERISK;

      } else if (character == CHAR_EQUAL) {
        getCharacter();

        if (character == CHAR_EQUAL) {
          getCharacter();

          symbol = SYM_EQUALITY;
        } else
          symbol = SYM_ASSIGN;

      } else if (character == CHAR_LPARENTHESIS) {
        getCharacter();

        symbol = SYM_LPARENTHESIS;

      } else if (character == CHAR_RPARENTHESIS) {
        getCharacter();

        symbol = SYM_RPARENTHESIS;

      } else if (character == CHAR_LBRACE) {
        getCharacter();

        symbol = SYM_LBRACE;

      } else if (character == CHAR_RBRACE) {
        getCharacter();

        symbol = SYM_RBRACE;

      } else if (character == CHAR_COMMA) {
        getCharacter();

        symbol = SYM_COMMA;

      } else if (character == CHAR_LT) {
        getCharacter();

        if (character == CHAR_EQUAL) {
          getCharacter();

          symbol = SYM_LEQ;
        } else
          symbol = SYM_LT;

      } else if (character == CHAR_GT) {
        getCharacter();

        if (character == CHAR_EQUAL) {
          getCharacter();

          symbol = SYM_GEQ;
        } else
          symbol = SYM_GT;

      } else if (character == CHAR_EXCLAMATION) {
        getCharacter();

        if (character == CHAR_EQUAL)
          getCharacter();
        else
          syntaxErrorCharacter(CHAR_EQUAL);

        symbol = SYM_NOTEQ;

      } else if (character == CHAR_PERCENTAGE) {
        getCharacter();

        symbol = SYM_MOD;

      } else {
        printLineNumber((uint64_t*) "error", lineNumber);
        print((uint64_t*) "found unknown character ");
        printCharacter(character);

        println();

        exit(EXITCODE_SCANNERERROR);
      }
    }

    numberOfScannedSymbols = numberOfScannedSymbols + 1;
  }
}

// -----------------------------------------------------------------
// ------------------------- SYMBOL TABLE --------------------------
// -----------------------------------------------------------------

void createSymbolTableEntry(uint64_t whichTable, uint64_t* string, uint64_t line, uint64_t class, uint64_t type, uint64_t value, uint64_t address) {
  uint64_t* newEntry;

  newEntry = smalloc(2 * SIZEOFUINT64STAR + 6 * SIZEOFUINT64);

  setString(newEntry, string);
  setLineNumber(newEntry, line);
  setClass(newEntry, class);
  setType(newEntry, type);
  setValue(newEntry, value);
  setAddress(newEntry, address);

  // create entry at head of symbol table
  if (whichTable == GLOBAL_TABLE) {
    setScope(newEntry, REG_GP);
    setNextEntry(newEntry, global_symbol_table);
    global_symbol_table = newEntry;

    if (class == VARIABLE)
      numberOfGlobalVariables = numberOfGlobalVariables + 1;
    else if (class == PROCEDURE)
      numberOfProcedures = numberOfProcedures + 1;
    else if (class == STRING)
      numberOfStrings = numberOfStrings + 1;
  } else if (whichTable == LOCAL_TABLE) {
    setScope(newEntry, REG_FP);
    setNextEntry(newEntry, local_symbol_table);
    local_symbol_table = newEntry;
  } else {
    // library procedures
    setScope(newEntry, REG_GP);
    setNextEntry(newEntry, library_symbol_table);
    library_symbol_table = newEntry;
  }
}

uint64_t* searchSymbolTable(uint64_t* entry, uint64_t* string, uint64_t class) {
  while (entry != (uint64_t*) 0) {
    if (stringCompare(string, getString(entry)))
      if (class == getClass(entry))
        return entry;

    // keep looking
    entry = getNextEntry(entry);
  }

  return (uint64_t*) 0;
}

uint64_t* getScopedSymbolTableEntry(uint64_t* string, uint64_t class) {
  uint64_t* entry;

  if (class == VARIABLE)
    // local variables override global variables
    entry = searchSymbolTable(local_symbol_table, string, VARIABLE);
  else if (class == PROCEDURE)
    // library procedures override declared or defined procedures
    entry = searchSymbolTable(library_symbol_table, string, PROCEDURE);
  else
    entry = (uint64_t*) 0;

  if (entry == (uint64_t*) 0)
    return searchSymbolTable(global_symbol_table, string, class);
  else
    return entry;
}

uint64_t isUndefinedProcedure(uint64_t* entry) {
  uint64_t* libraryEntry;

  if (getClass(entry) == PROCEDURE) {
    // library procedures override declared or defined procedures
    libraryEntry = searchSymbolTable(library_symbol_table, getString(entry), PROCEDURE);

    if (libraryEntry != (uint64_t*) 0)
      // procedure is library procedure
      return 0;
    else if (getAddress(entry) == 0)
      // procedure declared but not defined
      return 1;
    else if (getOpcode(loadInstruction(getAddress(entry))) == OP_JAL)
      // procedure called but not defined
      return 1;
  }

  return 0;
}

uint64_t reportUndefinedProcedures() {
  uint64_t undefined;
  uint64_t* entry;

  undefined = 0;

  entry = global_symbol_table;

  while (entry != (uint64_t*) 0) {
    if (isUndefinedProcedure(entry)) {
      undefined = 1;

      printLineNumber((uint64_t*) "error", getLineNumber(entry));
      print((uint64_t*) "procedure ");
      print(getString(entry));
      print((uint64_t*) " undefined");
      println();

      fixlink_relative(getAddress(entry), 0);
    }

    // keep looking
    entry = getNextEntry(entry);
  }

  return undefined;
}

// -----------------------------------------------------------------
// ---------------------------- PARSER -----------------------------
// -----------------------------------------------------------------

uint64_t isNotRbraceOrEOF() {
  if (symbol == SYM_RBRACE)
    return 0;
  else if (symbol == SYM_EOF)
    return 0;
  else
    return 1;
}

uint64_t isExpression() {
  if (symbol == SYM_MINUS)
    return 1;
  else if (symbol == SYM_LPARENTHESIS)
    return 1;
  else if (symbol == SYM_IDENTIFIER)
    return 1;
  else if (symbol == SYM_INTEGER)
    return 1;
  else if (symbol == SYM_ASTERISK)
    return 1;
  else if (symbol == SYM_STRING)
    return 1;
  else if (symbol == SYM_CHARACTER)
    return 1;
  else
    return 0;
}

uint64_t isLiteral() {
  if (symbol == SYM_INTEGER)
    return 1;
  else if (symbol == SYM_CHARACTER)
    return 1;
  else
    return 0;
}

uint64_t isStarOrDivOrModulo() {
  if (symbol == SYM_ASTERISK)
    return 1;
  else if (symbol == SYM_DIV)
    return 1;
  else if (symbol == SYM_MOD)
    return 1;
  else
    return 0;
}

uint64_t isPlusOrMinus() {
  if (symbol == SYM_MINUS)
    return 1;
  else if (symbol == SYM_PLUS)
    return 1;
  else
    return 0;
}

uint64_t isComparison() {
  if (symbol == SYM_EQUALITY)
    return 1;
  else if (symbol == SYM_NOTEQ)
    return 1;
  else if (symbol == SYM_LT)
    return 1;
  else if (symbol == SYM_GT)
    return 1;
  else if (symbol == SYM_LEQ)
    return 1;
  else if (symbol == SYM_GEQ)
    return 1;
  else
    return 0;
}

uint64_t lookForFactor() {
  if (symbol == SYM_LPARENTHESIS)
    return 0;
  else if (symbol == SYM_ASTERISK)
    return 0;
  else if (symbol == SYM_IDENTIFIER)
    return 0;
  else if (symbol == SYM_INTEGER)
    return 0;
  else if (symbol == SYM_CHARACTER)
    return 0;
  else if (symbol == SYM_STRING)
    return 0;
  else if (symbol == SYM_EOF)
    return 0;
  else
    return 1;
}

uint64_t lookForStatement() {
  if (symbol == SYM_ASTERISK)
    return 0;
  else if (symbol == SYM_IDENTIFIER)
    return 0;
  else if (symbol == SYM_WHILE)
    return 0;
  else if (symbol == SYM_IF)
    return 0;
  else if (symbol == SYM_RETURN)
    return 0;
  else if (symbol == SYM_EOF)
    return 0;
  else
    return 1;
}

uint64_t lookForType() {
  if (symbol == SYM_UINT64)
    return 0;
  else if (symbol == SYM_VOID)
    return 0;
  else if (symbol == SYM_EOF)
    return 0;
  else
    return 1;
}

void talloc() {
  // we use registers REG_T0-REG_T6 for temporaries
  if (allocatedTemporaries < NUMBEROFTEMPORARIES)
    allocatedTemporaries = allocatedTemporaries + 1;
  else {
    syntaxErrorMessage((uint64_t*) "out of registers");

    exit(EXITCODE_COMPILERERROR);
  }
}

uint64_t currentTemporary() {
  if (allocatedTemporaries > 0)
    if (allocatedTemporaries < 4)
      return REG_TP + allocatedTemporaries;
    else
      return REG_S11 + allocatedTemporaries - 3;
  else {
    syntaxErrorMessage((uint64_t*) "illegal register access");

    exit(EXITCODE_COMPILERERROR);
  }
}

uint64_t previousTemporary() {
  if (allocatedTemporaries > 1)
    if (allocatedTemporaries == 4)
      return REG_T2;
    else
      return currentTemporary() - 1;
  else {
    syntaxErrorMessage((uint64_t*) "illegal register access");

    exit(EXITCODE_COMPILERERROR);
  }
}

uint64_t nextTemporary() {
  if (allocatedTemporaries < NUMBEROFTEMPORARIES)
    if (allocatedTemporaries == 3)
      return REG_T3;
    else
      return currentTemporary() + 1;
  else {
    syntaxErrorMessage((uint64_t*) "out of registers");

    exit(EXITCODE_COMPILERERROR);
  }
}

void tfree(uint64_t numberOfTemporaries) {
  if (allocatedTemporaries >= numberOfTemporaries)
    allocatedTemporaries = allocatedTemporaries - numberOfTemporaries;
  else {
    syntaxErrorMessage((uint64_t*) "illegal register deallocation");

    exit(EXITCODE_COMPILERERROR);
  }
}

void save_temporaries() {
  while (allocatedTemporaries > 0) {
    // push temporary onto stack
    emitIFormat(-REGISTERSIZE, REG_SP, F3_ADDI, REG_SP, OP_IMM);
    emitSFormat(0, currentTemporary(), REG_SP, F3_SD, OP_SD);

    tfree(1);
  }
}

void restore_temporaries(uint64_t numberOfTemporaries) {
  while (allocatedTemporaries < numberOfTemporaries) {
    talloc();

    // restore temporary from stack
    emitIFormat(0, REG_SP, F3_LD, currentTemporary(), OP_LD);
    emitIFormat(REGISTERSIZE, REG_SP, F3_ADDI, REG_SP, OP_IMM);
  }
}

void syntaxErrorSymbol(uint64_t expected) {
  printLineNumber((uint64_t*) "error", lineNumber);

  printSymbol(expected);
  print((uint64_t*) " expected but ");

  printSymbol(symbol);
  print((uint64_t*) " found");

  println();
}

void syntaxErrorUnexpected() {
  printLineNumber((uint64_t*) "error", lineNumber);

  print((uint64_t*) "unexpected symbol ");
  printSymbol(symbol);
  print((uint64_t*) " found");

  println();
}

void encodingError(uint64_t min, uint64_t max, uint64_t found) {
  print((uint64_t*) "Encoding error: Immediate overflow in structure around line ");
  printInteger(lineNumber);
  print((uint64_t*) ": Expected immediate in range from ");
  printInteger(min);
  print((uint64_t*) " to ");
  printInteger(max);
  print((uint64_t*) ", but found: ");
  printInteger(found);
  println();
}

void printType(uint64_t type) {
  if (type == UINT64_T)
    print((uint64_t*) "uint64_t");
  else if (type == UINT64STAR_T)
    print((uint64_t*) "uint64_t*");
  else if (type == VOID_T)
    print((uint64_t*) "void");
  else
    print((uint64_t*) "unknown");
}

void typeWarning(uint64_t expected, uint64_t found) {
  printLineNumber((uint64_t*) "warning", lineNumber);

  print((uint64_t*) "type mismatch, ");

  printType(expected);

  print((uint64_t*) " expected but ");

  printType(found);

  print((uint64_t*) " found");

  println();
}

uint64_t* getVariableOrBigInt(uint64_t* variableOrBigInt) {
  uint64_t* entry;

  entry = getScopedSymbolTableEntry(variableOrBigInt, VARIABLE);

  if (entry == (uint64_t*) 0)
    entry = searchSymbolTable(global_symbol_table, variableOrBigInt, BIGINT);

  if (entry == (uint64_t*) 0) {
    printLineNumber((uint64_t*) "error", lineNumber);
    print(variableOrBigInt);
    print((uint64_t*) " undeclared");
    println();

    exit(EXITCODE_PARSERERROR);
  }

  return entry;
}

uint64_t load_variableOrBigInt(uint64_t* variableOrBigInt) {
  uint64_t* entry;

  // assert: n = allocatedTemporaries

  entry = getVariableOrBigInt(variableOrBigInt);

  if (isNBitSignedInt(getAddress(entry), 12)) {
    talloc();

    emitIFormat(getAddress(entry), getScope(entry), F3_LD, currentTemporary(), OP_LD);

    return getType(entry);
  }
  
  load_integer(getAddress(entry));

  emitRFormat(F7_ADD, currentTemporary(), getScope(entry), F3_ADD, currentTemporary(), OP_OP);
  emitIFormat(0, currentTemporary(), F3_LD, currentTemporary(), OP_LD);

  // assert: allocatedTemporaries == n + 1

  return getType(entry);
}

void load_integer(uint64_t value) {
  uint64_t lower;
  uint64_t upper;
  uint64_t* entry;

  // assert: n = allocatedTemporaries

  if (isNBitSignedInt(value, 12)) {
    // -2^11 <= value < 2^11 is loaded with one addi
    talloc();

    emitIFormat(value, REG_ZR, F3_ADDI, currentTemporary(), OP_IMM);

  } else if (isNBitSignedInt(value, 32)) {
    // -2^31 <= value < 2^31 is loaded with one addi and one lui
    lower = getLSBs(value, 12);
    upper = getBitsFromTo(value, 12, 31);

    // setting of bit 11 can only be reached by increasing upper by 1 and
    // adding a negativ offset instead of lower
    if (lower >= twoToThePowerOf(11))
      upper = upper + 1;

    talloc();

    emitUFormat(signExtend(upper, 20), currentTemporary(), OP_LUI);
    emitIFormat(signExtend(lower, 12), currentTemporary(), F3_ADDI, currentTemporary(), OP_IMM);

  } else {
    // -2^30 <= value < 2^30 is treated like a global variable
    entry = searchSymbolTable(global_symbol_table, integer, BIGINT);

    if (entry == (uint64_t*) 0) {
      allocatedMemory = allocatedMemory + REGISTERSIZE;

      createSymbolTableEntry(GLOBAL_TABLE, integer, lineNumber, BIGINT, UINT64_T, value, -allocatedMemory);
    }

    load_variableOrBigInt(integer);
  }

  // assert: allocatedTemporaries == n + 1
}

void load_string(uint64_t* string) {
  uint64_t length;

  // assert: n = allocatedTemporaries

  length = stringLength(string) + 1;

  allocatedMemory = allocatedMemory + roundUp(length, REGISTERSIZE);

  createSymbolTableEntry(GLOBAL_TABLE, string, lineNumber, STRING, UINT64STAR_T, 0, -allocatedMemory);

  load_integer(-allocatedMemory);

  emitRFormat(F7_ADD, currentTemporary(), REG_GP, F3_ADD, currentTemporary(), OP_OP);

  // assert: allocatedTemporaries == n + 1
}

uint64_t help_call_codegen(uint64_t* entry, uint64_t* procedure) {
  uint64_t type;

  if (entry == (uint64_t*) 0) {
    // procedure never called nor declared nor defined

    // default return type is "int"
    type = UINT64_T;

    createSymbolTableEntry(GLOBAL_TABLE, procedure, lineNumber, PROCEDURE, type, 0, binaryLength);

    emitJFormat(0, REG_RA, OP_JAL);

  } else {
    type = getType(entry);

    if (getAddress(entry) == 0) {
      // procedure declared but never called nor defined
      setAddress(entry, binaryLength);

      emitJFormat(0, REG_RA, OP_JAL);
    } else if (getOpcode(loadInstruction(getAddress(entry))) == OP_JAL) {
      // procedure called and possibly declared but not defined

      // create fixup chain
      emitJFormat(getAddress(entry) / INSTRUCTIONSIZE, REG_RA, OP_JAL);
      setAddress(entry, binaryLength - INSTRUCTIONSIZE);
    } else
      // procedure defined, use address
      emitJFormat(signedDivision(getAddress(entry) - binaryLength, INSTRUCTIONSIZE), REG_RA, OP_JAL);
  }

  return type;
}

void help_procedure_prologue(uint64_t localVariables) {
  // allocate memory for return address
  emitIFormat(-REGISTERSIZE, REG_SP, F3_ADDI, REG_SP, OP_IMM);

  // save return address
  emitSFormat(0, REG_RA, REG_SP, F3_SD, OP_SD);

  // allocate memory for caller's frame pointer
  emitIFormat(-REGISTERSIZE, REG_SP, F3_ADDI, REG_SP, OP_IMM);

  // save caller's frame pointer
  emitSFormat(0, REG_FP, REG_SP, F3_SD, OP_SD);

  // set callee's frame pointer
  emitIFormat(0, REG_SP, F3_ADDI, REG_FP, OP_IMM);

  // allocate memory for callee's local variables
  if (localVariables != 0)
    emitIFormat(-localVariables * DOUBLEWORDSIZE, REG_SP, F3_ADDI, REG_SP, OP_IMM);
}

void help_procedure_epilogue(uint64_t parameters) {
  // deallocate memory for callee's frame pointer and local variables
  emitIFormat(0, REG_FP, F3_ADDI, REG_SP, OP_IMM);

  // restore caller's frame pointer
  emitIFormat(0, REG_SP, F3_LD, REG_FP, OP_LD);

  // deallocate memory for caller's frame pointer
  emitIFormat(REGISTERSIZE, REG_SP, F3_ADDI, REG_SP, OP_IMM);

  // restore return address
  emitIFormat(0, REG_SP, F3_LD, REG_RA, OP_LD);

  // deallocate memory for return address and parameters
  emitIFormat((parameters + 1) * REGISTERSIZE, REG_SP, F3_ADDI, REG_SP, OP_IMM);

  // return
  emitIFormat(0, REG_RA, F3_JALR, REG_ZR, OP_JALR);
}

uint64_t gr_call(uint64_t* procedure) {
  uint64_t* entry;
  uint64_t numberOfTemporaries;
  uint64_t type;

  // assert: n = allocatedTemporaries

  entry = getScopedSymbolTableEntry(procedure, PROCEDURE);

  numberOfTemporaries = allocatedTemporaries;

  save_temporaries();

  // assert: allocatedTemporaries == 0

  if (isExpression()) {
    gr_expression();

    // TODO: check if types/number of parameters is correct

    // push first parameter onto stack
    emitIFormat(-REGISTERSIZE, REG_SP, F3_ADDI, REG_SP, OP_IMM);
    emitSFormat(0, currentTemporary(), REG_SP, F3_SD, OP_SD);

    tfree(1);

    while (symbol == SYM_COMMA) {
      getSymbol();

      gr_expression();

      // push more parameters onto stack
      emitIFormat(-REGISTERSIZE, REG_SP, F3_ADDI, REG_SP, OP_IMM);
      emitSFormat(0, currentTemporary(), REG_SP, F3_SD, OP_SD);

      tfree(1);
    }

    if (symbol == SYM_RPARENTHESIS) {
      getSymbol();

      type = help_call_codegen(entry, procedure);
    } else {
      syntaxErrorSymbol(SYM_RPARENTHESIS);

      type = UINT64_T;
    }
  } else if (symbol == SYM_RPARENTHESIS) {
    getSymbol();

    type = help_call_codegen(entry, procedure);
  } else {
    syntaxErrorSymbol(SYM_RPARENTHESIS);

    type = UINT64_T;
  }

  // assert: allocatedTemporaries == 0

  restore_temporaries(numberOfTemporaries);

  numberOfCalls = numberOfCalls + 1;

  // assert: allocatedTemporaries == n

  return type;
}

uint64_t gr_factor() {
  uint64_t hasCast;
  uint64_t cast;
  uint64_t type;

  uint64_t* variableOrProcedureName;

  // assert: n = allocatedTemporaries

  hasCast = 0;

  type = UINT64_T;

  while (lookForFactor()) {
    syntaxErrorUnexpected();

    if (symbol == SYM_EOF)
      exit(EXITCODE_PARSERERROR);
    else
      getSymbol();
  }

  // optional cast: [ cast ]
  if (symbol == SYM_LPARENTHESIS) {
    getSymbol();

    // cast: "(" "uint64_t" [ "*" ] ")"
    if (symbol == SYM_UINT64) {
      hasCast = 1;

      cast = gr_type();

      if (symbol == SYM_RPARENTHESIS)
        getSymbol();
      else
        syntaxErrorSymbol(SYM_RPARENTHESIS);

    // not a cast: "(" expression ")"
    } else {
      type = gr_expression();

      if (symbol == SYM_RPARENTHESIS)
        getSymbol();
      else
        syntaxErrorSymbol(SYM_RPARENTHESIS);

      // assert: allocatedTemporaries == n + 1

      return type;
    }
  }

  // dereference?
  if (symbol == SYM_ASTERISK) {
    getSymbol();

    // ["*"] identifier
    if (symbol == SYM_IDENTIFIER) {
      type = load_variableOrBigInt(identifier);

      getSymbol();

    // * "(" expression ")"
    } else if (symbol == SYM_LPARENTHESIS) {
      getSymbol();

      type = gr_expression();

      if (symbol == SYM_RPARENTHESIS)
        getSymbol();
      else
        syntaxErrorSymbol(SYM_RPARENTHESIS);
    } else
      syntaxErrorUnexpected();

    if (type != UINT64STAR_T)
      typeWarning(UINT64STAR_T, type);

    // dereference
    emitIFormat(0, currentTemporary(), F3_LD, currentTemporary(), OP_LD);

    type = UINT64_T;

  // identifier?
  } else if (symbol == SYM_IDENTIFIER) {
    variableOrProcedureName = identifier;

    getSymbol();

    if (symbol == SYM_LPARENTHESIS) {
      getSymbol();

      // procedure call: identifier "(" ... ")"
      type = gr_call(variableOrProcedureName);

      talloc();

      // retrieve return value
      emitIFormat(0, REG_A0, F3_ADDI, currentTemporary(), OP_IMM);

      // reset return register to initial return value
      // for missing return expressions
      emitIFormat(0, REG_ZR, F3_ADDI, REG_A0, OP_IMM);
    } else
      // variable access: identifier
      type = load_variableOrBigInt(variableOrProcedureName);

  // integer?
  } else if (symbol == SYM_INTEGER) {
    load_integer(literal);

    getSymbol();

    type = UINT64_T;

  // character?
  } else if (symbol == SYM_CHARACTER) {
    talloc();

    emitIFormat(literal, REG_ZR, F3_ADDI, currentTemporary(), OP_IMM);

    getSymbol();

    type = UINT64_T;

  // string?
  } else if (symbol == SYM_STRING) {
    load_string(string);

    getSymbol();

    type = UINT64STAR_T;

  //  "(" expression ")"
  } else if (symbol == SYM_LPARENTHESIS) {
    getSymbol();

    type = gr_expression();

    if (symbol == SYM_RPARENTHESIS)
      getSymbol();
    else
      syntaxErrorSymbol(SYM_RPARENTHESIS);
  } else
    syntaxErrorUnexpected();

  // assert: allocatedTemporaries == n + 1

  if (hasCast)
    return cast;
  else
    return type;
}

uint64_t gr_term() {
  uint64_t ltype;
  uint64_t operatorSymbol;
  uint64_t rtype;

  // assert: n = allocatedTemporaries

  ltype = gr_factor();

  // assert: allocatedTemporaries == n + 1

  // * / or % ?
  while (isStarOrDivOrModulo()) {
    operatorSymbol = symbol;

    getSymbol();

    rtype = gr_factor();

    // assert: allocatedTemporaries == n + 2

    if (ltype != rtype)
      typeWarning(ltype, rtype);

    if (operatorSymbol == SYM_ASTERISK) {
      emitRFormat(F7_MUL, currentTemporary(), previousTemporary(), F3_MUL, previousTemporary(), OP_OP);

    } else if (operatorSymbol == SYM_DIV) {
      emitRFormat(F7_DIVU, currentTemporary(), previousTemporary(), F3_DIVU, previousTemporary(), OP_OP);

    } else if (operatorSymbol == SYM_MOD) {
      emitRFormat(F7_REMU, currentTemporary(), previousTemporary(), F3_REMU, previousTemporary(), OP_OP);
    }

    tfree(1);
  }

  // assert: allocatedTemporaries == n + 1

  return ltype;
}

uint64_t gr_simpleExpression() {
  uint64_t ltype;
  uint64_t operatorSymbol;
  uint64_t rtype;

  // assert: n = allocatedTemporaries

  // optional: -
  if (symbol == SYM_MINUS) {
    mayBeINTMIN = 1;

    getSymbol();

    mayBeINTMIN = 0;

    ltype = gr_term();

    if (ltype != UINT64_T) {
      typeWarning(UINT64_T, ltype);

      ltype = UINT64_T;
    }

    emitRFormat(F7_SUB, currentTemporary(), REG_ZR, F3_SUB, currentTemporary(), OP_OP);
  } else
    ltype = gr_term();

  // assert: allocatedTemporaries == n + 1

  // + or -?
  while (isPlusOrMinus()) {
    operatorSymbol = symbol;

    getSymbol();

    rtype = gr_term();

    // assert: allocatedTemporaries == n + 2

    if (operatorSymbol == SYM_PLUS) {
      if (ltype == UINT64STAR_T) {
        if (rtype == UINT64_T)
          // UINT64STAR_T + UINT64_T
          // pointer arithmetic: factor of 2^3 of integer operand
          emitLeftShiftBy(currentTemporary(), 3);
        else
          // UINT64STAR_T + UINT64STAR_T
          syntaxErrorMessage((uint64_t*) "(uint64_t*) + (uint64_t*) is undefined");
      } else if (rtype == UINT64STAR_T) {
        // UINT64_T + UINT64STAR_T
        // pointer arithmetic: factor of 2^3 of integer operand
        emitLeftShiftBy(previousTemporary(), 3);

        ltype = UINT64STAR_T;
      }

      emitRFormat(F7_ADD, currentTemporary(), previousTemporary(), F3_ADD, previousTemporary(), OP_OP);

    } else if (operatorSymbol == SYM_MINUS) {
      if (ltype == UINT64STAR_T) {
        if (rtype == UINT64_T) {
          // UINT64STAR_T - UINT64_T
          // pointer arithmetic: factor of 2^3 of integer operand
          emitLeftShiftBy(currentTemporary(), 3);
          emitRFormat(F7_SUB, currentTemporary(), previousTemporary(), F3_SUB, previousTemporary(), OP_OP);
        } else {
          // UINT64STAR_T - UINT64STAR_T
          // pointer arithmetic: (left_term - right_term) / SIZEOFUINT64
          emitRFormat(F7_SUB, currentTemporary(), previousTemporary(), F3_SUB, previousTemporary(), OP_OP);
          emitIFormat(SIZEOFUINT64, REG_ZR, F3_ADDI, currentTemporary(), OP_IMM);
          emitRFormat(F7_DIVU, currentTemporary(), previousTemporary(), F3_DIVU, previousTemporary(), OP_OP);

          ltype = UINT64_T;
        }
      } else if (rtype == UINT64STAR_T)
        // UINT64_T - UINT64STAR_T
        syntaxErrorMessage((uint64_t*) "(uint64_t) - (uint64_t*) is undefined");
      else
        // UINT64_T - UINT64_T
        emitRFormat(F7_SUB, currentTemporary(), previousTemporary(), F3_SUB, previousTemporary(), OP_OP);
    }

    tfree(1);
  }

  // assert: allocatedTemporaries == n + 1

  return ltype;
}

uint64_t gr_expression() {
  uint64_t ltype;
  uint64_t operatorSymbol;
  uint64_t rtype;

  // assert: n = allocatedTemporaries

  ltype = gr_simpleExpression();

  // assert: allocatedTemporaries == n + 1

  //optional: ==, !=, <, >, <=, >= simpleExpression
  if (isComparison()) {
    operatorSymbol = symbol;

    getSymbol();

    rtype = gr_simpleExpression();

    // assert: allocatedTemporaries == n + 2

    if (ltype != rtype)
      typeWarning(ltype, rtype);

    if (operatorSymbol == SYM_EQUALITY) {
<<<<<<< HEAD
      // if a == b load 1 else load 0
      emitBFormat(2, currentTemporary(), previousTemporary(), F3_BEQ, OP_BRANCH);

      tfree(1);

      emitIFormat(0, REG_ZR, F3_ADDI, currentTemporary(), OP_IMM);
      emitBFormat(1, REG_ZR, REG_ZR, F3_BEQ, OP_BRANCH);
      emitIFormat(1, REG_ZR, F3_ADDI, currentTemporary(), OP_IMM);

    } else if (operatorSymbol == SYM_NOTEQ) {
      // if a == b load 0 else load 1
      emitBFormat(2, currentTemporary(), previousTemporary(), F3_BEQ, OP_BRANCH);

      tfree(1);

      emitIFormat(1, REG_ZR, F3_ADDI, currentTemporary(), OP_IMM);
      emitBFormat(1, REG_ZR, REG_ZR, F3_BEQ, OP_BRANCH);
      emitIFormat(0, REG_ZR, F3_ADDI, currentTemporary(), OP_IMM);

    } else if (operatorSymbol == SYM_LT) {
      // if a < b load 1 else load 0
      emitRFormat(F7_SLTU, currentTemporary(), previousTemporary(), F3_SLTU, previousTemporary(), OP_OP);
=======
      // a == b iff unsigned b - a < 1
      emitRFormat(OP_SPECIAL, currentTemporary(), previousTemporary(), previousTemporary(), FCT_DSUBU);
      emitIFormat(OP_DADDIU, REG_ZR, currentTemporary(), 1);
      emitRFormat(OP_SPECIAL, previousTemporary(), currentTemporary(), previousTemporary(), FCT_SLTU);

      tfree(1);

    } else if (operatorSymbol == SYM_NOTEQ) {
      // a != b iff unsigned 0 < b - a
      emitRFormat(OP_SPECIAL, currentTemporary(), previousTemporary(), previousTemporary(), FCT_DSUBU);

      tfree(1);

      emitRFormat(OP_SPECIAL, REG_ZR, currentTemporary(), currentTemporary(), FCT_SLTU);

    } else if (operatorSymbol == SYM_LT) {
      emitRFormat(OP_SPECIAL, previousTemporary(), currentTemporary(), previousTemporary(), FCT_SLTU);
>>>>>>> 30de797e

      tfree(1);

    } else if (operatorSymbol == SYM_GT) {
<<<<<<< HEAD
      // if b < a load 1 else load 0
      emitRFormat(F7_SLTU, previousTemporary(), currentTemporary(), F3_SLTU, previousTemporary(), OP_OP);
=======
      // a > b iff b < a
      emitRFormat(OP_SPECIAL, currentTemporary(), previousTemporary(), previousTemporary(), FCT_SLTU);
>>>>>>> 30de797e

      tfree(1);

    } else if (operatorSymbol == SYM_LEQ) {
<<<<<<< HEAD
      // if b < a load 0 else load 1
      emitRFormat(F7_SLTU, previousTemporary(), currentTemporary(), F3_SLTU, previousTemporary(), OP_OP);

      tfree(1);

      emitBFormat(2, currentTemporary(), REG_ZR, F3_BEQ, OP_BRANCH);
      emitIFormat(0, REG_ZR, F3_ADDI, currentTemporary(), OP_IMM);
      emitBFormat(1, REG_ZR, REG_ZR, F3_BEQ, OP_BRANCH);
      emitIFormat(1, REG_ZR, F3_ADDI, currentTemporary(), OP_IMM);

    } else if (operatorSymbol == SYM_GEQ) {
      // if a < b load 0 else load 1
      emitRFormat(F7_SLTU, currentTemporary(), previousTemporary(), F3_SLTU, previousTemporary(), OP_OP);

      tfree(1);

      emitBFormat(2, currentTemporary(), REG_ZR, F3_BEQ, OP_BRANCH);
      emitIFormat(0, REG_ZR, F3_ADDI, currentTemporary(), OP_IMM);
      emitBFormat(1, REG_ZR, REG_ZR, F3_BEQ, OP_BRANCH);
      emitIFormat(1, REG_ZR, F3_ADDI, currentTemporary(), OP_IMM);
=======
      // a <= b iff 1 - (b < a)
      emitRFormat(OP_SPECIAL, currentTemporary(), previousTemporary(), previousTemporary(), FCT_SLTU);
      emitIFormat(OP_DADDIU, REG_ZR, currentTemporary(), 1);
      emitRFormat(OP_SPECIAL, currentTemporary(), previousTemporary(), previousTemporary(), FCT_DSUBU);

      tfree(1);

    } else if (operatorSymbol == SYM_GEQ) {
      // a >= b iff 1 - (a < b)
      emitRFormat(OP_SPECIAL, previousTemporary(), currentTemporary(), previousTemporary(), FCT_SLTU);
      emitIFormat(OP_DADDIU, REG_ZR, currentTemporary(), 1);
      emitRFormat(OP_SPECIAL, currentTemporary(), previousTemporary(), previousTemporary(), FCT_DSUBU);

      tfree(1);
>>>>>>> 30de797e
    }
  }

  // assert: allocatedTemporaries == n + 1

  return ltype;
}

void gr_while() {
  uint64_t brBackToWhile;
  uint64_t brForwardToEnd;

  // assert: allocatedTemporaries == 0

  brBackToWhile = binaryLength;

  brForwardToEnd = 0;

  // while ( expression )
  if (symbol == SYM_WHILE) {
    getSymbol();

    if (symbol == SYM_LPARENTHESIS) {
      getSymbol();

      gr_expression();

      // do not know where to branch, fixup later
      brForwardToEnd = binaryLength;

      emitBFormat(0, REG_ZR, currentTemporary(), F3_BEQ, OP_BRANCH);

      tfree(1);

      if (symbol == SYM_RPARENTHESIS) {
        getSymbol();

        // zero or more statements: { statement }
        if (symbol == SYM_LBRACE) {
          getSymbol();

          while (isNotRbraceOrEOF())
            gr_statement();

          if (symbol == SYM_RBRACE)
            getSymbol();
          else {
            syntaxErrorSymbol(SYM_RBRACE);

            exit(EXITCODE_PARSERERROR);
          }
        } else
          // only one statement without {}
          gr_statement();
      } else
        syntaxErrorSymbol(SYM_RPARENTHESIS);
    } else
      syntaxErrorSymbol(SYM_LPARENTHESIS);
  } else
    syntaxErrorSymbol(SYM_WHILE);

  // unconditional branch to the beginning of while
    emitJFormat((brBackToWhile - binaryLength) / INSTRUCTIONSIZE, REG_ZR, OP_JAL);

  if (brForwardToEnd != 0)
    // first instruction after loop comes here
    // now we have the address for the conditional branch from above
    fixup_relative_BFormat(brForwardToEnd);

  // assert: allocatedTemporaries == 0

  numberOfWhile = numberOfWhile + 1;
}

void gr_if() {
  uint64_t brForwardToElseOrEnd;
  uint64_t brForwardToEnd;

  // assert: allocatedTemporaries == 0

  // if ( expression )
  if (symbol == SYM_IF) {
    getSymbol();

    if (symbol == SYM_LPARENTHESIS) {
      getSymbol();

      gr_expression();

      // if the "if" case is not true, we branch to "else" (if provided)
      brForwardToElseOrEnd = binaryLength;

      emitBFormat(0, REG_ZR, currentTemporary(), F3_BEQ, OP_BRANCH);

      tfree(1);

      if (symbol == SYM_RPARENTHESIS) {
        getSymbol();

        // zero or more statements: { statement }
        if (symbol == SYM_LBRACE) {
          getSymbol();

          while (isNotRbraceOrEOF())
            gr_statement();

          if (symbol == SYM_RBRACE)
            getSymbol();
          else {
            syntaxErrorSymbol(SYM_RBRACE);

            exit(EXITCODE_PARSERERROR);
          }
        } else
        // only one statement without {}
          gr_statement();

        //optional: else
        if (symbol == SYM_ELSE) {
          getSymbol();

          // if the "if" case was true, we branch to the end
          brForwardToEnd = binaryLength;
          emitBFormat(0, REG_ZR, REG_ZR, F3_BEQ, OP_BRANCH);

          // if the "if" case was not true, we branch here
          fixup_relative_BFormat(brForwardToElseOrEnd);

          // zero or more statements: { statement }
          if (symbol == SYM_LBRACE) {
            getSymbol();

            while (isNotRbraceOrEOF())
              gr_statement();

            if (symbol == SYM_RBRACE)
              getSymbol();
            else {
              syntaxErrorSymbol(SYM_RBRACE);

              exit(EXITCODE_PARSERERROR);
            }

          // only one statement without {}
          } else
            gr_statement();

          // if the "if" case was true, we branch here
          fixup_relative_BFormat(brForwardToEnd);
        } else
          // if the "if" case was not true, we branch here
          fixup_relative_BFormat(brForwardToElseOrEnd);
      } else
        syntaxErrorSymbol(SYM_RPARENTHESIS);
    } else
      syntaxErrorSymbol(SYM_LPARENTHESIS);
  } else
    syntaxErrorSymbol(SYM_IF);

  // assert: allocatedTemporaries == 0

  numberOfIf = numberOfIf + 1;
}

void gr_return() {
  uint64_t type;

  // assert: allocatedTemporaries == 0

  if (symbol == SYM_RETURN)
    getSymbol();
  else
    syntaxErrorSymbol(SYM_RETURN);

  // optional: expression
  if (symbol != SYM_SEMICOLON) {
    type = gr_expression();

    if (type != returnType)
      typeWarning(returnType, type);

    // save value of expression in return register
    emitRFormat(F7_ADD, currentTemporary(), REG_ZR, F3_ADD, REG_A0, OP_OP);

    tfree(1);
  } else if (returnType != VOID_T)
    typeWarning(returnType, VOID_T);

  // unconditional branch to procedure epilogue
  // maintain fixup chain for later fixup
  emitJFormat(returnBranches / INSTRUCTIONSIZE, REG_ZR, OP_JAL);

  // new head of fixup chain
  returnBranches = binaryLength - INSTRUCTIONSIZE;

  // assert: allocatedTemporaries == 0

  numberOfReturn = numberOfReturn + 1;
}

void gr_statement() {
  uint64_t ltype;
  uint64_t rtype;
  uint64_t* variableOrProcedureName;
  uint64_t* entry;
  uint64_t offset;

  // assert: allocatedTemporaries == 0

  while (lookForStatement()) {
    syntaxErrorUnexpected();

    if (symbol == SYM_EOF)
      exit(EXITCODE_PARSERERROR);
    else
      getSymbol();
  }

  // ["*"]
  if (symbol == SYM_ASTERISK) {
    getSymbol();

    // "*" identifier
    if (symbol == SYM_IDENTIFIER) {
      ltype = load_variableOrBigInt(identifier);

      if (ltype != UINT64STAR_T)
        typeWarning(UINT64STAR_T, ltype);

      getSymbol();

      // "*" identifier "="
      if (symbol == SYM_ASSIGN) {
        getSymbol();

        rtype = gr_expression();

        if (rtype != UINT64_T)
          typeWarning(UINT64_T, rtype);

        emitSFormat(0, currentTemporary(), previousTemporary(), F3_SD, OP_SD);

        tfree(2);

        numberOfAssignments = numberOfAssignments + 1;
      } else {
        syntaxErrorSymbol(SYM_ASSIGN);

        tfree(1);
      }

      if (symbol == SYM_SEMICOLON)
        getSymbol();
      else
        syntaxErrorSymbol(SYM_SEMICOLON);

    // "*" "(" expression ")"
    } else if (symbol == SYM_LPARENTHESIS) {
      getSymbol();

      ltype = gr_expression();

      if (ltype != UINT64STAR_T)
        typeWarning(UINT64STAR_T, ltype);

      if (symbol == SYM_RPARENTHESIS) {
        getSymbol();

        // "*" "(" expression ")" "="
        if (symbol == SYM_ASSIGN) {
          getSymbol();

          rtype = gr_expression();

          if (rtype != UINT64_T)
            typeWarning(UINT64_T, rtype);

          emitSFormat(0, currentTemporary(), previousTemporary(), F3_SD, OP_SD);

          tfree(2);

          numberOfAssignments = numberOfAssignments + 1;
        } else {
          syntaxErrorSymbol(SYM_ASSIGN);

          tfree(1);
        }

        if (symbol == SYM_SEMICOLON)
          getSymbol();
        else
          syntaxErrorSymbol(SYM_SEMICOLON);
      } else
        syntaxErrorSymbol(SYM_RPARENTHESIS);
    } else
      syntaxErrorSymbol(SYM_LPARENTHESIS);
  }
  // identifier "=" expression | call
  else if (symbol == SYM_IDENTIFIER) {
    variableOrProcedureName = identifier;

    getSymbol();

    // procedure call
    if (symbol == SYM_LPARENTHESIS) {
      getSymbol();

      gr_call(variableOrProcedureName);

      // reset return register to initial return value
      // for missing return expressions
      emitIFormat(0, REG_ZR, F3_ADDI, REG_A0, OP_IMM);

      if (symbol == SYM_SEMICOLON)
        getSymbol();
      else
        syntaxErrorSymbol(SYM_SEMICOLON);

    // identifier = expression
    } else if (symbol == SYM_ASSIGN) {
      entry = getVariableOrBigInt(variableOrProcedureName);

      ltype = getType(entry);

      getSymbol();

      rtype = gr_expression();

      if (ltype != rtype)
        typeWarning(ltype, rtype);

      offset = getAddress(entry);

      if (isNBitSignedInt(offset, 12)) {
        emitSFormat(offset, currentTemporary(), getScope(entry), F3_SD, OP_SD);

        tfree(1);
      } else {
        load_integer(offset);
        
        emitRFormat(F7_ADD, currentTemporary(), getScope(entry), F3_ADD, currentTemporary(), OP_OP);
        emitSFormat(0, previousTemporary(), currentTemporary(), F3_SD, OP_SD);

        tfree(2);
      }

      numberOfAssignments = numberOfAssignments + 1;

      if (symbol == SYM_SEMICOLON)
        getSymbol();
      else
        syntaxErrorSymbol(SYM_SEMICOLON);
    } else
      syntaxErrorUnexpected();
  }
  // while statement?
  else if (symbol == SYM_WHILE) {
    gr_while();
  }
  // if statement?
  else if (symbol == SYM_IF) {
    gr_if();
  }
  // return statement?
  else if (symbol == SYM_RETURN) {
    gr_return();

    if (symbol == SYM_SEMICOLON)
      getSymbol();
    else
      syntaxErrorSymbol(SYM_SEMICOLON);
  }
}

uint64_t gr_type() {
  uint64_t type;

  type = UINT64_T;

  if (symbol == SYM_UINT64) {
    getSymbol();

    if (symbol == SYM_ASTERISK) {
      type = UINT64STAR_T;

      getSymbol();
    }
  } else
    syntaxErrorSymbol(SYM_UINT64);

  return type;
}

void gr_variable(uint64_t offset) {
  uint64_t type;

  type = gr_type();

  if (symbol == SYM_IDENTIFIER) {
    // TODO: check if identifier has already been declared
    createSymbolTableEntry(LOCAL_TABLE, identifier, lineNumber, VARIABLE, type, 0, offset);

    getSymbol();
  } else {
    syntaxErrorSymbol(SYM_IDENTIFIER);

    createSymbolTableEntry(LOCAL_TABLE, (uint64_t*) "missing variable name", lineNumber, VARIABLE, type, 0, offset);
  }
}

uint64_t gr_initialization(uint64_t type) {
  uint64_t initialValue;
  uint64_t hasCast;
  uint64_t cast;

  initialValue = 0;

  hasCast = 0;

  if (symbol == SYM_ASSIGN) {
    getSymbol();

    // optional cast: [ cast ]
    if (symbol == SYM_LPARENTHESIS) {
      hasCast = 1;

      getSymbol();

      cast = gr_type();

      if (symbol == SYM_RPARENTHESIS)
        getSymbol();
      else
        syntaxErrorSymbol(SYM_RPARENTHESIS);
    }

    // optional: -
    if (symbol == SYM_MINUS) {
      mayBeINTMIN = 1;

      getSymbol();

      mayBeINTMIN = 0;

      initialValue = -literal;
    } else
      initialValue = literal;

    if (isLiteral())
      getSymbol();
    else
      syntaxErrorUnexpected();

    if (symbol == SYM_SEMICOLON)
      getSymbol();
    else
      syntaxErrorSymbol(SYM_SEMICOLON);
  } else
    syntaxErrorSymbol(SYM_ASSIGN);

  if (hasCast) {
    if (type != cast)
      typeWarning(type, cast);
  } else if (type != UINT64_T)
    typeWarning(type, UINT64_T);

  return initialValue;
}

void gr_procedure(uint64_t* procedure, uint64_t type) {
  uint64_t isUndefined;
  uint64_t numberOfParameters;
  uint64_t parameters;
  uint64_t localVariables;
  uint64_t* entry;

  // assuming procedure is undefined
  isUndefined = 1;

  numberOfParameters = 0;

  // try parsing formal parameters
  if (symbol == SYM_LPARENTHESIS) {
    getSymbol();

    if (symbol != SYM_RPARENTHESIS) {
      gr_variable(0);

      numberOfParameters = 1;

      while (symbol == SYM_COMMA) {
        getSymbol();

        gr_variable(0);

        numberOfParameters = numberOfParameters + 1;
      }

      entry = local_symbol_table;

      parameters = 0;

      while (parameters < numberOfParameters) {
        // 8 bytes offset to skip frame pointer and link
        setAddress(entry, parameters * REGISTERSIZE + 2 * REGISTERSIZE);

        parameters = parameters + 1;

        entry = getNextEntry(entry);
      }

      if (symbol == SYM_RPARENTHESIS)
        getSymbol();
      else
        syntaxErrorSymbol(SYM_RPARENTHESIS);
    } else
      getSymbol();
  } else
    syntaxErrorSymbol(SYM_LPARENTHESIS);

  entry = searchSymbolTable(global_symbol_table, procedure, PROCEDURE);

  if (symbol == SYM_SEMICOLON) {
    // this is a procedure declaration
    if (entry == (uint64_t*) 0)
      // procedure never called nor declared nor defined
      createSymbolTableEntry(GLOBAL_TABLE, procedure, lineNumber, PROCEDURE, type, 0, 0);
    else if (getType(entry) != type)
      // procedure already called, declared, or even defined
      // check return type but otherwise ignore
      typeWarning(getType(entry), type);

    getSymbol();

  } else if (symbol == SYM_LBRACE) {
    // this is a procedure definition
    if (entry == (uint64_t*) 0)
      // procedure never called nor declared nor defined
      createSymbolTableEntry(GLOBAL_TABLE, procedure, lineNumber, PROCEDURE, type, 0, binaryLength);
    else {
      // procedure already called or declared or defined
      if (getAddress(entry) != 0) {
        // procedure already called or defined
        if (getOpcode(loadInstruction(getAddress(entry))) == OP_JAL) {
          // procedure already called but not defined
          fixlink_relative(getAddress(entry), binaryLength);

          if (stringCompare(procedure, (uint64_t*) "main"))
            // first source containing main procedure provides binary name
            binaryName = sourceName;
        } else
          // procedure already defined
          isUndefined = 0;
      }

      if (isUndefined) {
        // procedure already called or declared but not defined
        setLineNumber(entry, lineNumber);

        if (getType(entry) != type)
          typeWarning(getType(entry), type);

        setType(entry, type);
        setAddress(entry, binaryLength);
      } else {
        // procedure already defined
        printLineNumber((uint64_t*) "warning", lineNumber);
        print((uint64_t*) "redefinition of procedure ");
        print(procedure);
        print((uint64_t*) " ignored");
        println();
      }
    }

    getSymbol();

    localVariables = 0;

    while (symbol == SYM_UINT64) {
      localVariables = localVariables + 1;

      gr_variable(-localVariables * REGISTERSIZE);

      if (symbol == SYM_SEMICOLON)
        getSymbol();
      else
        syntaxErrorSymbol(SYM_SEMICOLON);
    }

    help_procedure_prologue(localVariables);

    // create a fixup chain for return statements
    returnBranches = 0;

    returnType = type;

    while (isNotRbraceOrEOF())
      gr_statement();

    returnType = 0;

    if (symbol == SYM_RBRACE)
      getSymbol();
    else {
      syntaxErrorSymbol(SYM_RBRACE);

      exit(EXITCODE_PARSERERROR);
    }

    fixlink_relative(returnBranches, binaryLength);

    returnBranches = 0;

    help_procedure_epilogue(numberOfParameters);

  } else
    syntaxErrorUnexpected();

  local_symbol_table = (uint64_t*) 0;

  // assert: allocatedTemporaries == 0
}

void gr_cstar() {
  uint64_t type;
  uint64_t* variableOrProcedureName;
  uint64_t currentLineNumber;
  uint64_t initialValue;
  uint64_t* entry;

  while (symbol != SYM_EOF) {
    while (lookForType()) {
      syntaxErrorUnexpected();

      if (symbol == SYM_EOF)
        exit(EXITCODE_PARSERERROR);
      else
        getSymbol();
    }

    if (symbol == SYM_VOID) {
      // void identifier ...
      // procedure declaration or definition
      type = VOID_T;

      getSymbol();

      if (symbol == SYM_IDENTIFIER) {
        variableOrProcedureName = identifier;

        getSymbol();

        gr_procedure(variableOrProcedureName, type);
      } else
        syntaxErrorSymbol(SYM_IDENTIFIER);
    } else {
      type = gr_type();

      if (symbol == SYM_IDENTIFIER) {
        variableOrProcedureName = identifier;

        getSymbol();

        if (symbol == SYM_LPARENTHESIS)
          // type identifier "(" ...
          // procedure declaration or definition
          gr_procedure(variableOrProcedureName, type);
        else {
          currentLineNumber = lineNumber;

          if (symbol == SYM_SEMICOLON) {
            // type identifier ";" ...
            // global variable declaration
            getSymbol();

            initialValue = 0;
          } else
            // type identifier "=" ...
            // global variable definition
            initialValue = gr_initialization(type);

          entry = searchSymbolTable(global_symbol_table, variableOrProcedureName, VARIABLE);

          if (entry == (uint64_t*) 0) {
            allocatedMemory = allocatedMemory + REGISTERSIZE;

            createSymbolTableEntry(GLOBAL_TABLE, variableOrProcedureName, currentLineNumber, VARIABLE, type, initialValue, -allocatedMemory);
          } else {
            // global variable already declared or defined
            printLineNumber((uint64_t*) "warning", currentLineNumber);
            print((uint64_t*) "redefinition of global variable ");
            print(variableOrProcedureName);
            print((uint64_t*) " ignored");
            println();
          }
        }
      } else
        syntaxErrorSymbol(SYM_IDENTIFIER);
    }
  }
}

// -----------------------------------------------------------------
// ------------------------ MACHINE CODE LIBRARY -------------------
// -----------------------------------------------------------------

void emitLeftShiftBy(uint64_t reg, uint64_t b) {
  // assert: 0 <= b < 11

  // load multiplication factor less than 2^11 to avoid sign extension
  emitIFormat(twoToThePowerOf(b), REG_ZR, F3_ADDI, nextTemporary(), OP_IMM);
  emitRFormat(F7_MUL, nextTemporary(), reg, F3_MUL, reg, OP_OP);
}

void emitMainEntry() {
  uint64_t i;

  // the instruction at address zero cannot be fixed up
  // we therefore need at least one not-to-be-fixed-up instruction here

  // we generate NOPs to accommodate GP register
  // initialization code that overwrites the jumps later
  // when binaryLength is known
  i = 0;

  // 15 instructions is enough for initialization of GP, see load_integer
  while (i < 15) {
    emitIFormat(0, REG_ZR, F3_NOP, REG_ZR, OP_IMM);

    i = i + 1;
  }

  mainJump = binaryLength;

  createSymbolTableEntry(GLOBAL_TABLE, (uint64_t*) "main", 0, PROCEDURE, UINT64_T, 0, mainJump);

  // jump and link to main, will return here only if there is no exit call
  emitJFormat(0, REG_RA, OP_JAL);

  // we exit with exit code in return register pushed onto the stack
  emitIFormat(-REGISTERSIZE, REG_SP, F3_ADDI, REG_SP, OP_IMM);
  emitSFormat(0, REG_A0, REG_SP, F3_SD, OP_SD);

  // no need to reset return register here
}

void bootstrapCode() {
  uint64_t savedBinaryLength;
  uint64_t upper;
  uint64_t lower; 

  savedBinaryLength = binaryLength;

  binaryLength = 0;

  // load binaryLength into GP register
  lower = getLSBs(savedBinaryLength + ELF_ENTRY_POINT, 12);
  upper = rightShift(savedBinaryLength + ELF_ENTRY_POINT, 12);

  // setting of bit 11 can only be reached by increasing upper by 1 and
  // adding a negativ offset instead of lower
  if (lower >= twoToThePowerOf(11)) {
    upper = upper + 1;
    lower = lower - twoToThePowerOf(12);
  }

  if (upper != 0) {
    emitUFormat(upper, REG_GP, OP_LUI);
    emitIFormat(lower, REG_GP, F3_ADDI, REG_GP, OP_IMM);
  } else {
    emitIFormat(lower, REG_ZR, F3_ADDI, REG_GP, OP_IMM);
  }

  binaryLength = savedBinaryLength;

  if (reportUndefinedProcedures())
    // rather than jump and link to the main procedure
    // exit by continuing to the next instruction (with delay slot)
    fixup_relative_JFormat(mainJump, mainJump + INSTRUCTIONSIZE);

  mainJump = 0;
}

void createELFHeader() {
  // store all numbers necessary to create a valid
  // ELF header incl. program header and section headers.
  // For more info about specific fields, consult ELF documentation.
  ELF_header = touch(smalloc(ELF_HEADER_LEN), ELF_HEADER_LEN);

  // ELF Header
  *(ELF_header + 0)  = 282584257676671;    // part 1 of ELF magic number
  *(ELF_header + 1)  = 0;                  // part 2 of ELF magic number
  *(ELF_header + 2)  = 15925250 + leftShift(1, 32); // type,machine fields (16 bit each) and version number
  *(ELF_header + 3)  = ELF_ENTRY_POINT;
  *(ELF_header + 4)  = 8 * SIZEOFUINT64;
  *(ELF_header + 5)  = 0;
  *(ELF_header + 6)  = leftShift(8 * SIZEOFUINT64 + leftShift(7 * SIZEOFUINT64, 16), 32); // flags and the size of ELF header and size of program header
  *(ELF_header + 7)  = 1;

  // Program Header
  *(ELF_header + 8)  = 1 + leftShift(7, 32);  // type of program header (LOAD) and access flags (RWX)
  *(ELF_header + 9)  = ELF_HEADER_LEN;        // offset to 1. byte of segment
  *(ELF_header + 10) = ELF_ENTRY_POINT;       // virtual address
  *(ELF_header + 11) = 0;                     // physical address
  *(ELF_header + 12) = binaryLength;          // file size
  *(ELF_header + 13) = binaryLength;          // memory size
  *(ELF_header + 14) = PAGESIZE;              // alignment of segments
}

// -----------------------------------------------------------------
// --------------------------- COMPILER ----------------------------
// -----------------------------------------------------------------

void selfie_compile() {
  uint64_t link;
  uint64_t numberOfSourceFiles;

  // link until next console option
  link = 1;

  numberOfSourceFiles = 0;

  sourceName = (uint64_t*) "library";

  binaryName = sourceName;

  // allocate memory for storing binary
  binary       = smalloc(maxBinaryLength);
  binaryLength = 0;

  // reset code length
  codeLength = 0;

  // allocate zeroed memory for storing source code line numbers
  sourceLineNumber = zalloc(maxBinaryLength / INSTRUCTIONSIZE * SIZEOFUINT64);

  resetSymbolTables();

  // jump and link to main
  emitMainEntry();

  // library:
  // exit must be first to exit main
  // if exit call in main is missing
  emitExit();
  emitRead();
  emitWrite();
  emitOpen();
  emitMalloc();

  emitSwitch();

  while (link) {
    if (numberOfRemainingArguments() == 0)
      link = 0;
    else if (loadCharacter(peekArgument(), 0) == '-')
      link = 0;
    else {
      sourceName = getArgument();

      numberOfSourceFiles = numberOfSourceFiles + 1;

      print(selfieName);
      print((uint64_t*) ": this is selfie compiling ");
      print(sourceName);
      print((uint64_t*) " with starc");
      println();

      // assert: sourceName is mapped and not longer than maxFilenameLength

      sourceFD = signExtend(open(sourceName, O_RDONLY, 0), INT_BITWIDTH);

      if (signedLessThan(sourceFD, 0)) {
        print(selfieName);
        print((uint64_t*) ": could not open input file ");
        print(sourceName);
        println();

        exit(EXITCODE_IOERROR);
      }

      resetScanner();
      resetParser();

      // compile
      gr_cstar();

      print(selfieName);
      print((uint64_t*) ": ");
      printInteger(numberOfReadCharacters);
      print((uint64_t*) " characters read in ");
      printInteger(lineNumber - 1);
      print((uint64_t*) " lines and ");
      printInteger(numberOfComments);
      print((uint64_t*) " comments");
      println();

      print(selfieName);
      print((uint64_t*) ": with ");
      printInteger(numberOfReadCharacters - numberOfIgnoredCharacters);
      print((uint64_t*) "(");
      printFixedPointPercentage(numberOfReadCharacters, numberOfReadCharacters - numberOfIgnoredCharacters);
      print((uint64_t*) "%) characters in ");
      printInteger(numberOfScannedSymbols);
      print((uint64_t*) " actual symbols");
      println();

      print(selfieName);
      print((uint64_t*) ": ");
      printInteger(numberOfGlobalVariables);
      print((uint64_t*) " global variables, ");
      printInteger(numberOfProcedures);
      print((uint64_t*) " procedures, ");
      printInteger(numberOfStrings);
      print((uint64_t*) " string literals");
      println();

      print(selfieName);
      print((uint64_t*) ": ");
      printInteger(numberOfCalls);
      print((uint64_t*) " calls, ");
      printInteger(numberOfAssignments);
      print((uint64_t*) " assignments, ");
      printInteger(numberOfWhile);
      print((uint64_t*) " while, ");
      printInteger(numberOfIf);
      print((uint64_t*) " if, ");
      printInteger(numberOfReturn);
      print((uint64_t*) " return");
      println();
    }
  }

  if (numberOfSourceFiles == 0) {
    print(selfieName);
    print((uint64_t*) ": nothing to compile, only library generated");
    println();
  }

  emitGlobalsStrings();

  bootstrapCode();

  createELFHeader();

  print(selfieName);
  print((uint64_t*) ": ");
  printInteger(binaryLength);
  print((uint64_t*) " bytes generated with ");
  printInteger(codeLength / INSTRUCTIONSIZE);
  print((uint64_t*) " instructions and ");
  printInteger(binaryLength - codeLength + DOUBLEWORDSIZE);
  print((uint64_t*) " bytes of data");
  println();
}

// *~*~ *~*~ *~*~ *~*~ *~*~ *~*~ *~*~ *~*~ *~*~ *~*~ *~*~ *~*~ *~*~
// -----------------------------------------------------------------
// -------------------     I N T E R F A C E     -------------------
// -----------------------------------------------------------------
// *~*~ *~*~ *~*~ *~*~ *~*~ *~*~ *~*~ *~*~ *~*~ *~*~ *~*~ *~*~ *~*~

// -----------------------------------------------------------------
// ---------------------------- REGISTER ---------------------------
// -----------------------------------------------------------------

void printRegister(uint64_t reg) {
  print((uint64_t*) *(REGISTERS + reg));
}

// -----------------------------------------------------------------
// ---------------------------- ENCODER ----------------------------
// -----------------------------------------------------------------

// -----------------------------------------------------------------
// 32 bit

//      7         5       5       3        5        7
// +----------+-------+-------+--------+-------+---------+
// | funct7   |  rs2  |  rs1  | funct3 |   rd  | opcode  |
// +----------+-------+-------+--------+-------+---------+
uint64_t encodeRFormat(uint64_t funct7, uint64_t rs2, uint64_t rs1, uint64_t funct3, uint64_t rd, uint64_t opcode) {
  // assert: 0 <= opcode < 2^7
  // assert: 0 <= rs1 < 2^5
  // assert: 0 <= rs2 < 2^5
  // assert: 0 <= rd < 2^5
  // assert: 0 <= funct3 < 2^3
  // assert: 0 <= funct7 < 2^7

  return leftShift(leftShift(leftShift(leftShift(leftShift(funct7, 5) + rs2, 5) + rs1, 3) + funct3, 5) + rd, 7) + opcode;
}

//          12            5       3        5        7
// +------------------+-------+--------+-------+---------+
// |    immediate     |  rs1  | funct3 |   rd  | opcode  |
// +------------------+-------+--------+-------+---------+
uint64_t encodeIFormat(uint64_t immediate, uint64_t rs1, uint64_t funct3, uint64_t rd, uint64_t opcode) {
  // assert: 0 <= opcode < 2^7
  // assert: 0 <= rs1 < 2^5
  // assert: 0 <= rd < 2^5
  // assert: 0 <= funct3 < 2^3
  // assert: -2^11 <= immediate < 2^11 -1
  uint64_t bound;

  bound = twoToThePowerOf(11);

  if (signedGreaterThan(immediate, bound - 1))
    encodingError(-bound, bound - 1, immediate);
  else if (signedLessThan(immediate, - bound))
    encodingError(-bound, bound - 1, immediate);

  immediate = signShrink(immediate, 12);

  return leftShift(leftShift(leftShift(leftShift(immediate, 5) + rs1, 3) + funct3, 5) + rd, 7) + opcode;
}

//      7         5       5       3        5        7
// +----------+-------+-------+--------+-------+---------+
// |   imm1   |  rs2  |  rs1  | funct3 | imm2  | opcode  |
// +----------+-------+-------+--------+-------+---------+
//  imm[11:5]                          imm[4:0]
uint64_t encodeSFormat(uint64_t immediate, uint64_t rs2, uint64_t rs1, uint64_t funct3, uint64_t opcode) {
  // assert: 0 <= opcode < 2^7
  // assert: 0 <= rs1 < 2^5
  // assert: 0 <= rs2 < 2^5
  // assert: 0 <= funct3 < 2^3
  // assert: -2^11 <= immediate < 2^11 -1
  uint64_t imm1;
  uint64_t imm2;
  uint64_t bound;

  bound = twoToThePowerOf(11);

  if (signedGreaterThan(immediate, bound - 1))
    encodingError(-bound, bound - 1, immediate);
  else if (signedLessThan(immediate, - bound))
    encodingError(-bound, bound - 1, immediate);

  immediate = signShrink(immediate, 12);

  // split immediate by shifting 32-bit value accordingly
  imm1 = getBitsFromTo(immediate, 5, 11);
  imm2 = getLSBs(immediate, 5);

  return leftShift(leftShift(leftShift(leftShift(leftShift(imm1, 5) + rs2, 5) + rs1, 3) + funct3, 5) + imm2, 7) + opcode;
}

//    1        6        5       5      3       4       1       7
// +------+---------+-------+-------+------+-------+------+---------+
// | imm1 |  imm2   |  rs2  |  rs1  |funct3| imm3  | imm4 | opcode  |
// +------+---------+-------+-------+------+-------+------+---------+
// imm[12] imm[10:5]                       imm[4:1] imm[11]
uint64_t encodeBFormat(uint64_t immediate, uint64_t rs2, uint64_t rs1, uint64_t funct3, uint64_t opcode) {
  // assert: 0 <= opcode < 2^7
  // assert: 0 <= rs1 < 2^5
  // assert: 0 <= rs2 < 2^5
  // assert: 0 <= funct3 < 2^3
  // assert: -2^11 <= immediate <= 2^11 -1
  uint64_t imm1;
  uint64_t imm2;
  uint64_t imm3;
  uint64_t imm4;
  uint64_t bound;

  bound = twoToThePowerOf(12);

  // branching offset in bytes
  immediate = immediate * INSTRUCTIONSIZE;

  if (signedGreaterThan(immediate, bound - 1))
    encodingError(-bound, bound - 1, immediate);
  else if (signedLessThan(immediate, - bound))
    encodingError(- bound, bound - 1, immediate);

  immediate = signShrink(immediate, 13);

  // split immediate by shifting 64-bit value accordingly
  // branching offset will be encoded in halfwords
  imm1 = getBitsFromTo(immediate, 12, 12);
  imm2 = getBitsFromTo(immediate,  5, 10);
  imm3 = getBitsFromTo(immediate,  1,  4);
  imm4 = getBitsFromTo(immediate, 11, 11);

  return leftShift(leftShift(leftShift(leftShift(leftShift(leftShift(leftShift(imm1, 6) + imm2, 5) + rs2, 5) + rs1, 3) + funct3, 4) + imm3, 1) + imm4, 7) + opcode;
}

//     1        10         1         8        5        7
// +-------+-----------+-------+-----------+-------+---------+
// | imm1  |   imm2    | imm3  |   imm4    |  rd   | opcode  |
// +-------+-----------+-------+-----------+-------+---------+
//  imm[20]  imm[10:1]  imm[11] imm[19:12]
uint64_t encodeJFormat(uint64_t immediate, uint64_t rd, uint64_t opcode) {
  // assert: 0 <= opcode < 2^7
  // assert: 0 <= rd < 2^5
  // assert: -2^20 <= immediate < 2^20 -1
  uint64_t imm1;
  uint64_t imm2;
  uint64_t imm3;
  uint64_t imm4;
  uint64_t bound;

  bound = twoToThePowerOf(20);

  // jumping offset in bytes
  immediate = immediate * INSTRUCTIONSIZE;

  if (signedGreaterThan(immediate, bound - 1))
    encodingError(-bound, bound - 1, immediate);
  else if (signedLessThan(immediate, - bound))
    encodingError(- bound, bound - 1, immediate);

  immediate = signShrink(immediate, 21);

  // split immediate by shifting 32-bit value accordingly
  imm1 = getBitsFromTo(immediate, 20, 20);
  imm2 = getBitsFromTo(immediate,  1, 10);
  imm3 = getBitsFromTo(immediate, 11, 11);
  imm4 = getBitsFromTo(immediate, 12, 19);

  return leftShift(leftShift(leftShift(leftShift(leftShift(imm1, 10) + imm2, 1) + imm3, 8) + imm4, 5) + rd, 7) + opcode;
}

//                     20                      5        7
// +---------------------------------------+-------+---------+
// |                immediate              |  rd   | opcode  |
// +---------------------------------------+-------+---------+
//  imm[31:12]
uint64_t encodeUFormat(uint64_t immediate, uint64_t rd, uint64_t opcode) {
  // assert: 0 <= opcode < 2^7
  // assert: 0 <= rd < 2^5
  // assert: -2^19 <= immediate < 2^19 -1
  uint64_t bound;

  bound = twoToThePowerOf(19);

  if (signedGreaterThan(immediate, bound - 1))
    encodingError(-bound, bound - 1, immediate);
  else if (signedLessThan(immediate, - bound))
    encodingError(- bound, bound - 1, immediate);

  immediate = signShrink(immediate, 20);

  return leftShift(leftShift(immediate, 5) + rd, 7) + opcode;
}

uint64_t getOpcode(uint64_t instruction) {
  return getLSBs(instruction, 7);
}

uint64_t getRS1(uint64_t instruction) {
  return getBitsFromTo(instruction, 15, 19);
}

uint64_t getRS2(uint64_t instruction) {
    return getBitsFromTo(instruction, 20, 24);
}

uint64_t getRD(uint64_t instruction) {
    return getBitsFromTo(instruction, 7, 11);
}

uint64_t getFunct3(uint64_t instruction) {
  return getBitsFromTo(instruction, 12, 14);
}

uint64_t getFunct7(uint64_t instruction) {
  return getBitsFromTo(instruction, 25, 31);
}

uint64_t getImmediateIFormat(uint64_t instruction) {
  return getBitsFromTo(instruction, 20, 31);
}

uint64_t getImmediateSFormat(uint64_t instruction) {
  uint64_t imm1;
  uint64_t imm2;

  imm1 = getBitsFromTo(instruction, 25, 31);
  imm2 = getBitsFromTo(instruction,  7, 11);

  return leftShift(imm1, 5)+ imm2;
}

uint64_t getImmediateBFormat(uint64_t instruction) {
  uint64_t imm1;
  uint64_t imm2;
  uint64_t imm3;
  uint64_t imm4;

  imm1 = getBitsFromTo(instruction, 31, 31);
  imm2 = getBitsFromTo(instruction, 25, 30);
  imm3 = getBitsFromTo(instruction,  8, 11);
  imm4 = getBitsFromTo(instruction,  7,  7);

  // reassemble immediate and add trailing zero
  return leftShift(leftShift(leftShift(leftShift(imm1, 1) + imm4, 6) + imm2, 4) + imm3, 1);
}

uint64_t getImmediateJFormat(uint64_t instruction) {
  uint64_t imm1;
  uint64_t imm2;
  uint64_t imm3;
  uint64_t imm4;

  imm1 = getBitsFromTo(instruction, 31, 31);
  imm2 = getBitsFromTo(instruction, 21, 30);
  imm3 = getBitsFromTo(instruction, 20, 20);
  imm4 = getBitsFromTo(instruction, 12, 19);

  // reassemble immediate and add trailing zero
  return leftShift(leftShift(leftShift(leftShift(imm1, 8) + imm4, 1) + imm3, 10) + imm2, 1);
}

uint64_t getImmediateUFormat(uint64_t instruction) {
  return getBitsFromTo(instruction, 12, 31);
}

uint64_t signExtend(uint64_t immediate, uint64_t bits) {
  // sign-extend from n-bits to 64-bit two's complement
  if (immediate < twoToThePowerOf(bits - 1))
    return immediate;
  else
    return immediate - twoToThePowerOf(bits);
}

// --------------------------------------------------------------
// 32 bit

//      7         5       5       3        5        7
// +----------+-------+-------+--------+-------+---------+
// | funct7   |  rs2  |  rs1  | funct3 |   rd  | opcode  |
// +----------+-------+-------+--------+-------+---------+
void decodeRFormat() {
  funct7    = getFunct7(ir);
  rs2       = getRS2(ir);
  rs1       = getRS1(ir);
  funct3    = getFunct3(ir);
  rd        = getRD(ir);
  immediate = 0;
}

// --------------------------------------------------------------
// 32 bit
//
//          12            5       3        5        7
// +------------------+-------+--------+-------+---------+
// |    immediate     |  rs1  | funct3 |   rd  | opcode  |
// +------------------+-------+--------+-------+---------+
void decodeIFormat() {
  funct7    = 0;
  rs2       = 0;
  rs1       = getRS1(ir);
  funct3    = getFunct3(ir);
  rd        = getRD(ir);
  immediate = getImmediateIFormat(ir);
}

// -----------------------------------------------------------------
// 32 bit

//      7         5       5       3        5        7
// +----------+-------+-------+--------+-------+---------+
// |   imm1   |  rs2  |  rs1  | funct3 | imm2  | opcode  |
// +----------+-------+-------+--------+-------+---------+
//  imm[11:5]                          imm[4:0]
void decodeSFormat() {
  funct7    = 0;
  rs2       = getRS2(ir);
  rs1       = getRS1(ir);
  funct3    = getFunct3(ir);
  rd        = 0;
  immediate = getImmediateSFormat(ir);
}

// -----------------------------------------------------------------
// 32 bit

//    1        6        5       5      3       4       1       7
// +------+---------+-------+-------+------+-------+------+---------+
// | imm1 |  imm2   |  rs2  |  rs1  |funct3| imm3  | imm4 | opcode  |
// +------+---------+-------+-------+------+-------+------+---------+
// imm[12] imm[10:5]                       imm[4:1] imm[11]
void decodeBFormat() {
  funct7    = 0;
  rs2       = getRS2(ir);
  rs1       = getRS1(ir);
  funct3    = getFunct3(ir);
  rd        = 0;
  immediate = getImmediateBFormat(ir);
}

// -----------------------------------------------------------------
// 32 bit

//     1        10         1         8        5        7
// +-------+-----------+-------+-----------+-------+---------+
// | imm1  |   imm2    | imm3  |   imm4    |  rd   | opcode  |
// +-------+-----------+-------+-----------+-------+---------+
//  imm[20]  imm[10:1]  imm[11] imm[19:12]
void decodeJFormat() {
  funct7    = 0;
  rs2       = 0;
  rs1       = 0;
  funct3    = 0;
  rd        = getRD(ir);
  immediate = getImmediateJFormat(ir);
}

//                     20                      5        7
// +---------------------------------------+-------+---------+
// |               immediate               |  rd   | opcode  |
// +---------------------------------------+-------+---------+
//                 imm[31:20]
void decodeUFormat() {
  funct7    = 0;
  rs2       = 0;
  rs1       = 0;
  funct3    = 0;
  rd        = getRD(ir);
  immediate = getImmediateUFormat(ir);
}

void decode() {
  opcode = getOpcode(ir);

  if (opcode == OP_OP)
    decodeRFormat();
  else if (opcode == OP_SD)
    decodeSFormat();
  else if (opcode == OP_BRANCH)
    decodeBFormat();
  else if (opcode == OP_JAL)
    decodeJFormat();
  else if (opcode == OP_LUI)
    decodeUFormat();
  else if (opcode == OP_IMM)
    decodeIFormat();
  else if (opcode == OP_LD)
    decodeIFormat();
  else if (opcode == OP_JALR)
    decodeIFormat();
  else if (opcode == OP_SYSTEM)
    decodeIFormat();
  else {
    print(selfieName);
    print((uint64_t*) ": unknown opcode ");
    printInteger(opcode);
    print((uint64_t*) " (");
    printBinary(opcode, 0);
    print((uint64_t*) ") detected");

    exit(-1);
  }
}

// -----------------------------------------------------------------
// ----------------------------- CODE ------------------------------
// -----------------------------------------------------------------

uint64_t loadInstruction(uint64_t baddr) {
  if (baddr % REGISTERSIZE == 0)
    return getLowWord(*(binary + baddr / SIZEOFUINT64));
  else
    return getHighWord(*(binary + baddr / SIZEOFUINT64));
}

void storeInstruction(uint64_t baddr, uint64_t instruction) {
  uint64_t temp;

  if (baddr >= maxBinaryLength) {
    syntaxErrorMessage((uint64_t*) "maximum binary length exceeded");

    exit(EXITCODE_COMPILERERROR);
  }

  temp = *(binary + baddr / SIZEOFUINT64);

  if (baddr % SIZEOFUINT64 == 0)
    // replace low word
    temp = instruction + leftShift(rightShift(temp, 32), 32);
  else
    // replace high word
    temp = leftShift(instruction, 32) + getLSBs(temp, 32);

  *(binary + baddr / SIZEOFUINT64) = temp;
}

uint64_t loadData(uint64_t baddr) {
  return *(binary + baddr / SIZEOFUINT64);
}

void storeData(uint64_t baddr, uint64_t data) {
  if (baddr >= maxBinaryLength) {
    syntaxErrorMessage((uint64_t*) "maximum binary length exceeded");

    exit(EXITCODE_COMPILERERROR);
  }

  *(binary + baddr / SIZEOFUINT64) = data;
}

void emitInstruction(uint64_t instruction) {
  storeInstruction(binaryLength, instruction);

  if (*(sourceLineNumber + binaryLength / INSTRUCTIONSIZE) == 0)
    *(sourceLineNumber + binaryLength / INSTRUCTIONSIZE) = lineNumber;

  binaryLength = binaryLength + INSTRUCTIONSIZE;
}

void emitRFormat(uint64_t funct7, uint64_t rs2, uint64_t rs1, uint64_t funct3, uint64_t rd, uint64_t opcode) {
  emitInstruction(encodeRFormat(funct7, rs2, rs1, funct3, rd, opcode));
}

void emitIFormat(uint64_t immediate, uint64_t rs1, uint64_t funct3, uint64_t rd, uint64_t opcode) {
  emitInstruction(encodeIFormat(immediate, rs1, funct3, rd, opcode));
}

void emitSFormat(uint64_t immediate, uint64_t rs2, uint64_t rs1, uint64_t funct3, uint64_t opcode) {
  emitInstruction(encodeSFormat(immediate, rs2, rs1, funct3, opcode));
}

void emitBFormat(uint64_t immediate, uint64_t rs2, uint64_t rs1, uint64_t funct3, uint64_t opcode) {
  emitInstruction(encodeBFormat(immediate, rs2, rs1, funct3, opcode));
}

void emitJFormat(uint64_t immediate, uint64_t rd, uint64_t opcode) {
  emitInstruction(encodeJFormat(immediate, rd, opcode));
}

void emitUFormat(uint64_t immediate, uint64_t rd, uint64_t opcode) {
  emitInstruction(encodeUFormat(immediate, rd, opcode));
}

void fixup_relative_BFormat(uint64_t fromAddress) {
  uint64_t instruction;

  instruction = loadInstruction(fromAddress);

  storeInstruction(fromAddress,
    encodeBFormat((binaryLength - fromAddress - INSTRUCTIONSIZE) / INSTRUCTIONSIZE,
      getRS2(instruction),
      getRS1(instruction),
      getFunct3(instruction),
      getOpcode(instruction)));
}

void fixup_relative_JFormat(uint64_t fromAddress, uint64_t toAddress) {
  uint64_t instruction;

  instruction = loadInstruction(fromAddress);

  storeInstruction(fromAddress,
    encodeJFormat((toAddress - fromAddress) / INSTRUCTIONSIZE,
    getRD(instruction),
    getOpcode(instruction)));
}

void fixlink_relative(uint64_t fromAddress, uint64_t toAddress) {
  uint64_t previousAddress;

  while (fromAddress != 0) {
    previousAddress = getImmediateJFormat(loadInstruction(fromAddress));

    fixup_relative_JFormat(fromAddress, toAddress);

    fromAddress = previousAddress;
  }
}

uint64_t copyStringToBinary(uint64_t* s, uint64_t baddr) {
  uint64_t next;

  next = baddr + roundUp(stringLength(s) + 1, SIZEOFUINT64);

  while (baddr < next) {
    storeData(baddr, *s);

    s = s + 1;

    baddr = baddr + SIZEOFUINT64;
  }

  return next;
}

void emitGlobalsStrings() {
  uint64_t* entry;

  // align data section for register access
  if (binaryLength % REGISTERSIZE != 0)
    emitIFormat(0, REG_ZR, F3_NOP, REG_ZR, OP_IMM);

  codeLength = binaryLength;

  entry = global_symbol_table;

  // assert: n = binaryLength

  // allocate space for global variables and copy strings and big integers
  while ((uint64_t) entry != 0) {
    if (getClass(entry) == VARIABLE) {
      storeData(binaryLength, getValue(entry));

      binaryLength = binaryLength + REGISTERSIZE;
    } else if (getClass(entry) == STRING) {
      binaryLength = copyStringToBinary(getString(entry), binaryLength);
    } else if (getClass(entry) == BIGINT) {
      storeData(binaryLength, getValue(entry));

      binaryLength = binaryLength + REGISTERSIZE;
    }

    entry = getNextEntry(entry);
  }

  // assert: binaryLength == n + allocatedMemory

  allocatedMemory = 0;
}

uint64_t openWriteOnly(uint64_t* name) {
  // we try opening write-only files using platform-specific flags
  // to make selfie platform-independent, this may nevertheless
  // not always work and require intervention
  uint64_t fd;

  // try Mac flags
  fd = signExtend(open(name, MAC_O_CREAT_TRUNC_WRONLY, S_IRUSR_IWUSR_IRGRP_IROTH), INT_BITWIDTH);

  if (signedLessThan(fd, 0)) {
    // try Linux flags
    fd = signExtend(open(name, LINUX_O_CREAT_TRUNC_WRONLY, S_IRUSR_IWUSR_IRGRP_IROTH), INT_BITWIDTH);

    if (signedLessThan(fd, 0))
      // try Windows flags
      fd = signExtend(open(name, WINDOWS_O_BINARY_CREAT_TRUNC_WRONLY, S_IRUSR_IWUSR_IRGRP_IROTH), INT_BITWIDTH);
  }

  return fd;
}

void selfie_output() {
  uint64_t fd;

  binaryName = getArgument();

  if (binaryLength == 0) {
    print(selfieName);
    print((uint64_t*) ": nothing to emit to output file ");
    print(binaryName);
    println();

    return;
  }

  // assert: binaryName is mapped and not longer than maxFilenameLength

  fd = openWriteOnly(binaryName);

  if (signedLessThan(fd, 0)) {
    print(selfieName);
    print((uint64_t*) ": could not create binary output file ");
    print(binaryName);
    println();

    exit(EXITCODE_IOERROR);
  }

  // assert: ELF_header is mapped

  // first write ELF header
  write(fd, ELF_header, ELF_HEADER_LEN);

  // assert: binary is mapped

  // then write binary
  write(fd, binary, binaryLength);

  print(selfieName);
  print((uint64_t*) ": ");
  printInteger(binaryLength);
  print((uint64_t*) " bytes with ");
  printInteger(codeLength / INSTRUCTIONSIZE);
  print((uint64_t*) " instructions and ");
  printInteger(binaryLength - codeLength);
  print((uint64_t*) " bytes of data written into ");
  print(binaryName);
  println();
}

uint64_t* touch(uint64_t* memory, uint64_t length) {
  uint64_t* m;
  uint64_t n;

  m = memory;

  if (length > 0)
    // touch memory at beginning
    n = *m;

  while (length > PAGESIZE) {
    length = length - PAGESIZE;

    m = m + PAGESIZE / SIZEOFUINT64;

    // touch every following page
    n = *m;
  }

  if (length > 0) {
    m = m + (length - 1) / SIZEOFUINT64;

    // touch at end
    n = *m;
  }

  // avoids unused warning for n
  n = 0; n = n + 1;

  return memory;
}

void selfie_load() {
  uint64_t fd;
  uint64_t numberOfReadBytes;

  binaryName = getArgument();

  // assert: binaryName is mapped and not longer than maxFilenameLength

  fd = signExtend(open(binaryName, O_RDONLY, 0), INT_BITWIDTH);

  if (signedLessThan(fd, 0)) {
    print(selfieName);
    print((uint64_t*) ": could not open input file ");
    print(binaryName);
    println();

    exit(EXITCODE_IOERROR);
  }

  // make sure binary is mapped
  binary = touch(smalloc(maxBinaryLength), maxBinaryLength);

  binaryLength = 0;
  codeLength   = 0;

  // no source line numbers in binaries
  sourceLineNumber = (uint64_t*) 0;

  ELF_header = touch(smalloc(ELF_HEADER_LEN), ELF_HEADER_LEN);

  // assert: ELF_header is mapped

  // read elf header first
  numberOfReadBytes = read(fd, ELF_header, ELF_HEADER_LEN);

  if (numberOfReadBytes == ELF_HEADER_LEN) {
    codeLength = *(ELF_header + 12);

    if (codeLength <= maxBinaryLength) {
      // assert: binary is mapped

      // now read binary including global variables and strings
      numberOfReadBytes = signExtend(read(fd, binary, codeLength), INT_BITWIDTH);

      if (signedGreaterThan(numberOfReadBytes, 0)) {
        binaryLength = numberOfReadBytes;

        // check if we are really at EOF
        if (read(fd, binary_buffer, SIZEOFUINT64) == 0) {
          print(selfieName);
          print((uint64_t*) ": ");
          printInteger(binaryLength);
          print((uint64_t*) " bytes loaded from ");
          print(binaryName);
          println();

          return;
        }
      }
    }
  }

  print(selfieName);
  print((uint64_t*) ": failed to load code from input file ");
  print(binaryName);
  println();

  exit(EXITCODE_IOERROR);
}

// -----------------------------------------------------------------
// ----------------------- MIPSTER SYSCALLS ------------------------
// -----------------------------------------------------------------

void emitExit() {
  createSymbolTableEntry(LIBRARY_TABLE, (uint64_t*) "exit", 0, PROCEDURE, VOID_T, 0, binaryLength);

  // load argument for exit
  emitIFormat(0, REG_SP, F3_LD, REG_A0, OP_LD);

  // remove the argument from the stack
  emitIFormat(REGISTERSIZE, REG_SP, F3_ADDI, REG_SP, OP_IMM);

  // load the correct syscall number and invoke syscall
  emitIFormat(SYSCALL_EXIT, REG_ZR, F3_ADDI, REG_A7, OP_IMM);

  emitIFormat(F12_ECALL, REG_ZR, F3_ECALL, REG_ZR, OP_SYSTEM);

  // never returns here
}

void implementExit(uint64_t* context) {
  setExitCode(context, signShrink(*(getRegs(context)+REG_A0), INT_BITWIDTH));

  print(selfieName);
  print((uint64_t*) ": ");
  print(getName(context));
  print((uint64_t*) " exiting with exit code ");
  printInteger(signExtend(getExitCode(context), INT_BITWIDTH));
  print((uint64_t*) " and ");
  printFixedPointRatio(getProgramBreak(context) - maxBinaryLength, MEGABYTE);
  print((uint64_t*) "MB of mallocated memory");
  println();
}

void emitRead() {
  createSymbolTableEntry(LIBRARY_TABLE, (uint64_t*) "read", 0, PROCEDURE, UINT64_T, 0, binaryLength);

  emitIFormat(0, REG_SP, F3_LD, REG_A2, OP_LD); // size
  emitIFormat(REGISTERSIZE, REG_SP, F3_ADDI, REG_SP, OP_IMM);

  emitIFormat(0, REG_SP, F3_LD, REG_A1, OP_LD); // *buffer
  emitIFormat(REGISTERSIZE, REG_SP, F3_ADDI, REG_SP, OP_IMM);

  emitIFormat(0, REG_SP, F3_LD, REG_A0, OP_LD); // fd
  emitIFormat(REGISTERSIZE, REG_SP, F3_ADDI, REG_SP, OP_IMM);

  emitIFormat(SYSCALL_READ, REG_ZR, F3_ADDI, REG_A7, OP_IMM);

  emitIFormat(F12_ECALL, REG_ZR, F3_ECALL, REG_ZR, OP_SYSTEM);

  // jump back to caller, return value is in REG_A0
  emitIFormat(0, REG_RA, F3_JALR, REG_ZR, OP_JALR);
}

void implementRead(uint64_t* context) {
  uint64_t size;
  uint64_t vaddr;
  uint64_t fd;
  uint64_t readTotal;
  uint64_t bytesToRead;
  uint64_t* buffer;
  uint64_t actuallyRead;
  uint64_t failed;

  // assert: read buffer is mapped

  size  = *(getRegs(context)+REG_A2);
  fd    = *(getRegs(context)+REG_A0);
  vaddr = *(getRegs(context)+REG_A1);

  if (debug_read) {
    print(selfieName);
    print((uint64_t*) ": trying to read ");
    printInteger(size);
    print((uint64_t*) " bytes from file with descriptor ");
    printInteger(fd);
    print((uint64_t*) " into buffer at virtual address ");
    printHexadecimal(vaddr, 8);
    println();
  }

  readTotal   = 0;
  bytesToRead = SIZEOFUINT64;

  failed = 0;

  while (size > 0) {
    if (isValidVirtualAddress(vaddr)) {
      if (isVirtualAddressMapped(getPT(context), vaddr)) {
        buffer = tlb(getPT(context), vaddr);

        if (size < bytesToRead)
          bytesToRead = size;

        actuallyRead = signExtend(read(fd, buffer, bytesToRead), INT_BITWIDTH);

        if (actuallyRead == bytesToRead) {
          readTotal = readTotal + actuallyRead;

          size = size - actuallyRead;

          if (size > 0)
            vaddr = vaddr + SIZEOFUINT64;
        } else {
          if (signedGreaterThan(actuallyRead, 0))
            readTotal = readTotal + actuallyRead;

          size = 0;
        }
      } else {
        failed = 1;

        size = 0;

        if (debug_read) {
          print(selfieName);
          print((uint64_t*) ": reading into virtual address ");
          printHexadecimal(vaddr, 8);
          print((uint64_t*) " failed because the address is unmapped");
          println();
        }
      }
    } else {
      failed = 1;

      size = 0;

      if (debug_read) {
        print(selfieName);
        print((uint64_t*) ": reading into virtual address ");
        printHexadecimal(vaddr, 8);
        print((uint64_t*) " failed because the address is invalid");
        println();
      }
    }
  }

  if (failed == 0)
    *(getRegs(context)+REG_A0) = readTotal;
  else
    *(getRegs(context)+REG_A0) = signShrink(-1, INT_BITWIDTH);

  if (debug_read) {
    print(selfieName);
    print((uint64_t*) ": actually read ");
    printInteger(readTotal);
    print((uint64_t*) " bytes from file with descriptor ");
    printInteger(fd);
    println();
  }
}

void emitWrite() {
  createSymbolTableEntry(LIBRARY_TABLE, (uint64_t*) "write", 0, PROCEDURE, UINT64_T, 0, binaryLength);

  emitIFormat(0, REG_SP, F3_LD, REG_A2, OP_LD); // size
  emitIFormat(REGISTERSIZE, REG_SP, F3_ADDI, REG_SP, OP_IMM);

  emitIFormat(0, REG_SP, F3_LD, REG_A1, OP_LD); // *buffer
  emitIFormat(REGISTERSIZE, REG_SP, F3_ADDI, REG_SP, OP_IMM);

  emitIFormat(0, REG_SP, F3_LD, REG_A0, OP_LD); // fd
  emitIFormat(REGISTERSIZE, REG_SP, F3_ADDI, REG_SP, OP_IMM);

  emitIFormat(SYSCALL_WRITE, REG_ZR, F3_ADDI, REG_A7, OP_IMM);

  emitIFormat(F12_ECALL, REG_ZR, F3_ECALL, REG_ZR, OP_SYSTEM);

  emitIFormat(0, REG_RA, F3_JALR, REG_ZR, OP_JALR);
}

void implementWrite(uint64_t* context) {
  uint64_t size;
  uint64_t vaddr;
  uint64_t fd;
  uint64_t writtenTotal;
  uint64_t bytesToWrite;
  uint64_t* buffer;
  uint64_t actuallyWritten;
  uint64_t failed;

  // assert: write buffer is mapped

  size  = *(getRegs(context)+REG_A2);
  fd    = *(getRegs(context)+REG_A0);
  vaddr = *(getRegs(context)+REG_A1);

  if (debug_write) {
    print(selfieName);
    print((uint64_t*) ": trying to write ");
    printInteger(size);
    print((uint64_t*) " bytes from buffer at virtual address ");
    printHexadecimal(vaddr, 8);
    print((uint64_t*) " into file with descriptor ");
    printInteger(fd);
    println();
  }

  writtenTotal = 0;
  bytesToWrite = SIZEOFUINT64;

  failed = 0;

  while (size > 0) {
    if (isValidVirtualAddress(vaddr)) {
      if (isVirtualAddressMapped(getPT(context), vaddr)) {
        buffer = tlb(getPT(context), vaddr);

        if (size < bytesToWrite)
          bytesToWrite = size;

        actuallyWritten = signExtend(write(fd, buffer, bytesToWrite), INT_BITWIDTH);

        if (actuallyWritten == bytesToWrite) {
          writtenTotal = writtenTotal + actuallyWritten;

          size = size - actuallyWritten;

          if (size > 0)
            vaddr = vaddr + SIZEOFUINT64;
        } else {
          if (signedGreaterThan(actuallyWritten, 0))
            writtenTotal = writtenTotal + actuallyWritten;

          size = 0;
        }
      } else {
        failed = 1;

        size = 0;

        if (debug_write) {
          print(selfieName);
          print((uint64_t*) ": writing into virtual address ");
          printHexadecimal(vaddr, 8);
          print((uint64_t*) " failed because the address is unmapped");
          println();
        }
      }
    } else {
      failed = 1;

      size = 0;

      if (debug_write) {
        print(selfieName);
        print((uint64_t*) ": writing into virtual address ");
        printHexadecimal(vaddr, 8);
        print((uint64_t*) " failed because the address is invalid");
        println();
      }
    }
  }

  if (failed == 0)
    *(getRegs(context)+REG_A0) = writtenTotal;
  else
    *(getRegs(context)+REG_A0) = signShrink(-1, INT_BITWIDTH);

  if (debug_write) {
    print(selfieName);
    print((uint64_t*) ": actually wrote ");
    printInteger(writtenTotal);
    print((uint64_t*) " bytes into file with descriptor ");
    printInteger(fd);
    println();
  }
}

void emitOpen() {
  createSymbolTableEntry(LIBRARY_TABLE, (uint64_t*) "open", 0, PROCEDURE, UINT64_T, 0, binaryLength);

  emitIFormat(0, REG_SP, F3_LD, REG_A2, OP_LD); // mode
  emitIFormat(REGISTERSIZE, REG_SP, F3_ADDI, REG_SP, OP_IMM);

  emitIFormat(0, REG_SP, F3_LD, REG_A1, OP_LD); // flags
  emitIFormat(REGISTERSIZE, REG_SP, F3_ADDI, REG_SP, OP_IMM);

  emitIFormat(0, REG_SP, F3_LD, REG_A0, OP_LD); // filename
  emitIFormat(REGISTERSIZE, REG_SP, F3_ADDI, REG_SP, OP_IMM);

  emitIFormat(SYSCALL_OPEN, REG_ZR, F3_ADDI, REG_A7, OP_IMM);

  emitIFormat(F12_ECALL, REG_ZR, F3_ECALL, REG_ZR, OP_SYSTEM);

  emitIFormat(0, REG_RA, F3_JALR, REG_ZR, OP_JALR);
}

uint64_t down_loadString(uint64_t* table, uint64_t vaddr, uint64_t* s) {
  uint64_t i;
  uint64_t j;
  uint64_t* paddr;

  i = 0;

  while (i < maxFilenameLength / SIZEOFUINT64) {
    if (isValidVirtualAddress(vaddr)) {
      if (isVirtualAddressMapped(table, vaddr)) {
        paddr = tlb(table, vaddr);

        *(s + i) = loadPhysicalMemory(paddr);

        j = 0;

        while (j < SIZEOFUINT64) {
          if (loadCharacter(paddr, j) == 0)
            return 1;

          j = j + 1;
        }

        vaddr = vaddr + SIZEOFUINT64;

        i = i + 1;
      } else {
        if (debug_open) {
          print(selfieName);
          print((uint64_t*) ": opening file with name at virtual address ");
          printHexadecimal(vaddr, 8);
          print((uint64_t*) " failed because the address is unmapped");
          println();
        }
      }
    } else {
      if (debug_open) {
        print(selfieName);
        print((uint64_t*) ": opening file with name at virtual address ");
        printHexadecimal(vaddr, 8);
        print((uint64_t*) " failed because the address is invalid");
        println();
      }
    }
  }

  return 0;
}

void implementOpen(uint64_t* context) {
  uint64_t mode;
  uint64_t flags;
  uint64_t vaddr;
  uint64_t fd;

  mode  = *(getRegs(context)+REG_A2);
  vaddr = *(getRegs(context)+REG_A0);
  flags = *(getRegs(context)+REG_A1);

  if (down_loadString(getPT(context), vaddr, filename_buffer)) {
    fd = open(filename_buffer, flags, mode); //here

    *(getRegs(context)+REG_A0) = fd;

    if (debug_open) {
      print(selfieName);
      print((uint64_t*) ": opened file ");
      printString(filename_buffer);
      print((uint64_t*) " with flags ");
      printHexadecimal(flags, 0);
      print((uint64_t*) " and mode ");
      printOctal(mode, 0);
      print((uint64_t*) " returning file descriptor ");
      printInteger(fd);
      println();
    }
  } else {
    *(getRegs(context)+REG_A0) = signShrink(-1, INT_BITWIDTH);

    if (debug_open) {
      print(selfieName);
      print((uint64_t*) ": opening file with name at virtual address ");
      printHexadecimal(vaddr, 8);
      print((uint64_t*) " failed because the name is too long");
      println();
    }
  }
}

void emitMalloc() {
  createSymbolTableEntry(LIBRARY_TABLE, (uint64_t*) "malloc", 0, PROCEDURE, UINT64STAR_T, 0, binaryLength);

  // on boot levels higher than zero, zalloc falls back to malloc
  // assuming that page frames are zeroed on boot level zero
  createSymbolTableEntry(LIBRARY_TABLE, (uint64_t*) "zalloc", 0, PROCEDURE, UINT64STAR_T, 0, binaryLength);

  emitIFormat(0, REG_SP, F3_LD, REG_A0, OP_LD); // size
  emitIFormat(REGISTERSIZE, REG_SP, F3_ADDI, REG_SP, OP_IMM);

  emitIFormat(SYSCALL_MALLOC, REG_ZR, F3_ADDI, REG_A7, OP_IMM);

  emitIFormat(F12_ECALL, REG_ZR, F3_ECALL, REG_ZR, OP_SYSTEM);

  emitIFormat(0, REG_RA, F3_JALR, REG_ZR, OP_JALR);
}

uint64_t implementMalloc(uint64_t* context) {
  uint64_t size;
  uint64_t bump;
  uint64_t stackptr;

  if (debug_malloc) {
    print(selfieName);
    print((uint64_t*) ": trying to malloc ");
    printInteger(*(getRegs(context)+REG_A0));
    print((uint64_t*) " bytes");
    println();
  }

  size = roundUp(*(getRegs(context)+REG_A0), SIZEOFUINT64);

  bump = getProgramBreak(context);

  stackptr = *(getRegs(context)+REG_SP);

  if (size > stackptr - bump) {
    setExitCode(context, EXITCODE_OUTOFVIRTUALMEMORY);

    return EXIT;
  } else {
    *(getRegs(context)+REG_A0) = bump;

    setProgramBreak(context, bump + size);

    if (debug_malloc) {
      print(selfieName);
      print((uint64_t*) ": actually mallocating ");
      printInteger(size);
      print((uint64_t*) " bytes at virtual address ");
      printHexadecimal(bump, 8);
      println();
    }

    return DONOTEXIT;
  }
}

// -----------------------------------------------------------------
// ----------------------- HYPSTER SYSCALLS ------------------------
// -----------------------------------------------------------------

void emitSwitch() {
  createSymbolTableEntry(LIBRARY_TABLE, (uint64_t*) "hypster_switch", 0, PROCEDURE, UINT64STAR_T, 0, binaryLength);

  emitIFormat(0, REG_SP, F3_LD, REG_A1, OP_LD); // number of instructions to execute
  emitIFormat(REGISTERSIZE, REG_SP, F3_ADDI, REG_SP, OP_IMM);

  emitIFormat(0, REG_SP, F3_LD, REG_A0, OP_LD); // context to which we switch
  emitIFormat(REGISTERSIZE, REG_SP, F3_ADDI, REG_SP, OP_IMM);

  emitIFormat(SYSCALL_SWITCH, REG_ZR, F3_ADDI, REG_A7, OP_IMM);

  emitIFormat(F12_ECALL, REG_ZR, F3_ECALL, REG_ZR, OP_SYSTEM);

  // save context from which we are switching here in return register
  emitRFormat(F7_ADD, REG_ZR, REG_A1, F3_ADD, REG_A0, OP_OP);

  emitIFormat(0, REG_RA, F3_JALR, REG_ZR, OP_JALR);
}

void doSwitch(uint64_t* toContext, uint64_t timeout) {
  uint64_t* fromContext;

  fromContext = currentContext;

  restoreContext(toContext);

  // restore machine state
  pc        = getPC(toContext);
  registers = getRegs(toContext);
  pt        = getPT(toContext);

  // use REG_A1 instead of REG_A0 to avoid race condition with interrupt
  if (getParent(fromContext) != MY_CONTEXT)
    *(registers+REG_A1) = (uint64_t) getVirtualContext(fromContext);
  else
    *(registers+REG_A1) = (uint64_t) fromContext;

  currentContext = toContext;

  timer = timeout;

  if (debug_switch) {
    print(selfieName);
    print((uint64_t*) ": switched from context ");
    printHexadecimal((uint64_t) fromContext, 8);
    print((uint64_t*) " to context ");
    printHexadecimal((uint64_t) toContext, 8);
    if (timer != TIMEROFF) {
      print((uint64_t*) " to execute ");
      printInteger(timer);
      print((uint64_t*) " instructions");
    }
    println();
  }
}

void implementSwitch() {
  saveContext(currentContext);

  // cache context on my boot level before switching
  doSwitch(cacheContext((uint64_t*) *(registers+REG_A0)), *(registers+REG_A1));
}

uint64_t* mipster_switch(uint64_t* toContext, uint64_t timeout) {
  doSwitch(toContext, timeout);

  runUntilException();


  saveContext(currentContext);

  return currentContext;
}

uint64_t* hypster_switch(uint64_t* toContext, uint64_t timeout) {
  // this procedure is only executed at boot level zero
  return mipster_switch(toContext, timeout);
}

// *~*~ *~*~ *~*~ *~*~ *~*~ *~*~ *~*~ *~*~ *~*~ *~*~ *~*~ *~*~ *~*~
// -----------------------------------------------------------------
// ----------------------    R U N T I M E    ----------------------
// -----------------------------------------------------------------
// *~*~ *~*~ *~*~ *~*~ *~*~ *~*~ *~*~ *~*~ *~*~ *~*~ *~*~ *~*~ *~*~

// -----------------------------------------------------------------
// ---------------------------- MEMORY -----------------------------
// -----------------------------------------------------------------

uint64_t loadPhysicalMemory(uint64_t* paddr) {
  return *paddr;
}

void storePhysicalMemory(uint64_t* paddr, uint64_t data) {
  *paddr = data;
}

uint64_t FrameForPage(uint64_t* table, uint64_t page) {
  return (uint64_t) (table + page);
}

uint64_t getFrameForPage(uint64_t* table, uint64_t page) {
  return *(table + page);
}

uint64_t isPageMapped(uint64_t* table, uint64_t page) {
  if (getFrameForPage(table, page) != 0)
    return 1;
  else
    return 0;
}

uint64_t isValidVirtualAddress(uint64_t vaddr) {
  if (vaddr < VIRTUALMEMORYSIZE)
    // memory must be word-addressed for lack of byte-sized data type
    if (vaddr % REGISTERSIZE == 0)
      return 1;

  return 0;
}

uint64_t getPageOfVirtualAddress(uint64_t vaddr) {
  return vaddr / PAGESIZE;
}

uint64_t isVirtualAddressMapped(uint64_t* table, uint64_t vaddr) {
  // assert: isValidVirtualAddress(vaddr) == 1

  return isPageMapped(table, getPageOfVirtualAddress(vaddr));
}

uint64_t* tlb(uint64_t* table, uint64_t vaddr) {
  uint64_t page;
  uint64_t frame;
  uint64_t paddr;

  // assert: isValidVirtualAddress(vaddr) == 1
  // assert: isVirtualAddressMapped(table, vaddr) == 1

  page = getPageOfVirtualAddress(vaddr);

  frame = getFrameForPage(table, page);

  // map virtual address to physical address
  paddr = vaddr - page * PAGESIZE + frame;

  if (debug_tlb) {
    print(selfieName);
    print((uint64_t*) ": tlb access:");
    println();
    print((uint64_t*) " vaddr: ");
    printBinary(vaddr, CPUBITWIDTH);
    println();
    print((uint64_t*) " page:  ");
    printBinary(page * PAGESIZE, CPUBITWIDTH);
    println();
    print((uint64_t*) " frame: ");
    printBinary(frame, CPUBITWIDTH);
    println();
    print((uint64_t*) " paddr: ");
    printBinary(paddr, CPUBITWIDTH);
    println();
  }

  return (uint64_t*) paddr;
}

uint64_t loadVirtualMemory(uint64_t* table, uint64_t vaddr) {
  // assert: isValidVirtualAddress(vaddr) == 1
  // assert: isVirtualAddressMapped(table, vaddr) == 1

  return loadPhysicalMemory(tlb(table, vaddr));
}

void storeVirtualMemory(uint64_t* table, uint64_t vaddr, uint64_t data) {
  // assert: isValidVirtualAddress(vaddr) == 1
  // assert: isVirtualAddressMapped(table, vaddr) == 1

  storePhysicalMemory(tlb(table, vaddr), data);
}

// -----------------------------------------------------------------
// ------------------------- INSTRUCTIONS --------------------------
// -----------------------------------------------------------------

void fct_nop() {
  if (debug) {
    print((uint64_t*) "nop");
    println();
  }

  if (interpret)
    pc = pc + INSTRUCTIONSIZE;
}

void fct_add() {
  uint64_t s1;
  uint64_t s2;
  uint64_t d;
  uint64_t n;

  if (interpret) {
    s1 = *(registers + rs1);
    s2 = *(registers + rs2);
    d  = *(registers + rd);

    n = s1 + s2;
  }

  if (debug) {
    print((uint64_t*) "add");
    print((uint64_t*) " ");
    printRegister(rd);
    print((uint64_t*) ",");
    printRegister(rs1);
    print((uint64_t*) ",");
    printRegister(rs2);
    if (interpret) {
      print((uint64_t*) ": ");
      printRegister(rd);
      print((uint64_t*) "=");
      printInteger(d);
      print((uint64_t*) ",");
      printRegister(rs1);
      print((uint64_t*) "=");
      printInteger(s1);
      print((uint64_t*) ",");
      printRegister(rs2);
      print((uint64_t*) "=");
      printInteger(s2);
      print((uint64_t*) " -> ");
      printRegister(rd);
      print((uint64_t*) "=");
      printInteger(n);
    }
    println();
  }

  if (interpret) {
    *(registers + rd) = n;

    pc = pc + INSTRUCTIONSIZE;
  }
}

void fct_sub() {
  uint64_t s1;
  uint64_t s2;
  uint64_t d;
  uint64_t n;

  if (interpret) {
    s1 = *(registers + rs1);
    s2 = *(registers + rs2);
    d  = *(registers + rd);

    n = s1 - s2;
  }

  if (debug) {
    print((uint64_t*) "sub");
    print((uint64_t*) " ");
    printRegister(rd);
    print((uint64_t*) ",");
    printRegister(rs1);
    print((uint64_t*) ",");
    printRegister(rs2);
    if (interpret) {
      print((uint64_t*) ": ");
      printRegister(rd);
      print((uint64_t*) "=");
      printInteger(d);
      print((uint64_t*) ",");
      printRegister(rs1);
      print((uint64_t*) "=");
      printInteger(s1);
      print((uint64_t*) ",");
      printRegister(rs2);
      print((uint64_t*) "=");
      printInteger(s2);
      print((uint64_t*) " -> ");
      printRegister(rd);
      print((uint64_t*) "=");
      printInteger(n);
    }
    println();
  }

  if (interpret) {
    *(registers + rd) = n;

    pc = pc + INSTRUCTIONSIZE;
  }
}

void fct_mul() {
  uint64_t s1;
  uint64_t s2;
  uint64_t d;
  uint64_t n;

  if (interpret) {
    s1 = *(registers + rs1);
    s2 = *(registers + rs2);
    d  = *(registers + rd);

    n = s1 * s2;
  }


  if (debug) {
    print((uint64_t*) "mul");
    print((uint64_t*) " ");
    printRegister(rd);
    print((uint64_t*) ",");
    printRegister(rs1);
    print((uint64_t*) ",");
    printRegister(rs2);
    if (interpret) {
      print((uint64_t*) ": ");
      printRegister(rd);
      print((uint64_t*) "=");
      printInteger(d);
      print((uint64_t*) ",");
      printRegister(rs1);
      print((uint64_t*) "=");
      printInteger(s1);
      print((uint64_t*) ",");
      printRegister(rs2);
      print((uint64_t*) "=");
      printInteger(s2);
      print((uint64_t*) " -> ");
      printRegister(rd);
      print((uint64_t*) "=");
      printInteger(n);
    }
    println();
  }

  if (interpret) {
    // TODO: 128-bit resolution currently not supported
    *(registers + rd) = n;

    pc = pc + INSTRUCTIONSIZE;
  }
}

void fct_divu() {
  uint64_t s1;
  uint64_t s2;
  uint64_t d;
  uint64_t n;

  if (interpret) {
    s1 = *(registers + rs1);
    s2 = *(registers + rs2);
    d  = *(registers + rd);

    if (s2 == 0) {
      // division by zero: the result for l and h is undefined
      n = (uint64_t) (-1);

      if (debug_divisionByZero) {
        print((uint64_t*) "division-by-zero error: ");
        printInteger(s1);
        print((uint64_t*) " / ");
        printInteger(s2);
        println();
      }
    } else {
      n = s1 / s2;
    }
  }

  if (debug) {
    print((uint64_t*) "divu");
    print((uint64_t*) " ");
    printRegister(rd);
    print((uint64_t*) ",");
    printRegister(rs1);
    print((uint64_t*) ",");
    printRegister(rs2);
    if (interpret) {
      print((uint64_t*) ": ");
      printRegister(rd);
      print((uint64_t*) "=");
      printInteger(d);
      print((uint64_t*) ",");
      printRegister(rs1);
      print((uint64_t*) "=");
      printInteger(s1);
      print((uint64_t*) ",");
      printRegister(rs2);
      print((uint64_t*) "=");
      printInteger(s2);
      print((uint64_t*) " -> ");
      printRegister(rd);
      print((uint64_t*) "=");
      printInteger(n);
    }
    println();
  }

  if (interpret) {
    *(registers + rd) = n;

    pc = pc + INSTRUCTIONSIZE;
  }
}

void fct_remu() {
  uint64_t s1;
  uint64_t s2;
  uint64_t d;
  uint64_t n;

  if (interpret) {
    s1 = *(registers + rs1);
    s2 = *(registers + rs2);
    d  = *(registers + rd);

    if (s2 == 0) {
      // division by zero: the result for l and h is undefined
      n = (uint64_t) (-1);

      if (debug_divisionByZero) {
        print((uint64_t*) "division-by-zero error: ");
        printInteger(s1);
        print((uint64_t*) " % ");
        printInteger(s2);
        println();
      }
    } else {
      n = s1 % s2;
    }
  }

  if (debug) {
    print((uint64_t*) "remu");
    print((uint64_t*) " ");
    printRegister(rd);
    print((uint64_t*) ",");
    printRegister(rs1);
    print((uint64_t*) ",");
    printRegister(rs2);
    if (interpret) {
      print((uint64_t*) ": ");
      printRegister(rd);
      print((uint64_t*) "=");
      printInteger(d);
      print((uint64_t*) ",");
      printRegister(rs1);
      print((uint64_t*) "=");
      printInteger(s1);
      print((uint64_t*) ",");
      printRegister(rs2);
      print((uint64_t*) "=");
      printInteger(s2);
      print((uint64_t*) " -> ");
      printRegister(rd);
      print((uint64_t*) "=");
      printInteger(n);
    }
    println();
  }

  if (interpret) {
    *(registers + rd) = n;

    pc = pc + INSTRUCTIONSIZE;
  }
}

void fct_sltu() {
  uint64_t s1;
  uint64_t s2;
  uint64_t d;

  if (interpret) {
    s1 = *(registers + rs1);
    s2 = *(registers + rs2);
    d  = *(registers + rd);

    if (s1 < s2)
      d = 1;
    else
      d = 0;
  }

  if (debug) {
    print((uint64_t*) "sltu");
    print((uint64_t*) " ");
    printRegister(rd);
    print((uint64_t*) ",");
    printRegister(rs1);
    print((uint64_t*) ",");
    printRegister(rs2);
    if (interpret) {
      print((uint64_t*) ": ");
      printRegister(rs1);
      print((uint64_t*) "=");
      printInteger(s1);
      print((uint64_t*) ",");
      printRegister(rs2);
      print((uint64_t*) "=");
      printInteger(s2);
      print((uint64_t*) " -> ");
      printRegister(rd);
      print((uint64_t*) "=");
      printInteger(d);
    }
    println();
  }

  if (interpret) {
    *(registers + rd) = d;

    pc = pc + INSTRUCTIONSIZE;
  }
}

void fct_jalr() {
  uint64_t s1;
  uint64_t d;
  uint64_t imm;

  imm = signExtend(immediate, 12);

  if (interpret) {
    s1 = *(registers + rs1);
    d  = *(registers + rd);
  }

  if (debug) {
    print((uint64_t*) "jalr");
    print((uint64_t*) " ");
    printRegister(rd);
    print((uint64_t*) ",");
    printInteger(signedDivision(imm, INSTRUCTIONSIZE));
    print((uint64_t*) "(");
    printRegister(rs1);
    print((uint64_t*) ")");
    if (interpret) {
      print((uint64_t*) ": ");
      printRegister(rd);
      print((uint64_t*) "=");
      printHexadecimal(d, 0);
      print((uint64_t*) ",");
      printRegister(rs1);
      print((uint64_t*) "=");
      printHexadecimal(s1, 0);
    }
  }

  if (interpret) {
    // if rd == 0, this is a JR instruction -
    // do not write into REG_ZR!
    if (rd != REG_ZR) {
      d = pc + INSTRUCTIONSIZE;
      *(registers + rd) = d;
    }

    // add 12-bit signed immediate to rs1, then set the
    // least-signficant bit of the result to zero
    pc = leftShift(rightShift(*(registers + rs1) + imm, 1), 1);
  }



  if (debug) {
    if (interpret) {
      print((uint64_t*) " -> $pc=");
      printHexadecimal(pc, 0);
      if (rd != REG_ZR) {
        print((uint64_t*) ", ");
        printRegister(rd);
        print((uint64_t*) "=");
        printHexadecimal(d, 0);
      }
    }
    println();
  }
}

void fct_ecall() {
  if (debug) {
    print((uint64_t*) "ecall");
    println();
  }

  if (interpret) {
    pc = pc + INSTRUCTIONSIZE;

    if (*(registers + REG_A7) == SYSCALL_SWITCH)
      implementSwitch();
    else
      throwException(EXCEPTION_SYSCALL, 0);
  }
}

void fct_addi() {
  uint64_t s1;
  uint64_t d;
  uint64_t imm;

  imm = signExtend(immediate, 12);

  // check for nop
  if (rs1 == REG_ZR)
    if (rd == REG_ZR)
      if (imm == 0) {
        fct_nop();
        return;
      }


  if (interpret) {
    s1 = *(registers + rs1);
    d  = *(registers + rd);
  }


  if (debug) {
    print((uint64_t*) "addi");
    print((uint64_t*) " ");
    printRegister(rd);
    print((uint64_t*) ",");
    printRegister(rs1);
    print((uint64_t*) ",");
    printInteger(imm);
    if (interpret) {
      print((uint64_t*) ": ");
      printRegister(rd);
      print((uint64_t*) "=");
      printInteger(d);
      print((uint64_t*) ",");
      printRegister(rs1);
      print((uint64_t*) "=");
      printInteger(s1);
    }
  }

  if (interpret) {
    d = s1 + imm;
    *(registers + rd) = d;

    pc = pc + INSTRUCTIONSIZE;
  }

  if (debug) {
    if (interpret) {
      print((uint64_t*) " -> ");
      printRegister(rd);
      print((uint64_t*) "=");
      printInteger(d);
    }
    println();
  }
}

void fct_lui() {
  uint64_t imm;

  if (debug) {
    print((uint64_t*) "lui");
    print((uint64_t*) " ");
    printRegister(rd);
    print((uint64_t*) ",");
    printHexadecimal(immediate, 0);
    if (interpret) {
      print((uint64_t*) ": ");
      printRegister(rd);
      print((uint64_t*) "=");
      printInteger(*(registers + rd));
    }
  }

  if (interpret) {
    imm = leftShift(immediate, 12);
    imm = signExtend(imm, 32);

    *(registers + rd) = imm;

    pc = pc + INSTRUCTIONSIZE;
  }

  if (debug) {
    if (interpret) {
      print((uint64_t*) " -> ");
      printRegister(rd);
      print((uint64_t*) "=");
      printHexadecimal(imm, 0);
    }
    println();
  }

}

void fct_ld() {
  uint64_t vaddr;
  uint64_t s1;
  uint64_t d;
  uint64_t imm;

  imm = signExtend(immediate, 12);

  if (interpret) {
    s1 = *(registers + rs1);
    d  = *(registers + rd);
  }

  if (debug) {
    print((uint64_t*) "ld");
    print((uint64_t*) " ");
    printRegister(rd);
    print((uint64_t*) ",");
    printInteger(imm);
    print((uint64_t*) "(");
    printRegister(rs1);
    print((uint64_t*) ")");
    if (interpret) {
      print((uint64_t*) ": ");
      printRegister(rd);
      print((uint64_t*) "=");
      printInteger(d);
      print((uint64_t*) ",");
      printRegister(rs1);
      print((uint64_t*) "=");
      printHexadecimal(s1, 0);
    }
  }

  if (interpret) {
    vaddr = s1 + imm;

    if (isValidVirtualAddress(vaddr)) {
      if (isVirtualAddressMapped(pt, vaddr)) {
        d = loadVirtualMemory(pt, vaddr);
        *(registers + rd) = d;

        // keep track of number of loads
        loads = loads + 1;

        *(loadsPerAddress + pc / INSTRUCTIONSIZE) = *(loadsPerAddress + pc / INSTRUCTIONSIZE) + 1;

        pc = pc + INSTRUCTIONSIZE;
      } else
        throwException(EXCEPTION_PAGEFAULT, getPageOfVirtualAddress(vaddr));
    } else
      // TODO: pass invalid vaddr
      throwException(EXCEPTION_INVALIDADDRESS, 0);
  }

  if (debug) {
    if (interpret) {
      print((uint64_t*) " -> ");
      printRegister(rd);
      print((uint64_t*) "=");
      printInteger(d);
      print((uint64_t*) "=memory[");
      printHexadecimal(vaddr, 0);
      print((uint64_t*) "]");
    }
    println();
  }
}

void fct_sd() {
  uint64_t vaddr;
  uint64_t s1;
  uint64_t s2;
  uint64_t imm;

  imm = signExtend(immediate, 12);

  if (interpret) {
    s1  = *(registers + rs1);
    s2  = *(registers + rs2);
  }

  if (debug) {
    print((uint64_t*) "sd");
    print((uint64_t*) " ");
    printRegister(rs2);
    print((uint64_t*) ",");
    printInteger(imm);
    print((uint64_t*) "(");
    printRegister(rs1);
    print((uint64_t*) ")");
    if (interpret) {
      print((uint64_t*) ": ");
      printRegister(rs2);
      print((uint64_t*) "=");
      printInteger(s2);
      print((uint64_t*) ",");
      printRegister(rs1);
      print((uint64_t*) "=");
      printHexadecimal(s1, 0);
    }
  }

  if (interpret) {
    vaddr = s1 + imm;

    if (isValidVirtualAddress(vaddr)) {
      if (isVirtualAddressMapped(pt, vaddr)) {
        storeVirtualMemory(pt, vaddr, s2);

        // keep track of number of stores
        stores = stores + 1;

        *(storesPerAddress + pc / INSTRUCTIONSIZE) = *(storesPerAddress + pc / INSTRUCTIONSIZE) + 1;

        pc = pc + INSTRUCTIONSIZE;
      } else
        throwException(EXCEPTION_PAGEFAULT, getPageOfVirtualAddress(vaddr));
    } else
      // TODO: pass invalid vaddr
      throwException(EXCEPTION_INVALIDADDRESS, 0);
  }

  if (debug) {
    if (interpret) {
      print((uint64_t*) " -> memory[");
      printHexadecimal(vaddr, 0);
      print((uint64_t*) "]=");
      printInteger(s2);
      print((uint64_t*) "=");
      printRegister(rs2);
    }
    println();
  }
}

void fct_beq() {
  uint64_t s1;
  uint64_t s2;
  uint64_t imm;

  imm = signExtend(immediate, 13);

  if (interpret) {
    s1  = *(registers + rs1);
    s2  = *(registers + rs2);
  }

  if (debug) {
    print((uint64_t*) "beq");
    print((uint64_t*) " ");
    printRegister(rs1);
    print((uint64_t*) ",");
    printRegister(rs2);
    print((uint64_t*) ",");
    printInteger(signedDivision(imm, INSTRUCTIONSIZE));
    print((uint64_t*) "[");
    printHexadecimal(pc + INSTRUCTIONSIZE + imm, 0);
    print((uint64_t*) "]");
    if (interpret) {
      print((uint64_t*) ": ");
      printRegister(rs1);
      print((uint64_t*) "=");
      printInteger(s1);
      print((uint64_t*) ",");
      printRegister(rs2);
      print((uint64_t*) "=");
      printInteger(s2);
    }
  }

  if (interpret) {
    pc = pc + INSTRUCTIONSIZE;

    if (s1 == s2) {
      pc = pc + imm;

      if (signedLessThan(imm, 0)) {
        // keep track of number of loop iterations
        loops = loops + 1;

        *(loopsPerAddress + pc / INSTRUCTIONSIZE) = *(loopsPerAddress + pc / INSTRUCTIONSIZE) + 1;
      }

      // TODO: execute delay slot
    }
  }

  if (debug) {
    if (interpret) {
      print((uint64_t*) " -> $pc=");
      printHexadecimal(pc, 0);
    }
    println();
  }
}

void fct_jal() {
  uint64_t d;
  uint64_t imm;

  imm = signExtend(immediate, 21);

  if (interpret) {
    d   = *(registers + rd);
  }

  if (debug) {
    print((uint64_t*) "jal");
    print((uint64_t*) " ");
    printRegister(rd);
    print((uint64_t*) ",");
    printInteger(signedDivision(imm, INSTRUCTIONSIZE));
    print((uint64_t*) "[");
    printHexadecimal(imm + pc, 0);
    print((uint64_t*) "]");
    if (interpret) {
      print((uint64_t*) ": ");
      printRegister(rd);
      print((uint64_t*) "=");
      printHexadecimal(d, 0);
    }
  }

  if (interpret) {
    d = pc + INSTRUCTIONSIZE;
    if (rd != REG_ZR)
      *(registers + rd) = d;

    pc = pc + imm;

    // keep track of number of procedure calls
    calls = calls + 1;

    *(callsPerAddress + pc / INSTRUCTIONSIZE) = *(callsPerAddress + pc / INSTRUCTIONSIZE) + 1;

    // TODO: execute delay slot
  }

  if (debug) {
    if (interpret) {
      print((uint64_t*) " -> ");
      if (rd != REG_ZR) {
        printRegister(rd);
        print((uint64_t*) "=");
        printHexadecimal(d, 0);
        print((uint64_t*) ",");
      }
      print((uint64_t*) "$pc=");
      printHexadecimal(pc, 0);
    }
    println();
  }
}

// -----------------------------------------------------------------
// -------------------------- INTERPRETER --------------------------
// -----------------------------------------------------------------

void printException(uint64_t exception, uint64_t faultingPage) {
  print((uint64_t*) *(EXCEPTIONS + exception));

  if (exception == EXCEPTION_PAGEFAULT) {
    print((uint64_t*) " at ");
    printHexadecimal(faultingPage, 8);
  }
}

void throwException(uint64_t exception, uint64_t faultingPage) {
  setException(currentContext, exception);
  setFaultingPage(currentContext, faultingPage);

  trap = 1;

  if (debug_exception) {
    print(selfieName);
    print((uint64_t*) ": context ");
    printHexadecimal((uint64_t) currentContext, 8);
    print((uint64_t*) " throws ");
    printException(exception, faultingPage);
    print((uint64_t*) " exception");
    println();
  }
}

void fetch() {
  // assert: isValidVirtualAddress(pc) == 1
  // assert: isVirtualAddressMapped(pt, pc) == 1

  if (pc % REGISTERSIZE == 0)
    ir = getLowWord(loadVirtualMemory(pt, pc));
  else
    ir = getHighWord(loadVirtualMemory(pt, pc - INSTRUCTIONSIZE));
}

void execute() {
  if (debug) {
    if (interpret) {
      print(binaryName);
      print((uint64_t*) ": $pc=");
    }
    printHexadecimal(pc, 0);
    if (sourceLineNumber != (uint64_t*) 0) {
      print((uint64_t*) "(~");
      printInteger(*(sourceLineNumber + pc / INSTRUCTIONSIZE));
      print((uint64_t*) ")"); 
    }
    print((uint64_t*) ": ");
    printHexadecimal(ir, 8);
    print((uint64_t*) ": ");
  }

  if (opcode == OP_OP) {    //could be ADD, SUB, SLT, MUL, DIVU, REMU
    if (funct3 == F3_ADD) { // = F3_SUB = F3_MUL
      if (funct7 == F7_ADD)
        fct_add();
      else if (funct7 == F7_SUB)
        fct_sub();
      else if (funct7 == F7_MUL)
        fct_mul();
      else
        throwException(EXCEPTION_UNKNOWNINSTRUCTION, 0);
    } else if (funct3 == F3_SLTU) {
      if (funct7 == F7_SLTU)
        fct_sltu();
      else
        throwException(EXCEPTION_UNKNOWNINSTRUCTION, 0);
    } else if (funct3 == F3_DIVU) {
      if (funct7 == F7_DIVU)
        fct_divu();
      else
        throwException(EXCEPTION_UNKNOWNINSTRUCTION, 0);
    } else if (funct3 == F3_REMU) {
      if (funct7 == F7_REMU)
        fct_remu();
      else
        throwException(EXCEPTION_UNKNOWNINSTRUCTION, 0);
    } else
      throwException(EXCEPTION_UNKNOWNINSTRUCTION, 0);
  } else if (opcode == OP_LUI) {
    fct_lui();
  } else if (opcode == OP_BRANCH) {
    if (funct3 == F3_BEQ)
      fct_beq();
    else
      throwException(EXCEPTION_UNKNOWNINSTRUCTION, 0);
  } else if (opcode == OP_IMM) {
    if (funct3 == F3_ADDI)
      fct_addi();
    else
      throwException(EXCEPTION_UNKNOWNINSTRUCTION, 0);
  } else if (opcode == OP_JAL) {
    fct_jal();
  } else if (opcode == OP_JALR) {
    if (funct3 == F3_JALR)
      fct_jalr();
    else
      throwException(EXCEPTION_UNKNOWNINSTRUCTION, 0);
  } else if (opcode == OP_LD) {
    if (funct3 == F3_LD)
      fct_ld();
    else
      throwException(EXCEPTION_UNKNOWNINSTRUCTION, 0);
  } else if (opcode == OP_SD) {
    if (funct3 == F3_SD)
      fct_sd();
    else
      throwException(EXCEPTION_UNKNOWNINSTRUCTION, 0);
  } else if (opcode == OP_SYSTEM) {
    if (funct3 == F3_ECALL)
      fct_ecall();
    else
      throwException(EXCEPTION_UNKNOWNINSTRUCTION, 0);
  } else
    throwException(EXCEPTION_UNKNOWNINSTRUCTION, 0);
}

void interrupt() {
  if (timer != TIMEROFF) {
    timer = timer - 1;

    if (timer == 0) {
      if (getException(currentContext) == EXCEPTION_NOEXCEPTION)
        // only throw exception if no other is pending
        // TODO: handle multiple pending exceptions
        throwException(EXCEPTION_TIMER, 0);
      else
        // trigger timer in the next interrupt cycle
        timer = 1;
    }
  }
}

uint64_t* runUntilException() {
  trap = 0;

  while (trap == 0) {
    fetch();
    decode();
    execute();
    interrupt();
  }

  trap = 0;

  return currentContext;
}

uint64_t addressWithMaxCounter(uint64_t* counters, uint64_t max) {
  uint64_t a;
  uint64_t n;
  uint64_t i;
  uint64_t c;

  a = -1;

  n = 0;

  i = 0;

  while (i < maxBinaryLength / INSTRUCTIONSIZE) {
    c = *(counters + i);

    if (n < c)
      if (c < max) {
        n = c;
        a = i * INSTRUCTIONSIZE;
      }

    i = i + 1;
  }

  return a;
}

uint64_t printCounters(uint64_t total, uint64_t* counters, uint64_t max) {
  uint64_t a;
  uint64_t ratio;

  a = addressWithMaxCounter(counters, max);

  if (a == (uint64_t) (-1))
    ratio = 0;
  else
    ratio = *(counters + a / INSTRUCTIONSIZE);

  printInteger(ratio);

  print((uint64_t*) "(");
  printFixedPointPercentage(total, ratio);
  print((uint64_t*) "%)");

  if (ratio != 0) {
    print((uint64_t*) "@");
    printHexadecimal(a, 0);
    if (sourceLineNumber != (uint64_t*) 0) {
      print((uint64_t*) "(~");
      printInteger(*(sourceLineNumber + a / INSTRUCTIONSIZE));
      print((uint64_t*) ")");
    }
  }

  return ratio;
}

void printProfile(uint64_t* message, uint64_t total, uint64_t* counters) {
  uint64_t max;

  if (total > 0) {
    print(selfieName);
    print(message);
    printInteger(total);
    print((uint64_t*) ",");
    max = printCounters(total, counters, INT64_MAX); // max counter
    print((uint64_t*) ",");
    max = printCounters(total, counters, max); // 2nd max
    print((uint64_t*) ",");
    printCounters(total, counters, max); // 3rd max
    println();
  }
}

void selfie_disassemble() {
  assemblyName = getArgument();

  if (codeLength == 0) {
    print(selfieName);
    print((uint64_t*) ": nothing to disassemble to output file ");
    print(assemblyName);
    println();

    return;
  }

  // assert: assemblyName is mapped and not longer than maxFilenameLength

  assemblyFD = openWriteOnly(assemblyName);

  if (signedLessThan(assemblyFD, 0)) {
    print(selfieName);
    print((uint64_t*) ": could not create assembly output file ");
    print(assemblyName);
    println();

    exit(EXITCODE_IOERROR);
  }

  outputName = assemblyName;
  outputFD   = assemblyFD;

  interpret = 0;

  resetLibrary();
  resetInterpreter();

  debug = 1;

  while(pc < codeLength) {
    ir = loadInstruction(pc);

    decode();
    execute();

    pc = pc + INSTRUCTIONSIZE;
  }

  debug = 0;

  outputName = (uint64_t*) 0;
  outputFD   = 1;

  print(selfieName);
  print((uint64_t*) ": ");
  printInteger(numberOfWrittenCharacters);
  print((uint64_t*) " characters of assembly with ");
  printInteger(codeLength / INSTRUCTIONSIZE);
  print((uint64_t*) " instructions written into ");
  print(assemblyName);
  println();
}

// -----------------------------------------------------------------
// ---------------------------- CONTEXTS ---------------------------
// -----------------------------------------------------------------

uint64_t* allocateContext(uint64_t* parent, uint64_t* vctxt, uint64_t* in) {
  uint64_t* context;

  if (freeContexts == (uint64_t*) 0)
    context = smalloc(7 * SIZEOFUINT64STAR + 10 * SIZEOFUINT64);
  else {
    context = freeContexts;

    freeContexts = getNextContext(freeContexts);
  }

  setNextContext(context, in);
  setPrevContext(context, (uint64_t*) 0);

  if (in != (uint64_t*) 0)
    setPrevContext(in, context);

  setPC(context, 0);

  // allocate zeroed memory for general purpose registers
  // TODO: reuse memory
  setRegs(context, zalloc(NUMBEROFREGISTERS * SIZEOFUINT64));

  // allocate zeroed memory for page table
  // TODO: save and reuse memory for page table
  setPT(context, zalloc(VIRTUALMEMORYSIZE / PAGESIZE * SIZEOFUINT64));

  // determine range of recently mapped pages
  setLoPage(context, 0);
  setMePage(context, 0);
  setHiPage(context, getPageOfVirtualAddress(VIRTUALMEMORYSIZE - REGISTERSIZE));

  // heap starts where it is safe to start
  setProgramBreak(context, maxBinaryLength);

  setException(context, EXCEPTION_NOEXCEPTION);
  setFaultingPage(context, 0);

  setExitCode(context, EXITCODE_NOERROR);

  setParent(context, parent);
  setVirtualContext(context, vctxt);

  setName(context, (uint64_t*) 0);

  return context;
}

uint64_t* findContext(uint64_t* parent, uint64_t* vctxt, uint64_t* in) {
  uint64_t* context;

  context = in;

  while (context != (uint64_t*) 0) {
    if (getParent(context) == parent)
      if (getVirtualContext(context) == vctxt)
        return context;

    context = getNextContext(context);
  }

  return (uint64_t*) 0;
}

void freeContext(uint64_t* context) {
  setNextContext(context, freeContexts);

  freeContexts = context;
}

uint64_t* deleteContext(uint64_t* context, uint64_t* from) {
  if (getNextContext(context) != (uint64_t*) 0)
    setPrevContext(getNextContext(context), getPrevContext(context));

  if (getPrevContext(context) != (uint64_t*) 0) {
    setNextContext(getPrevContext(context), getNextContext(context));
    setPrevContext(context, (uint64_t*) 0);
  } else
    from = getNextContext(context);

  freeContext(context);

  return from;
}

// -----------------------------------------------------------------
// -------------------------- MICROKERNEL --------------------------
// -----------------------------------------------------------------

uint64_t* createContext(uint64_t* parent, uint64_t* vctxt) {
  // TODO: check if context already exists
  usedContexts = allocateContext(parent, vctxt, usedContexts);

  if (currentContext == (uint64_t*) 0)
    currentContext = usedContexts;

  if (debug_create) {
    print(selfieName);
    print((uint64_t*) ": parent context ");
    printHexadecimal((uint64_t) parent, 8);
    print((uint64_t*) " created child context ");
    printHexadecimal((uint64_t) usedContexts, 8);
    println();
  }

  return usedContexts;
}

uint64_t* cacheContext(uint64_t* vctxt) {
  uint64_t* context;

  // find cached context on my boot level
  context = findContext(currentContext, vctxt, usedContexts);

  if (context == (uint64_t*) 0)
    // create cached context on my boot level
    context = createContext(currentContext, vctxt);

  return context;
}

void saveContext(uint64_t* context) {
  uint64_t* parentTable;
  uint64_t* vctxt;
  uint64_t r;
  uint64_t* regs;
  uint64_t* vregs;

  // save machine state
  setPC(context, pc);

  if (getParent(context) != MY_CONTEXT) {
    parentTable = getPT(getParent(context));

    vctxt = getVirtualContext(context);

    storeVirtualMemory(parentTable, PC(vctxt), getPC(context));

    r = 0;

    regs = getRegs(context);

    vregs = (uint64_t*) loadVirtualMemory(parentTable, Regs(vctxt));

    while (r < NUMBEROFREGISTERS) {
      storeVirtualMemory(parentTable, (uint64_t) (vregs + r), *(regs + r));

      r = r + 1;
    }

    storeVirtualMemory(parentTable, ProgramBreak(vctxt), getProgramBreak(context));

    storeVirtualMemory(parentTable, Exception(vctxt), getException(context));
    storeVirtualMemory(parentTable, FaultingPage(vctxt), getFaultingPage(context));
    storeVirtualMemory(parentTable, ExitCode(vctxt), getExitCode(context));
  }
}

void mapPage(uint64_t* context, uint64_t page, uint64_t frame) {
  uint64_t* table;

  table = getPT(context);

  // assert: 0 <= page < VIRTUALMEMORYSIZE / PAGESIZE

  // on boot level zero frame may be any signed integer

  *(table + page) = frame;

  // exploit spatial locality in page table caching
  if (page != getHiPage(context)) {
    if (page < getLoPage(context)) {
      // strictly, touching is only necessary on boot levels higher than zero
      touch(table + page, (getLoPage(context) - page) * SIZEOFUINT64);

      setLoPage(context, page);
    } else if (getMePage(context) < page) {
      // strictly, touching is only necessary on boot levels higher than zero
      touch(table + getMePage(context), (page - getMePage(context)) * SIZEOFUINT64);

      setMePage(context, page);
    }
  }

  if (debug_map) {
    print(selfieName);
    print((uint64_t*) ": page ");
    printHexadecimal(page, 4);
    print((uint64_t*) " mapped to frame ");
    printHexadecimal(frame, 8);
    print((uint64_t*) " in context ");
    printHexadecimal((uint64_t) context, 8);
    println();
  }
}

void restoreContext(uint64_t* context) {
  uint64_t* parentTable;
  uint64_t* vctxt;
  uint64_t r;
  uint64_t* regs;
  uint64_t* vregs;
  uint64_t* table;
  uint64_t page;
  uint64_t me;
  uint64_t frame;

  if (getParent(context) != MY_CONTEXT) {
    parentTable = getPT(getParent(context));

    vctxt = getVirtualContext(context);

    setPC(context, loadVirtualMemory(parentTable, PC(vctxt)));

    r = 0;

    regs = getRegs(context);

    vregs = (uint64_t*) loadVirtualMemory(parentTable, Regs(vctxt));

    while (r < NUMBEROFREGISTERS) {
      *(regs + r) = loadVirtualMemory(parentTable, (uint64_t) (vregs + r));

      r = r + 1;
    }

    setProgramBreak(context, loadVirtualMemory(parentTable, ProgramBreak(vctxt)));

    setException(context, loadVirtualMemory(parentTable, Exception(vctxt)));
    setFaultingPage(context, loadVirtualMemory(parentTable, FaultingPage(vctxt)));
    setExitCode(context, loadVirtualMemory(parentTable, ExitCode(vctxt)));

    table = (uint64_t*) loadVirtualMemory(parentTable, PT(vctxt));

    // assert: context page table is only mapped from beginning up and end down

    page = loadVirtualMemory(parentTable, LoPage(vctxt));
    me   = loadVirtualMemory(parentTable, MePage(vctxt));

    while (page <= me) {
      frame = loadVirtualMemory(parentTable, FrameForPage(table, page));

      if (frame != 0)
        mapPage(context, page, getFrameForPage(parentTable, getPageOfVirtualAddress(frame)));

      page = page + 1;
    }

    storeVirtualMemory(parentTable, LoPage(vctxt), page);

    page  = loadVirtualMemory(parentTable, HiPage(vctxt));
    frame = loadVirtualMemory(parentTable, FrameForPage(table, page));

    while (frame != 0) {
      mapPage(context, page, getFrameForPage(parentTable, getPageOfVirtualAddress(frame)));

      page  = page - 1;
      frame = loadVirtualMemory(parentTable, FrameForPage(table, page));
    }

    storeVirtualMemory(parentTable, HiPage(vctxt), page);
  }
}

// -----------------------------------------------------------------
// ---------------------------- KERNEL -----------------------------
// -----------------------------------------------------------------

uint64_t pavailable() {
  if (freePageFrameMemory > 0)
    return 1;
  else if (usedPageFrameMemory + MEGABYTE <= pageFrameMemory)
    return 1;
  else
    return 0;
}

uint64_t pused() {
  return usedPageFrameMemory - freePageFrameMemory;
}

uint64_t* palloc() {
  uint64_t block;
  uint64_t frame;

  // assert: pageFrameMemory is equal to or a multiple of MEGABYTE
  // assert: PAGESIZE is a factor of MEGABYTE strictly less than MEGABYTE

  if (freePageFrameMemory == 0) {
    freePageFrameMemory = MEGABYTE;

    if (usedPageFrameMemory + freePageFrameMemory <= pageFrameMemory) {
      // on boot level zero allocate zeroed memory
      block = (uint64_t) zalloc(freePageFrameMemory);

      usedPageFrameMemory = usedPageFrameMemory + freePageFrameMemory;

      // page frames must be page-aligned to work as page table index
      nextPageFrame = roundUp(block, PAGESIZE);

      if (nextPageFrame > block)
        // losing one page frame to fragmentation
        freePageFrameMemory = freePageFrameMemory - PAGESIZE;
    } else {
      print(selfieName);
      print((uint64_t*) ": palloc out of physical memory");
      println();

      exit(EXITCODE_OUTOFPHYSICALMEMORY);
    }
  }

  frame = nextPageFrame;

  nextPageFrame = nextPageFrame + PAGESIZE;

  freePageFrameMemory = freePageFrameMemory - PAGESIZE;

  // strictly, touching is only necessary on boot levels higher than zero
  return touch((uint64_t*) frame, PAGESIZE);
}

void pfree(uint64_t* frame) {
  // TODO: implement free list of page frames
}

void mapAndStore(uint64_t* context, uint64_t vaddr, uint64_t data) {
  // assert: isValidVirtualAddress(vaddr) == 1

  if (isVirtualAddressMapped(getPT(context), vaddr) == 0)
    mapPage(context, getPageOfVirtualAddress(vaddr), (uint64_t) palloc());

  storeVirtualMemory(getPT(context), vaddr, data);
}

void up_loadBinary(uint64_t* context) {
  uint64_t entryPoint;
  uint64_t baddr;

  entryPoint = *(ELF_header + 10);

  setPC(context, entryPoint);
  setLoPage(context, getPageOfVirtualAddress(entryPoint));
  setMePage(context, getPageOfVirtualAddress(entryPoint));
  setName(context, binaryName);

  baddr = 0;

  while (baddr < binaryLength) {
    mapAndStore(context, entryPoint + baddr, loadData(baddr));

    baddr = baddr + SIZEOFUINT64;
  }

  setProgramBreak(context, roundUp(entryPoint + baddr, PAGESIZE));
}

uint64_t up_loadString(uint64_t* context, uint64_t* s, uint64_t SP) {
  uint64_t bytes;
  uint64_t i;

  bytes = roundUp(stringLength(s) + 1, REGISTERSIZE);

  // allocate memory for storing string
  SP = SP - bytes;

  i = 0;

  while (i < bytes) {
    mapAndStore(context, SP + i, *s);

    s = s + 1;

    i = i + REGISTERSIZE;
  }

  return SP;
}

void up_loadArguments(uint64_t* context, uint64_t argc, uint64_t* argv) {
  uint64_t SP;
  uint64_t vargv;
  uint64_t i_argc;
  uint64_t i_vargv;

  // arguments are pushed onto stack which starts at highest virtual address
  SP = VIRTUALMEMORYSIZE - REGISTERSIZE;

  // allocate memory for storing stack pointer later
  SP = SP - REGISTERSIZE;

  // allocate memory for storing *argv array
  SP = SP - argc * REGISTERSIZE;

  // vargv invalid if argc == 0
  vargv = SP + REGISTERSIZE;

  i_vargv = vargv;
  i_argc  = argc;

  while (i_argc > 0) {
    SP = up_loadString(context, (uint64_t*) *argv, SP);

    // store pointer to string in virtual *argv
    mapAndStore(context, i_vargv, SP);

    argv = argv + 1;

    i_vargv = i_vargv + REGISTERSIZE;

    i_argc = i_argc - 1;
  }

  // allocate memory for one word on the stack
  SP = SP - REGISTERSIZE;

  // push argc
  mapAndStore(context, SP, argc);

  // allocate memory for one word on the stack
  SP = SP - REGISTERSIZE;

  // push virtual argv
  mapAndStore(context, SP, vargv);

  // store stack pointer value into the register
  *(getRegs(context)+REG_SP) = SP;
}

void mapUnmappedPages(uint64_t* context) {
  uint64_t page;

  // assert: page table is only mapped from beginning up and end down

  page = getLoPage(context);

  while (isPageMapped(getPT(context), page))
    page = page + 1;

  while (pavailable()) {
    mapPage(context, page, (uint64_t) palloc());

    page = page + 1;
  }
}

uint64_t isBootLevelZero() {
  // in C99 malloc(0) returns either a null pointer or a unique pointer.
  // (see http://pubs.opengroup.org/onlinepubs/9699919799/)
  // selfie's malloc implementation, on the other hand,
  // returns the same not null address, if malloc(0) is called consecutively.
  uint64_t firstMalloc;
  uint64_t secondMalloc;

  firstMalloc = (uint64_t) malloc(0);
  secondMalloc = (uint64_t) malloc(0);

  if (firstMalloc == 0)
    return 1;
  if (firstMalloc != secondMalloc)
    return 1;

  // it is selfie's malloc, so it can not be boot level zero.
  return 0;
}

uint64_t handleSystemCalls(uint64_t* context) {
  uint64_t a7;

  if (getException(context) == EXCEPTION_SYSCALL) {
    a7 = *(getRegs(context)+REG_A7);

    if (a7 == SYSCALL_MALLOC)
      return implementMalloc(context);
    else if (a7 == SYSCALL_READ)
      implementRead(context);
    else if (a7 == SYSCALL_WRITE)
      implementWrite(context);
    else if (a7 == SYSCALL_OPEN)
      implementOpen(context);
    else if (a7 == SYSCALL_EXIT) {
      implementExit(context);

      // TODO: exit only if all contexts have exited
      return EXIT;
    } else {
      print(selfieName);
      print((uint64_t*) ": unknown system call ");
      printInteger(a7);
      println();

      setExitCode(context, EXITCODE_UNKNOWNSYSCALL);

      return EXIT;
    }
  } else if (getException(context) != EXCEPTION_TIMER) {
    print(selfieName);
    print((uint64_t*) ": context ");
    print(getName(context));
    print((uint64_t*) " throws uncaught ");
    printException(getException(context), getFaultingPage(context));
    println();

    setExitCode(context, EXITCODE_UNCAUGHTEXCEPTION);

    return EXIT;
  }

  return DONOTEXIT;
}

uint64_t mipster(uint64_t* toContext) {
  uint64_t timeout;
  uint64_t* fromContext;

  print((uint64_t*) "mipster");
  println();

  timeout = TIMESLICE;

  while (1) {
    fromContext = mipster_switch(toContext, timeout);

    if (getParent(fromContext) != MY_CONTEXT) {
      // switch to parent which is in charge of handling exceptions
      toContext = getParent(fromContext);

      timeout = TIMEROFF;
    } else {
       // we are the parent in charge of handling exceptions
      if (getException(fromContext) == EXCEPTION_PAGEFAULT)
        // TODO: use this table to unmap and reuse frames
        mapPage(fromContext, getFaultingPage(fromContext), (uint64_t) palloc());
      else if (handleSystemCalls(fromContext) == EXIT)
        return getExitCode(fromContext);

      setException(fromContext, EXCEPTION_NOEXCEPTION);

      toContext = fromContext;

      timeout = TIMESLICE;
    }
  }
}

uint64_t minster(uint64_t* toContext) {
  uint64_t timeout;
  uint64_t* fromContext;

  print((uint64_t*) "minster");
  println();

  timeout = TIMESLICE;

  // virtual is like physical memory in initial context up to memory size
  // by mapping unmapped pages (for the heap) to all available page frames
  // CAUTION: consumes memory even when not accessed
  mapUnmappedPages(toContext);

  while (1) {
    fromContext = mipster_switch(toContext, timeout);

    if (getParent(fromContext) != MY_CONTEXT) {
      // switch to parent which is in charge of handling exceptions
      toContext = getParent(fromContext);

      timeout = TIMEROFF;
    } else {
      // we are the parent in charge of handling exit exceptions

      if (handleSystemCalls(fromContext) == EXIT)
        return getExitCode(fromContext);

      setException(fromContext, EXCEPTION_NOEXCEPTION);

      toContext = fromContext;

      timeout = TIMESLICE;
    }
  }
}

uint64_t mobster(uint64_t* toContext) {
  uint64_t timeout;
  uint64_t* fromContext;

  print((uint64_t*) "mobster");
  println();

  timeout = TIMESLICE;

  while (1) {
    fromContext = mipster_switch(toContext, TIMESLICE);

    if (getParent(fromContext) != MY_CONTEXT) {
      // switch to parent which is in charge of handling exceptions
      toContext = getParent(fromContext);

      timeout = TIMEROFF;
    } else {
      // we are the parent in charge of handling exit exceptions

      if (handleSystemCalls(fromContext) == EXIT)
        return getExitCode(fromContext);

      setException(fromContext, EXCEPTION_NOEXCEPTION);

      toContext = fromContext;

      timeout = TIMESLICE;
    }
  }
}

uint64_t hypster(uint64_t* toContext) {
  uint64_t* fromContext;

  print((uint64_t*) "hypster");
  println();

  while (1) {
    fromContext = hypster_switch(toContext, TIMESLICE);

    if (getException(fromContext) == EXCEPTION_PAGEFAULT)
      // TODO: use this table to unmap and reuse frames
      mapPage(fromContext, getFaultingPage(fromContext), (uint64_t) palloc());
    else if (handleSystemCalls(fromContext) == EXIT)
      return getExitCode(fromContext);

    setException(fromContext, EXCEPTION_NOEXCEPTION);

    toContext = fromContext;
  }
}

uint64_t mixter(uint64_t* toContext, uint64_t mix) {
  // works with mipsters and hypsters
  uint64_t mslice;
  uint64_t timeout;
  uint64_t* fromContext;

  print((uint64_t*) "mixter (");
  printInteger(mix);
  print((uint64_t*) "% mipster/");
  printInteger(100 - mix);
  print((uint64_t*) "% hypster)");
  println();

  mslice = TIMESLICE;

  if (mslice <= UINT64_MAX / 100)
    mslice = mslice * mix / 100;
  else if (mslice <= UINT64_MAX / 10)
    mslice = mslice / 10 * (mix / 10);
  else
    mslice = mslice / 100 * mix;

  if (mslice > 0) {
    mix = 1;

    timeout = mslice;
  } else {
    mix = 0;

    timeout = TIMESLICE;
  }

  while (1) {
    if (mix)
      fromContext = mipster_switch(toContext, TIMESLICE);
    else
      fromContext = hypster_switch(toContext, TIMESLICE);

    if (getParent(fromContext) != MY_CONTEXT) {
      // switch to parent which is in charge of handling exceptions
      toContext = getParent(fromContext);

      timeout = TIMEROFF;
    } else {
      // we are the parent in charge of handling exceptions

      if (getException(fromContext) == EXCEPTION_PAGEFAULT)
        // TODO: use this table to unmap and reuse frames
        mapPage(fromContext, getFaultingPage(fromContext), (uint64_t) palloc());
      else if (handleSystemCalls(fromContext) == EXIT)
        return getExitCode(fromContext);

      setException(fromContext, EXCEPTION_NOEXCEPTION);

      // TODO: scheduler should go here
      toContext = fromContext;

      if (mix) {
        if (mslice != TIMESLICE) {
          mix = 0;

          timeout = TIMESLICE - mslice;
        }
      } else if (mslice > 0) {
        mix = 1;

        timeout = mslice;
      }
    }
  }
}

uint64_t selfie_run(uint64_t machine) {
  uint64_t exitCode;

  if (binaryLength == 0) {
    print(selfieName);
    print((uint64_t*) ": nothing to run, debug, or host");
    println();

    return -1;
  }

  initMemory(atoi(peekArgument()));

  interpret = 1;

  resetInterpreter();
  resetMicrokernel();

  createContext(MY_CONTEXT, 0);

  up_loadBinary(currentContext);

  // pass binary name as first argument by replacing memory size
  setArgument(binaryName);

  up_loadArguments(currentContext, numberOfRemainingArguments(), remainingArguments());

  print(selfieName);
  print((uint64_t*) ": this is selfie executing ");
  print(binaryName);
  print((uint64_t*) " with ");
  printInteger(pageFrameMemory / MEGABYTE);
  print((uint64_t*) "MB of physical memory on ");

  if (machine == MIPSTER)
    exitCode = mipster(currentContext);
  else if (machine == MINSTER)
    exitCode = minster(currentContext);
  else if (machine == MOBSTER)
    exitCode = mobster(currentContext);
  else if (machine == HYPSTER)
    if (isBootLevelZero())
      // no hypster on boot level zero
      exitCode = mipster(currentContext);
    else
      exitCode = hypster(currentContext);
  else
    // change 0 to anywhere between 0% to 100% mipster
    exitCode = mixter(currentContext, 0);

  interpret = 0;

  debug = 0;

  print(selfieName);
  print((uint64_t*) ": this is selfie terminating ");
  print(getName(currentContext));
  print((uint64_t*) " with exit code ");
  printInteger(exitCode);
  print((uint64_t*) " and ");
  printFixedPointRatio(pused(), MEGABYTE);
  print((uint64_t*) "MB of mapped memory");
  println();

  if (calls > 0) {
    print(selfieName);
    if (sourceLineNumber != (uint64_t*) 0)
      print((uint64_t*) ": profile: total,max(ratio%)@addr(line#),2max(ratio%)@addr(line#),3max(ratio%)@addr(line#)");
    else
      print((uint64_t*) ": profile: total,max(ratio%)@addr,2max(ratio%)@addr,3max(ratio%)@addr");
    println();
    printProfile((uint64_t*) ": calls: ", calls, callsPerAddress);
    printProfile((uint64_t*) ": loops: ", loops, loopsPerAddress);
    printProfile((uint64_t*) ": loads: ", loads, loadsPerAddress);
    printProfile((uint64_t*) ": stores: ", stores, storesPerAddress);
  }

  return exitCode;
}

// *~*~ *~*~ *~*~ *~*~ *~*~ *~*~ *~*~ *~*~ *~*~ *~*~ *~*~ *~*~ *~*~
// -----------------------------------------------------------------
// ----------------   T H E O R E M  P R O V E R    ----------------
// -----------------------------------------------------------------
// *~*~ *~*~ *~*~ *~*~ *~*~ *~*~ *~*~ *~*~ *~*~ *~*~ *~*~ *~*~ *~*~

// -----------------------------------------------------------------
// -------------------------- SAT Solver ---------------------------
// -----------------------------------------------------------------

uint64_t clauseMayBeTrue(uint64_t* clauseAddress, uint64_t depth) {
  uint64_t variable;

  variable = 0;

  while (variable <= depth) {
    if (*(SATAssignment + variable) == TRUE) {
      if (*(clauseAddress + 2 * variable))
        return TRUE;
    } else if (*(clauseAddress + 2 * variable + 1))
      // variable must be FALSE because variable <= depth
      return TRUE;

    variable = variable + 1;
  }

  while (variable < numberOfSATVariables) {
    // variable must be unassigned because variable > depth
    if (*(clauseAddress + 2 * variable))
      return TRUE;
    else if (*(clauseAddress + 2 * variable + 1))
      return TRUE;

    variable = variable + 1;
  }

  return FALSE;
}

uint64_t instanceMayBeTrue(uint64_t depth) {
  uint64_t clause;

  clause = 0;

  while (clause < numberOfSATClauses) {
    if (clauseMayBeTrue(SATInstance + clause * 2 * numberOfSATVariables, depth))
      clause = clause + 1;
    else
      // clause is FALSE under current assignment
      return FALSE;
  }

  return TRUE;
}

uint64_t babysat(uint64_t depth) {
  if (depth == numberOfSATVariables)
    return SAT;

  *(SATAssignment + depth) = TRUE;

  if (instanceMayBeTrue(depth)) if (babysat(depth + 1) == SAT)
    return SAT;

  *(SATAssignment + depth) = FALSE;

  if (instanceMayBeTrue(depth)) if (babysat(depth + 1) == SAT)
    return SAT;

  return UNSAT;
}

// -----------------------------------------------------------------
// ----------------------- DIMACS CNF PARSER -----------------------
// -----------------------------------------------------------------

void selfie_printDimacs() {
  uint64_t clause;
  uint64_t variable;

  print((uint64_t*) "p cnf ");
  printInteger(numberOfSATVariables);
  print((uint64_t*) " ");
  printInteger(numberOfSATClauses);
  println();

  clause = 0;

  while (clause < numberOfSATClauses) {
    variable = 0;

    while (variable < numberOfSATVariables) {
      if (*(SATInstance + clause * 2 * numberOfSATVariables + 2 * variable) == TRUE) {
        printInteger(variable + 1);
        print((uint64_t*) " ");
      } else if (*(SATInstance + clause * 2 * numberOfSATVariables + 2 * variable + 1) == TRUE) {
        printInteger(-(variable + 1));
        print((uint64_t*) " ");
      }

      variable = variable + 1;
    }

    print((uint64_t*) "0");
    println();

    clause = clause + 1;
  }
}

void dimacs_findNextCharacter(uint64_t newLine) {
  uint64_t inComment;

  // assuming we are not in a comment
  inComment = 0;

  // read and discard all whitespace and comments until a character is found
  // that is not whitespace and does not occur in a comment, or the file ends
  while (1) {
    if (inComment) {
      getCharacter();

      if (isCharacterNewLine())
        // comments end with new line
        inComment = 0;
      else if (character == CHAR_EOF)
        return;
      else
        // count the characters in comments as ignored characters
        // line feed and carriage return are counted below
        numberOfIgnoredCharacters = numberOfIgnoredCharacters + 1;
    } else if (newLine) {
      newLine = 0;

      if (character == 'c') {
        // 'c' at beginning of a line begins a comment
        inComment = 1;

        // count the number of comments
        numberOfComments = numberOfComments + 1;
      }
    } else if (isCharacterWhitespace()) {
      if (isCharacterNewLine()) {
        newLine = 1;

        // keep track of line numbers for error reporting and code annotation
        if (character == CHAR_LF)
          lineNumber = lineNumber + 1;
      } else
        newLine = 0;

      // count whitespace as ignored characters
      numberOfIgnoredCharacters = numberOfIgnoredCharacters + 1;

      getCharacter();
    } else
      // character found that is not whitespace and not occurring in a comment
      return;
  }
}

void dimacs_getSymbol() {
  dimacs_findNextCharacter(0);

  getSymbol();
}

void dimacs_word(uint64_t* word) {
  if (symbol == SYM_IDENTIFIER) {
    if (stringCompare(identifier, word)) {
      dimacs_getSymbol();

      return;
    } else
      syntaxErrorIdentifier(word);
  } else
    syntaxErrorSymbol(SYM_IDENTIFIER);

  exit(EXITCODE_PARSERERROR);
}

uint64_t dimacs_number() {
  uint64_t number;

  if (symbol == SYM_INTEGER) {
    number = literal;

    dimacs_getSymbol();

    return number;
  } else
    syntaxErrorSymbol(SYM_INTEGER);

  exit(EXITCODE_PARSERERROR);
}

void dimacs_getClause(uint64_t clause) {
  uint64_t not;

  while (1) {
    not = 0;

    if (symbol == SYM_MINUS) {
      not = 1;

      dimacs_getSymbol();
    }

    if (symbol == SYM_INTEGER) {
      if (literal <= 0) {
        // if literal < 0 it is equal to INT64_MIN which we treat here as 0
        dimacs_getSymbol();

        return;
      } else if (literal > numberOfSATVariables) {
        syntaxErrorMessage((uint64_t*) "clause exceeds declared number of variables");

        exit(EXITCODE_PARSERERROR);
      }

      // literal encoding starts at 0
      literal = literal - 1;

      if (not)
        *(SATInstance + clause * 2 * numberOfSATVariables + 2 * literal + 1) = TRUE;
      else
        *(SATInstance + clause * 2 * numberOfSATVariables + 2 * literal) = TRUE;
    } else if (symbol == SYM_EOF)
      return;
    else
      syntaxErrorSymbol(SYM_INTEGER);

    dimacs_getSymbol();
  }
}

void dimacs_getInstance() {
  uint64_t clauses;

  clauses = 0;

  while (clauses < numberOfSATClauses)
    if (symbol != SYM_EOF) {
      dimacs_getClause(clauses);

      clauses = clauses + 1;
    } else {
      syntaxErrorMessage((uint64_t*) "instance has fewer clauses than declared");

      exit(EXITCODE_PARSERERROR);
    }

  if (symbol != SYM_EOF) {
    syntaxErrorMessage((uint64_t*) "instance has more clauses than declared");

    exit(EXITCODE_PARSERERROR);
  }
}

void selfie_loadDimacs() {
  sourceName = getArgument();

  print(selfieName);
  print((uint64_t*) ": this is selfie loading SAT instance ");
  print(sourceName);
  println();

  // assert: sourceName is mapped and not longer than maxFilenameLength

  sourceFD = signExtend(open(sourceName, O_RDONLY, 0), INT_BITWIDTH);

  if (signedLessThan(sourceFD, 0)) {
    print(selfieName);
    print((uint64_t*) ": could not open input file ");
    print(sourceName);
    println();

    exit(EXITCODE_IOERROR);
  }

  resetScanner();

  // ignore all comments before problem
  dimacs_findNextCharacter(1);

  dimacs_getSymbol();

  dimacs_word((uint64_t*) "p");
  dimacs_word((uint64_t*) "cnf");

  numberOfSATVariables = dimacs_number();

  SATAssignment = (uint64_t*) smalloc(numberOfSATVariables * SIZEOFUINT64);

  numberOfSATClauses = dimacs_number();

  SATInstance = (uint64_t*) smalloc(numberOfSATClauses * 2 * numberOfSATVariables * SIZEOFUINT64);

  dimacs_getInstance();

  print(selfieName);
  print((uint64_t*) ": ");
  printInteger(numberOfSATClauses);
  print((uint64_t*) " clauses with ");
  printInteger(numberOfSATVariables);
  print((uint64_t*) " declared variables loaded from ");
  print(sourceName);
  println();

  dimacsName = sourceName;
}

void selfie_sat() {
  uint64_t variable;

  selfie_loadDimacs();

  if (dimacsName == (uint64_t*) 0) {
    print(selfieName);
    print((uint64_t*) ": nothing to SAT solve");
    println();

    return;
  }

  selfie_printDimacs();

  if (babysat(0) == SAT) {
    print(selfieName);
    print((uint64_t*) ": ");
    print(dimacsName);
    print((uint64_t*) " is satisfiable with ");

    variable = 0;

    while (variable < numberOfSATVariables) {
      if (*(SATAssignment + variable) == FALSE)
        print((uint64_t*) "-");

      printInteger(variable + 1);
      print((uint64_t*) " ");

      variable = variable + 1;
    }
  } else {
    print(selfieName);
    print((uint64_t*) ": ");
    print(dimacsName);
    print((uint64_t*) " is unsatisfiable");
  }

  println();
}

// -----------------------------------------------------------------
// ----------------------------- MAIN ------------------------------
// -----------------------------------------------------------------

uint64_t numberOfRemainingArguments() {
  return selfie_argc;
}

uint64_t* remainingArguments() {
  return selfie_argv;
}

uint64_t* peekArgument() {
  if (numberOfRemainingArguments() > 0)
    return (uint64_t*) *selfie_argv;
  else
    return (uint64_t*) 0;
}

uint64_t* getArgument() {
  uint64_t* argument;

  argument = peekArgument();

  if (numberOfRemainingArguments() > 0) {
    selfie_argc = selfie_argc - 1;
    selfie_argv = selfie_argv + 1;
  }

  return argument;
}

void setArgument(uint64_t* argv) {
  *selfie_argv = (uint64_t) argv;
}

void printUsage() {
  print(selfieName);
  print((uint64_t*) ": usage: ");
  print((uint64_t*) "selfie { -c { source } | -o binary | -s assembly | -l binary | -sat dimacs } ");
  print((uint64_t*) "[ ( -m | -d | -y | -min | -mob ) size ... ]");
  println();
}

uint64_t selfie() {
  uint64_t* option;

  if (numberOfRemainingArguments() == 0)
    printUsage();
  else {
    initScanner();
    initRegister();
    initInterpreter();
    initKernel();

    while (numberOfRemainingArguments() > 0) {
      option = getArgument();

      if (stringCompare(option, (uint64_t*) "-c"))
        selfie_compile();

      else if (numberOfRemainingArguments() == 0) {
        // remaining options have at least one argument
        printUsage();

        return -1;
      } else if (stringCompare(option, (uint64_t*) "-o"))
        selfie_output();
      else if (stringCompare(option, (uint64_t*) "-s"))
        selfie_disassemble();
      else if (stringCompare(option, (uint64_t*) "-l"))
        selfie_load();
      else if (stringCompare(option, (uint64_t*) "-sat"))
        selfie_sat();
      else if (stringCompare(option, (uint64_t*) "-m"))
        return selfie_run(MIPSTER);
      else if (stringCompare(option, (uint64_t*) "-d")) {
        debug = 1;

        return selfie_run(MIPSTER);
      } else if (stringCompare(option, (uint64_t*) "-y"))
        return selfie_run(HYPSTER);
      else if (stringCompare(option, (uint64_t*) "-min"))
        return selfie_run(MINSTER);
      else if (stringCompare(option, (uint64_t*) "-mob"))
        return selfie_run(MOBSTER);
      else {
        printUsage();

        return -1;
      }
    }
  }

  return 0;
}

uint64_t main(uint64_t argc, uint64_t* argv) {
  initSelfie((uint64_t) argc, (uint64_t*) argv);

  initLibrary();

  return signShrink(selfie(), INT_BITWIDTH);
}<|MERGE_RESOLUTION|>--- conflicted
+++ resolved
@@ -3339,100 +3339,48 @@
       typeWarning(ltype, rtype);
 
     if (operatorSymbol == SYM_EQUALITY) {
-<<<<<<< HEAD
-      // if a == b load 1 else load 0
-      emitBFormat(2, currentTemporary(), previousTemporary(), F3_BEQ, OP_BRANCH);
-
-      tfree(1);
-
-      emitIFormat(0, REG_ZR, F3_ADDI, currentTemporary(), OP_IMM);
-      emitBFormat(1, REG_ZR, REG_ZR, F3_BEQ, OP_BRANCH);
+      // a == b iff unsigned b - a < 1
+      emitRFormat(F7_SUB, previousTemporary(), currentTemporary(), F3_SUB, previousTemporary(), OP_OP);
       emitIFormat(1, REG_ZR, F3_ADDI, currentTemporary(), OP_IMM);
-
-    } else if (operatorSymbol == SYM_NOTEQ) {
-      // if a == b load 0 else load 1
-      emitBFormat(2, currentTemporary(), previousTemporary(), F3_BEQ, OP_BRANCH);
-
-      tfree(1);
-
-      emitIFormat(1, REG_ZR, F3_ADDI, currentTemporary(), OP_IMM);
-      emitBFormat(1, REG_ZR, REG_ZR, F3_BEQ, OP_BRANCH);
-      emitIFormat(0, REG_ZR, F3_ADDI, currentTemporary(), OP_IMM);
-
-    } else if (operatorSymbol == SYM_LT) {
-      // if a < b load 1 else load 0
       emitRFormat(F7_SLTU, currentTemporary(), previousTemporary(), F3_SLTU, previousTemporary(), OP_OP);
-=======
-      // a == b iff unsigned b - a < 1
-      emitRFormat(OP_SPECIAL, currentTemporary(), previousTemporary(), previousTemporary(), FCT_DSUBU);
-      emitIFormat(OP_DADDIU, REG_ZR, currentTemporary(), 1);
-      emitRFormat(OP_SPECIAL, previousTemporary(), currentTemporary(), previousTemporary(), FCT_SLTU);
 
       tfree(1);
 
     } else if (operatorSymbol == SYM_NOTEQ) {
       // a != b iff unsigned 0 < b - a
-      emitRFormat(OP_SPECIAL, currentTemporary(), previousTemporary(), previousTemporary(), FCT_DSUBU);
+      emitRFormat(F7_SUB, previousTemporary(), currentTemporary(), F3_SUB, previousTemporary(), OP_OP);
 
       tfree(1);
 
-      emitRFormat(OP_SPECIAL, REG_ZR, currentTemporary(), currentTemporary(), FCT_SLTU);
+      emitRFormat(F7_SLTU, currentTemporary(), REG_ZR, F3_SLTU, currentTemporary(), OP_OP);
 
     } else if (operatorSymbol == SYM_LT) {
-      emitRFormat(OP_SPECIAL, previousTemporary(), currentTemporary(), previousTemporary(), FCT_SLTU);
->>>>>>> 30de797e
+      // a < b
+      emitRFormat(F7_SLTU, currentTemporary(), previousTemporary(), F3_SLTU, previousTemporary(), OP_OP);
 
       tfree(1);
 
     } else if (operatorSymbol == SYM_GT) {
-<<<<<<< HEAD
-      // if b < a load 1 else load 0
+      // a > b iff b < a
       emitRFormat(F7_SLTU, previousTemporary(), currentTemporary(), F3_SLTU, previousTemporary(), OP_OP);
-=======
-      // a > b iff b < a
-      emitRFormat(OP_SPECIAL, currentTemporary(), previousTemporary(), previousTemporary(), FCT_SLTU);
->>>>>>> 30de797e
 
       tfree(1);
 
     } else if (operatorSymbol == SYM_LEQ) {
-<<<<<<< HEAD
-      // if b < a load 0 else load 1
+      // a <= b iff 1 - (b < a)
       emitRFormat(F7_SLTU, previousTemporary(), currentTemporary(), F3_SLTU, previousTemporary(), OP_OP);
-
-      tfree(1);
-
-      emitBFormat(2, currentTemporary(), REG_ZR, F3_BEQ, OP_BRANCH);
-      emitIFormat(0, REG_ZR, F3_ADDI, currentTemporary(), OP_IMM);
-      emitBFormat(1, REG_ZR, REG_ZR, F3_BEQ, OP_BRANCH);
       emitIFormat(1, REG_ZR, F3_ADDI, currentTemporary(), OP_IMM);
-
-    } else if (operatorSymbol == SYM_GEQ) {
-      // if a < b load 0 else load 1
-      emitRFormat(F7_SLTU, currentTemporary(), previousTemporary(), F3_SLTU, previousTemporary(), OP_OP);
-
-      tfree(1);
-
-      emitBFormat(2, currentTemporary(), REG_ZR, F3_BEQ, OP_BRANCH);
-      emitIFormat(0, REG_ZR, F3_ADDI, currentTemporary(), OP_IMM);
-      emitBFormat(1, REG_ZR, REG_ZR, F3_BEQ, OP_BRANCH);
-      emitIFormat(1, REG_ZR, F3_ADDI, currentTemporary(), OP_IMM);
-=======
-      // a <= b iff 1 - (b < a)
-      emitRFormat(OP_SPECIAL, currentTemporary(), previousTemporary(), previousTemporary(), FCT_SLTU);
-      emitIFormat(OP_DADDIU, REG_ZR, currentTemporary(), 1);
-      emitRFormat(OP_SPECIAL, currentTemporary(), previousTemporary(), previousTemporary(), FCT_DSUBU);
+      emitRFormat(F7_SUB, previousTemporary(), currentTemporary(), F3_SUB, previousTemporary(), OP_OP);
 
       tfree(1);
 
     } else if (operatorSymbol == SYM_GEQ) {
       // a >= b iff 1 - (a < b)
-      emitRFormat(OP_SPECIAL, previousTemporary(), currentTemporary(), previousTemporary(), FCT_SLTU);
-      emitIFormat(OP_DADDIU, REG_ZR, currentTemporary(), 1);
-      emitRFormat(OP_SPECIAL, currentTemporary(), previousTemporary(), previousTemporary(), FCT_DSUBU);
+      emitRFormat(F7_SLTU, currentTemporary(), previousTemporary(), F3_SLTU, previousTemporary(), OP_OP);
+      emitIFormat(1, REG_ZR, F3_ADDI, currentTemporary(), OP_IMM);
+      emitRFormat(F7_SUB, previousTemporary(), currentTemporary(), F3_SUB, previousTemporary(), OP_OP);
 
       tfree(1);
->>>>>>> 30de797e
     }
   }
 
