// Copyright (c) 2015-2016, the Selfie Project authors. All rights reserved.
// Please see the AUTHORS file for details. Use of this source code is
// governed by a BSD license that can be found in the LICENSE file.
//
// Selfie is a project of the Computational Systems Group at the
// Department of Computer Sciences of the University of Salzburg
// in Austria. For further information and code please refer to:
//
// http://selfie.cs.uni-salzburg.at
//
// The Selfie Project provides an educational platform for teaching
// undergraduate and graduate students the design and implementation
// of programming languages and runtime systems. The focus is on the
// construction of compilers, libraries, operating systems, and even
// virtual machine monitors. The common theme is to identify and
// resolve self-reference in systems code which is seen as the key
// challenge when teaching systems engineering, hence the name.
//
// Selfie is a fully self-referential 6k-line C implementation of:
//
// 1. a self-compiling compiler called starc that compiles
//    a tiny but powerful subset of C called C Star (C*) to
//    a tiny but powerful subset of MIPS32 called MIPSter,
// 2. a self-executing emulator called mipster that executes
//    MIPSter code including itself when compiled with starc,
// 3. a self-hosting hypervisor called hypster which is based on
//    a tiny microkernel implemented in mipster and provides
//    MIPSter virtual machines that can host all of selfie,
//    that is, starc, mipster, and hypster itself, and
// 4. a tiny C* library called libcstar utilized by selfie.
//
// Selfie is kept minimal for simplicity and implemented in a single file.
// There is a simple linker, disassembler, profiler, and debugger as well as
// minimal operating system support in the form of MIPS32 o32 system calls
// built into the emulator.
//
// C* is a tiny Turing-complete subset of C that includes dereferencing
// (the * operator) but excludes composite data types, bitwise and Boolean
// operators, and many other features. There are only signed 32-bit
// integers and 32-bit pointers as well as character and string literals.
// This choice turns out to be helpful for students to understand the
// true role of composite data types such as arrays and records.
// Bitwise operations are implemented in libcstar using signed integer
// arithmetics helping students gain true understanding of two's complement.
// C* is supposed to be close to the minimum necessary for implementing
// a self-compiling, single-pass, recursive-descent compiler. C* can be
// taught in around two weeks of classes depending on student background.
//
// The compiler can readily be extended to compile features missing in C*
// and to improve performance of the generated code. The compiler generates
// MIPSter executables that can directly be executed by the emulator or
// written to a file in a simple, custom-defined format. Support of standard
// MIPS32 ELF binaries should be easy but remains future work.
//
// MIPSter is a tiny Turing-complete subset of the MIPS32 instruction set.
// It only features arithmetic, memory, and control-flow instructions but
// neither bitwise nor byte-level instructions. MIPSter can be properly
// explained in a single week of classes.
//
// The emulator implements minimal operating system support that is meant
// to be extended by students, first as part of the emulator, and then
// ported to run on top of it, similar to an actual operating system or
// virtual machine monitor. The fact that the emulator can execute itself
// helps exposing the self-referential nature of that challenge. In fact,
// selfie goes one step further by implementing microkernel functionality
// as part of the emulator and a hypervisor that can run as part of the
// emulator as well as on top of it, all with the same code.
//
// Selfie is the result of many years of teaching systems engineering.
// The design of the compiler is inspired by the Oberon compiler of
// Professor Niklaus Wirth from ETH Zurich. The design of the selfie
// microkernel is inspired by microkernels of Professor Jochen Liedtke
// from University of Karlsruhe.

int* selfieName = (int*) 0;

// *~*~ *~*~ *~*~ *~*~ *~*~ *~*~ *~*~ *~*~ *~*~ *~*~ *~*~ *~*~ *~*~
// -----------------------------------------------------------------
// ---------------------     L I B R A R Y     ---------------------
// -----------------------------------------------------------------
// *~*~ *~*~ *~*~ *~*~ *~*~ *~*~ *~*~ *~*~ *~*~ *~*~ *~*~ *~*~ *~*~

// -----------------------------------------------------------------
// ----------------------- LIBRARY PROCEDURES ----------------------
// -----------------------------------------------------------------

void initLibrary();
void resetLibrary();

int twoToThePowerOf(int p);
int leftShift(int n, int b);
int rightShift(int n, int b);

int  loadCharacter(int* s, int i);
int* storeCharacter(int* s, int i, int c);

int  stringLength(int* s);
void stringReverse(int* s);
int  stringCompare(int* s, int* t);

int  atoi(int* s);
int* itoa(int n, int* s, int b, int a, int p);

int fixedPointRatio(int a, int b);

void putCharacter(int character);

void print(int* s);
void println();

void printCharacter(int character);
void printString(int* s);
void printInteger(int n);
void printFixedPoint(int a, int b);
void printHexadecimal(int n, int a);
void printOctal(int n, int a);
void printBinary(int n, int a);

int roundUp(int n, int m);

int* malloc(int size);
int* zalloc(int size);

void exit(int code);

// ------------------------ GLOBAL CONSTANTS -----------------------

int CHAR_EOF          = -1; // end of file
int CHAR_TAB          = 9;  // ASCII code 9  = tabulator
int CHAR_LF           = 10; // ASCII code 10 = line feed
int CHAR_CR           = 13; // ASCII code 13 = carriage return
int CHAR_SPACE        = ' ';
int CHAR_SEMICOLON    = ';';
int CHAR_PLUS         = '+';
int CHAR_DASH         = '-';
int CHAR_ASTERISK     = '*';
int CHAR_SLASH        = '/';
int CHAR_UNDERSCORE   = '_';
int CHAR_EQUAL        = '=';
int CHAR_LPARENTHESIS = '(';
int CHAR_RPARENTHESIS = ')';
int CHAR_LBRACE       = '{';
int CHAR_RBRACE       = '}';
int CHAR_COMMA        = ',';
int CHAR_LT           = '<';
int CHAR_GT           = '>';
int CHAR_EXCLAMATION  = '!';
int CHAR_PERCENTAGE   = '%';
int CHAR_SINGLEQUOTE  = 39; // ASCII code 39 = '
int CHAR_DOUBLEQUOTE  = '"';

int SIZEOFINT     = 4; // must be the same as WORDSIZE
int SIZEOFINTSTAR = 4; // must be the same as WORDSIZE

int* power_of_two_table;

int INT_MAX; // maximum numerical value of a signed 32-bit integer
int INT_MIN; // minimum numerical value of a signed 32-bit integer

int INT16_MAX; // maximum numerical value of a signed 16-bit integer
int INT16_MIN; // minimum numerical value of a signed 16-bit integer

int maxFilenameLength = 128;

int* character_buffer; // buffer for reading and writing characters
int* string_buffer;    // buffer for string output
int* filename_buffer;  // buffer for filenames
int* io_buffer;        // buffer for binary I/O

// flags for opening read-only files
// LINUX:       0 = 0x0000 = O_RDONLY (0x0000)
// MAC:         0 = 0x0000 = O_RDONLY (0x0000)
// WINDOWS: 32768 = 0x8000 = _O_BINARY (0x8000) | _O_RDONLY (0x0000)
// since LINUX/MAC do not seem to mind about _O_BINARY set
// we use the WINDOWS flags as default
int O_RDONLY = 32768;

// flags for opening write-only files
// MAC: 1537 = 0x0601 = O_CREAT (0x0200) | O_TRUNC (0x0400) | O_WRONLY (0x0001)
int MAC_O_CREAT_TRUNC_WRONLY = 1537;

// LINUX: 577 = 0x0241 = O_CREAT (0x0040) | O_TRUNC (0x0200) | O_WRONLY (0x0001)
int LINUX_O_CREAT_TRUNC_WRONLY = 577;

// WINDOWS: 33537 = 0x8301 = _O_BINARY (0x8000) | _O_CREAT (0x0100) | _O_TRUNC (0x0200) | _O_WRONLY (0x0001)
int WINDOWS_O_BINARY_CREAT_TRUNC_WRONLY = 33537;

// flags for rw-r--r-- file permissions
// 420 = 00644 = S_IRUSR (00400) | S_IWUSR (00200) | S_IRGRP (00040) | S_IROTH (00004)
// these flags seem to be working for LINUX, MAC, and WINDOWS
int S_IRUSR_IWUSR_IRGRP_IROTH = 420;

// ------------------------ GLOBAL VARIABLES -----------------------

int numberOfWrittenCharacters = 0;

int* outputName = (int*) 0;
int  outputFD   = 1;

// ------------------------- INITIALIZATION ------------------------

void initLibrary() {
  int i;

  // powers of two table with 31 entries for 2^0 to 2^30
  // avoiding overflow for 2^31 and larger numbers with 32-bit signed integers
  power_of_two_table = malloc(31 * SIZEOFINT);

  *power_of_two_table = 1; // 2^0 == 1

  i = 1;

  while (i < 31) {
    // compute powers of two incrementally using this recurrence relation
    *(power_of_two_table + i) = *(power_of_two_table + (i - 1)) * 2;

    i = i + 1;
  }

  // compute INT_MAX and INT_MIN without integer overflows
  INT_MAX = (twoToThePowerOf(30) - 1) * 2 + 1;
  INT_MIN = -INT_MAX - 1;

  INT16_MAX = twoToThePowerOf(15) - 1;
  INT16_MIN = -INT16_MAX - 1;

  // allocate and touch to make sure memory is mapped for read calls
  character_buffer  = malloc(1);
  *character_buffer = 0;

  // accommodate at least 32-bit numbers for itoa, no mapping needed
  string_buffer = malloc(33);

  // does not need to be mapped
  filename_buffer = malloc(maxFilenameLength);

  // allocate and touch to make sure memory is mapped for read calls
  io_buffer  = malloc(SIZEOFINT);
  *io_buffer = 0;
}

void resetLibrary() {
  numberOfWrittenCharacters = 0;
}

// *~*~ *~*~ *~*~ *~*~ *~*~ *~*~ *~*~ *~*~ *~*~ *~*~ *~*~ *~*~ *~*~
// -----------------------------------------------------------------
// ---------------------    C O M P I L E R    ---------------------
// -----------------------------------------------------------------
// *~*~ *~*~ *~*~ *~*~ *~*~ *~*~ *~*~ *~*~ *~*~ *~*~ *~*~ *~*~ *~*~

// -----------------------------------------------------------------
// ---------------------------- SCANNER ----------------------------
// -----------------------------------------------------------------

void initScanner();
void resetScanner();

void printSymbol(int symbol);
void printLineNumber(int* message, int line);

void syntaxErrorMessage(int* message);
void syntaxErrorCharacter(int character);

void getCharacter();

int isCharacterNewLine();
int isCharacterWhitespace();

int findNextCharacter();

int isCharacterLetter();
int isCharacterDigit();
int isCharacterLetterOrDigitOrUnderscore();
int isCharacterNotDoubleQuoteOrNewLineOrEOF();

int identifierStringMatch(int stringIndex);
int identifierOrKeyword();

void getSymbol();

// ------------------------ GLOBAL CONSTANTS -----------------------

int SYM_EOF          = -1; // end of file
int SYM_IDENTIFIER   = 0;  // identifier
int SYM_INTEGER      = 1;  // integer
int SYM_VOID         = 2;  // VOID
int SYM_INT          = 3;  // INT
int SYM_SEMICOLON    = 4;  // ;
int SYM_IF           = 5;  // IF
int SYM_ELSE         = 6;  // ELSE
int SYM_PLUS         = 7;  // +
int SYM_MINUS        = 8;  // -
int SYM_ASTERISK     = 9;  // *
int SYM_DIV          = 10; // /
int SYM_EQUALITY     = 11; // ==
int SYM_ASSIGN       = 12; // =
int SYM_LPARENTHESIS = 13; // (
int SYM_RPARENTHESIS = 14; // )
int SYM_LBRACE       = 15; // {
int SYM_RBRACE       = 16; // }
int SYM_WHILE        = 17; // WHILE
int SYM_RETURN       = 18; // RETURN
int SYM_COMMA        = 19; // ,
int SYM_LT           = 20; // <
int SYM_LEQ          = 21; // <=
int SYM_GT           = 22; // >
int SYM_GEQ          = 23; // >=
int SYM_NOTEQ        = 24; // !=
int SYM_MOD          = 25; // %
int SYM_CHARACTER    = 26; // character
int SYM_STRING       = 27; // string

int* SYMBOLS; // strings representing symbols

int maxIdentifierLength = 64; // maximum number of characters in an identifier
int maxIntegerLength    = 10; // maximum number of characters in an integer
int maxStringLength     = 128; // maximum number of characters in a string

// ------------------------ GLOBAL VARIABLES -----------------------

int lineNumber = 1; // current line number for error reporting

int* identifier = (int*) 0; // stores scanned identifier as string
int* integer    = (int*) 0; // stores scanned integer as string
int* string     = (int*) 0; // stores scanned string

int literal = 0; // stores numerical value of scanned integer or character

int mayBeINTMIN = 0; // allow INT_MIN if '-' was scanned before
int isINTMIN    = 0; // flag to indicate that INT_MIN was scanned

int character; // most recently read character

int numberOfReadCharacters = 0;

int symbol; // most recently recognized symbol

int numberOfIgnoredCharacters = 0;
int numberOfComments          = 0;
int numberOfScannedSymbols    = 0;

int* sourceName = (int*) 0; // name of source file
int  sourceFD   = 0;        // file descriptor of open source file

// ------------------------- INITIALIZATION ------------------------

void initScanner () {
  SYMBOLS = malloc(28 * SIZEOFINTSTAR);

  *(SYMBOLS + SYM_IDENTIFIER)   = (int) "identifier";
  *(SYMBOLS + SYM_INTEGER)      = (int) "integer";
  *(SYMBOLS + SYM_VOID)         = (int) "void";
  *(SYMBOLS + SYM_INT)          = (int) "int";
  *(SYMBOLS + SYM_SEMICOLON)    = (int) ";";
  *(SYMBOLS + SYM_IF)           = (int) "if";
  *(SYMBOLS + SYM_ELSE)         = (int) "else";
  *(SYMBOLS + SYM_PLUS)         = (int) "+";
  *(SYMBOLS + SYM_MINUS)        = (int) "-";
  *(SYMBOLS + SYM_ASTERISK)     = (int) "*";
  *(SYMBOLS + SYM_DIV)          = (int) "/";
  *(SYMBOLS + SYM_EQUALITY)     = (int) "==";
  *(SYMBOLS + SYM_ASSIGN)       = (int) "=";
  *(SYMBOLS + SYM_LPARENTHESIS) = (int) "(";
  *(SYMBOLS + SYM_RPARENTHESIS) = (int) ")";
  *(SYMBOLS + SYM_LBRACE)       = (int) "{";
  *(SYMBOLS + SYM_RBRACE)       = (int) "}";
  *(SYMBOLS + SYM_WHILE)        = (int) "while";
  *(SYMBOLS + SYM_RETURN)       = (int) "return";
  *(SYMBOLS + SYM_COMMA)        = (int) ",";
  *(SYMBOLS + SYM_LT)           = (int) "<";
  *(SYMBOLS + SYM_LEQ)          = (int) "<=";
  *(SYMBOLS + SYM_GT)           = (int) ">";
  *(SYMBOLS + SYM_GEQ)          = (int) ">=";
  *(SYMBOLS + SYM_NOTEQ)        = (int) "!=";
  *(SYMBOLS + SYM_MOD)          = (int) "%";
  *(SYMBOLS + SYM_CHARACTER)    = (int) "character";
  *(SYMBOLS + SYM_STRING)       = (int) "string";

  character = CHAR_EOF;
  symbol    = SYM_EOF;
}

void resetScanner() {
  lineNumber = 1;

  numberOfReadCharacters = 0;

  getCharacter();

  numberOfIgnoredCharacters = 0;
  numberOfComments          = 0;
  numberOfScannedSymbols    = 0;

  getSymbol();
}

// -----------------------------------------------------------------
// ------------------------- SYMBOL TABLE --------------------------
// -----------------------------------------------------------------

void resetSymbolTables();

void createSymbolTableEntry(int which, int* string, int line, int class, int type, int value, int address);

int* searchSymbolTable(int* entry, int* string, int class);
int* getScopedSymbolTableEntry(int* string, int class);

int isUndefinedProcedure(int* entry);
int reportUndefinedProcedures();

// symbol table entry:
// +----+---------+
// |  0 | next    | pointer to next entry
// |  1 | string  | identifier string, string literal
// |  2 | line#   | source line number
// |  3 | class   | VARIABLE, PROCEDURE, STRING
// |  4 | type    | INT_T, INTSTAR_T, VOID_T
// |  5 | value   | VARIABLE: initial value
// |  6 | address | VARIABLE: offset, PROCEDURE: address, STRING: offset
// |  7 | scope   | REG_GP, REG_FP
// +----+---------+

int* getNextEntry(int* entry)  { return (int*) *entry; }
int* getString(int* entry)     { return (int*) *(entry + 1); }
int  getLineNumber(int* entry) { return        *(entry + 2); }
int  getClass(int* entry)      { return        *(entry + 3); }
int  getType(int* entry)       { return        *(entry + 4); }
int  getValue(int* entry)      { return        *(entry + 5); }
int  getAddress(int* entry)    { return        *(entry + 6); }
int  getScope(int* entry)      { return        *(entry + 7); }

void setNextEntry(int* entry, int* next)    { *entry       = (int) next; }
void setString(int* entry, int* identifier) { *(entry + 1) = (int) identifier; }
void setLineNumber(int* entry, int line)    { *(entry + 2) = line; }
void setClass(int* entry, int class)        { *(entry + 3) = class; }
void setType(int* entry, int type)          { *(entry + 4) = type; }
void setValue(int* entry, int value)        { *(entry + 5) = value; }
void setAddress(int* entry, int address)    { *(entry + 6) = address; }
void setScope(int* entry, int scope)        { *(entry + 7) = scope; }

// ------------------------ GLOBAL CONSTANTS -----------------------

// classes
int VARIABLE  = 1;
int PROCEDURE = 2;
int STRING    = 3;

// types
int INT_T     = 1;
int INTSTAR_T = 2;
int VOID_T    = 3;

// symbol tables
int GLOBAL_TABLE  = 1;
int LOCAL_TABLE   = 2;
int LIBRARY_TABLE = 3;

// ------------------------ GLOBAL VARIABLES -----------------------

// table pointers
int* global_symbol_table  = (int*) 0;
int* local_symbol_table   = (int*) 0;
int* library_symbol_table = (int*) 0;

int numberOfGlobalVariables = 0;
int numberOfProcedures      = 0;
int numberOfStrings         = 0;

// ------------------------- INITIALIZATION ------------------------

void resetSymbolTables() {
  global_symbol_table  = (int*) 0;
  local_symbol_table   = (int*) 0;
  library_symbol_table = (int*) 0;

  numberOfGlobalVariables = 0;
  numberOfProcedures      = 0;
  numberOfStrings         = 0;
}

// -----------------------------------------------------------------
// ---------------------------- PARSER -----------------------------
// -----------------------------------------------------------------

void resetParser();

int isNotRbraceOrEOF();
int isExpression();
int isLiteral();
int isStarOrDivOrModulo();
int isPlusOrMinus();
int isComparison();

int lookForFactor();
int lookForStatement();
int lookForType();

void save_temporaries();
void restore_temporaries(int numberOfTemporaries);

void syntaxErrorSymbol(int expected);
void syntaxErrorUnexpected();
int* putType(int type);
void typeWarning(int expected, int found);

int* getVariable(int* variable);
int  load_variable(int* variable);
void load_integer(int value);
void load_string(int* string);

int  help_call_codegen(int* entry, int* procedure);
void help_procedure_prologue(int localVariables);
void help_procedure_epilogue(int parameters);

int  gr_call(int* procedure);
int  gr_factor();
int  gr_term();
int  gr_simpleExpression();
int  gr_expression();
void gr_while();
void gr_if();
void gr_return();
void gr_statement();
int  gr_type();
void gr_variable(int offset);
int  gr_initialization(int type);
void gr_procedure(int* procedure, int type);
void gr_cstar();

// ------------------------ GLOBAL VARIABLES -----------------------

int allocatedTemporaries = 0; // number of allocated temporaries

int allocatedMemory = 0; // number of bytes for global variables and strings

int returnBranches = 0; // fixup chain for return statements

int returnType = 0; // return type of currently parsed procedure

int mainJump = 0; // address where JAL instruction to main procedure is

int numberOfCalls       = 0;
int numberOfAssignments = 0;
int numberOfWhile       = 0;
int numberOfIf          = 0;
int numberOfReturn      = 0;

// ------------------------- INITIALIZATION ------------------------

void resetParser() {
  numberOfCalls       = 0;
  numberOfAssignments = 0;
  numberOfWhile       = 0;
  numberOfIf          = 0;
  numberOfReturn      = 0;
}

// -----------------------------------------------------------------
// ---------------------- MACHINE CODE LIBRARY ---------------------
// -----------------------------------------------------------------

void emitLeftShiftBy(int b);
void emitMainEntry();
void bootstrapCode();

// -----------------------------------------------------------------
// --------------------------- COMPILER ----------------------------
// -----------------------------------------------------------------

void selfie_compile();

// *~*~ *~*~ *~*~ *~*~ *~*~ *~*~ *~*~ *~*~ *~*~ *~*~ *~*~ *~*~ *~*~
// -----------------------------------------------------------------
// -------------------     I N T E R F A C E     -------------------
// -----------------------------------------------------------------
// *~*~ *~*~ *~*~ *~*~ *~*~ *~*~ *~*~ *~*~ *~*~ *~*~ *~*~ *~*~ *~*~

// -----------------------------------------------------------------
// ---------------------------- REGISTER ---------------------------
// -----------------------------------------------------------------

void initRegister();

void printRegister(int reg);

// ------------------------ GLOBAL CONSTANTS -----------------------

int NUMBEROFREGISTERS = 32;

int* temporary_registers = (int*) 0; // mapping for registers T0 - T7

int REG_ZR = 0;
int REG_RA = 1;
int REG_SP = 2;
int REG_GP = 3;
int REG_TP = 4;
int REG_T0 = 5;
int REG_T1 = 6;
int REG_T2 = 7;
int REG_FP = 8;
int REG_S1 = 9;
int REG_A0 = 10;
int REG_A1 = 11;
int REG_A2 = 12;
int REG_A3 = 13;
int REG_A4 = 14;
int REG_A5 = 15;
int REG_A6 = 16;
int REG_A7 = 17;
int REG_S2 = 18;
int REG_S3 = 19;
int REG_S4 = 20;
int REG_S5 = 21;
int REG_S6 = 22;
int REG_S7 = 23;
int REG_S8 = 24;
int REG_S9 = 25;
int REG_S10= 26;
int REG_S11= 27;
int REG_T3 = 28;
int REG_T4 = 29;
int REG_T5 = 30;
int REG_T6 = 31;


int* REGISTERS; // strings representing registers

// ------------------------- INITIALIZATION ------------------------

void initRegister() {
  REGISTERS = malloc(NUMBEROFREGISTERS * SIZEOFINTSTAR);
  *(REGISTERS + REG_ZR) = (int) "$zero";
  *(REGISTERS + REG_RA) = (int) "$ra";
  *(REGISTERS + REG_SP) = (int) "$sp";
  *(REGISTERS + REG_GP) = (int) "$gp";
  *(REGISTERS + REG_TP) = (int) "$tp";
  *(REGISTERS + REG_T0) = (int) "$t0";
  *(REGISTERS + REG_T1) = (int) "$t1";
  *(REGISTERS + REG_T2) = (int) "$t2";
  *(REGISTERS + REG_FP) = (int) "$fp";
  *(REGISTERS + REG_S1) = (int) "$s1";
  *(REGISTERS + REG_A0) = (int) "$a0";
  *(REGISTERS + REG_A1) = (int) "$a1";
  *(REGISTERS + REG_A2) = (int) "$a2";
  *(REGISTERS + REG_A3) = (int) "$a3";
  *(REGISTERS + REG_A4) = (int) "$a4";
  *(REGISTERS + REG_A5) = (int) "$a5";
  *(REGISTERS + REG_A6) = (int) "$a6";
  *(REGISTERS + REG_A7) = (int) "$a7";
  *(REGISTERS + REG_S2) = (int) "$s2";
  *(REGISTERS + REG_S3) = (int) "$s3";
  *(REGISTERS + REG_S4) = (int) "$s4";
  *(REGISTERS + REG_S5) = (int) "$s5";
  *(REGISTERS + REG_S6) = (int) "$s6";
  *(REGISTERS + REG_S7) = (int) "$s7";
  *(REGISTERS + REG_S8) = (int) "$s8";
  *(REGISTERS + REG_S9) = (int) "$s9";
  *(REGISTERS + REG_S10)= (int) "$s10";
  *(REGISTERS + REG_S11)= (int) "$s11";
  *(REGISTERS + REG_T3) = (int) "$t3";
  *(REGISTERS + REG_T4) = (int) "$t4";
  *(REGISTERS + REG_T5) = (int) "$t5";
  *(REGISTERS + REG_T6) = (int) "$t6";


  temporary_registers = malloc(((REG_T2-REG_TP) + (REG_T6 - REG_S11)) * SIZEOFINT);

  *(temporary_registers + 0) = REG_T0;
  *(temporary_registers + 1) = REG_T1;
  *(temporary_registers + 2) = REG_T2;
  *(temporary_registers + 3) = REG_T3;
  *(temporary_registers + 4) = REG_T4;
  *(temporary_registers + 5) = REG_T5;
  *(temporary_registers + 6) = REG_T6;
}

// -----------------------------------------------------------------
// ---------------------------- ENCODER ----------------------------
// -----------------------------------------------------------------

int encodeRFormat(int opcode, int rs, int rt, int rd, int function);
int encodeIFormat(int opcode, int rs, int rt, int immediate);
int encodeJFormat(int opcode, int instr_index);

int getOpcode(int instruction);
int getRS(int instruction);
int getRT(int instruction);
int getRD(int instruction);
int getFunction(int instruction);
int getImmediate(int instruction);
int getInstrIndex(int instruction);
int signExtend(int immediate);

// -----------------------------------------------------------------
// ---------------------------- DECODER ----------------------------
// -----------------------------------------------------------------

void initDecoder();

void printOpcode(int opcode);
void printFunction(int function);

void decode();
void decodeRFormat();
void decodeIFormat();
void decodeJFormat();

// ------------------------ GLOBAL CONSTANTS -----------------------

int OP_SPECIAL = 0;
int OP_J       = 2;
int OP_JAL     = 3;
int OP_BEQ     = 4;
int OP_BNE     = 5;
int OP_ADDIU   = 9;
int OP_LW      = 35;
int OP_SW      = 43;

int* OPCODES; // strings representing MIPS opcodes

int FCT_JR      = 8;
int FCT_SYSCALL = 12;
int FCT_MFHI    = 16;
int FCT_MFLO    = 18;
int FCT_MULTU   = 25;
int FCT_DIVU    = 27;
int FCT_ADDU    = 33;
int FCT_SUBU    = 35;
int FCT_SLT     = 42;

int* FUNCTIONS; // strings representing MIPS functions

// ------------------------ GLOBAL VARIABLES -----------------------

int opcode      = 0;
int rs          = 0;
int rt          = 0;
int rd          = 0;
int immediate   = 0;
int function    = 0;
int instr_index = 0;

// ------------------------- INITIALIZATION ------------------------

void initDecoder() {
  OPCODES = malloc(44 * SIZEOFINTSTAR);

  *(OPCODES + OP_J)       = (int) "j";
  *(OPCODES + OP_JAL)     = (int) "jal";
  *(OPCODES + OP_BEQ)     = (int) "beq";
  *(OPCODES + OP_BNE)     = (int) "bne";
  *(OPCODES + OP_ADDIU)   = (int) "addiu";
  *(OPCODES + OP_LW)      = (int) "lw";
  *(OPCODES + OP_SW)      = (int) "sw";

  FUNCTIONS = malloc(43 * SIZEOFINTSTAR);

  *(FUNCTIONS + FCT_JR)      = (int) "jr";
  *(FUNCTIONS + FCT_SYSCALL) = (int) "syscall";
  *(FUNCTIONS + FCT_MFHI)    = (int) "mfhi";
  *(FUNCTIONS + FCT_MFLO)    = (int) "mflo";
  *(FUNCTIONS + FCT_MULTU)   = (int) "multu";
  *(FUNCTIONS + FCT_DIVU)    = (int) "divu";
  *(FUNCTIONS + FCT_ADDU)    = (int) "addu";
  *(FUNCTIONS + FCT_SUBU)    = (int) "subu";
  *(FUNCTIONS + FCT_SLT)     = (int) "slt";
}

// -----------------------------------------------------------------
// ----------------------------- CODE ------------------------------
// -----------------------------------------------------------------

int  loadBinary(int baddr);
void storeBinary(int baddr, int instruction);

void storeInstruction(int baddr, int instruction);

void emitInstruction(int instruction);
void emitRFormat(int opcode, int rs, int rt, int rd, int function);
void emitIFormat(int opcode, int rs, int rt, int immediate);
void emitJFormat(int opcode, int instr_index);

void fixup_relative(int fromAddress);
void fixup_absolute(int fromAddress, int toAddress);
void fixlink_absolute(int fromAddress, int toAddress);

int copyStringToBinary(int* s, int a);

void emitGlobalsStrings();

int openWriteOnly(int* name);

void selfie_emit();

int* touch(int* memory, int length);

void selfie_load();

// ------------------------ GLOBAL CONSTANTS -----------------------

int maxBinaryLength = 131072; // 128KB

// ------------------------ GLOBAL VARIABLES -----------------------

int* binary = (int*) 0; // binary of emitted instructions

int binaryLength = 0; // length of binary in bytes incl. globals & strings

int codeLength = 0; // length of code portion of binary in bytes

int* binaryName = (int*) 0; // file name of binary

int* sourceLineNumber = (int*) 0; // source line number per emitted instruction

int* assemblyName = (int*) 0; // name of assembly file
int  assemblyFD   = 0;        // file descriptor of open assembly file

// -----------------------------------------------------------------
// ----------------------- MIPSTER SYSCALLS ------------------------
// -----------------------------------------------------------------

void emitExit();
void implementExit();

void emitRead();
void implementRead();

void emitWrite();
void implementWrite();

void emitOpen();
int  down_loadString(int* table, int vaddr, int* s);
void implementOpen();

void emitMalloc();
void implementMalloc();

// ------------------------ GLOBAL CONSTANTS -----------------------

int debug_read   = 0;
int debug_write  = 0;
int debug_open   = 0;

int debug_malloc = 0;

int SYSCALL_EXIT   = 4001;
int SYSCALL_READ   = 4003;
int SYSCALL_WRITE  = 4004;
int SYSCALL_OPEN   = 4005;

int SYSCALL_MALLOC = 4045;

// -----------------------------------------------------------------
// ----------------------- HYPSTER SYSCALLS ------------------------
// -----------------------------------------------------------------

void emitID();
void implementID();

int selfie_ID();

void emitCreate();
int  doCreate(int parentID);
void implementCreate();

int selfie_create();

void emitSwitch();
int  doSwitch(int toID);
void implementSwitch();
int  mipster_switch(int toID);

int selfie_switch(int toID);

void emitStatus();
void implementStatus();

int selfie_status();

void emitDelete();
void doDelete(int ID);
void implementDelete();

void selfie_delete(int ID);

void emitMap();
void doMap(int ID, int page, int frame);
void implementMap();

void selfie_map(int ID, int page, int frame);

// ------------------------ GLOBAL CONSTANTS -----------------------

int debug_create = 0;
int debug_switch = 0;
int debug_status = 0;
int debug_delete = 0;
int debug_map    = 0;

int SYSCALL_ID     = 4901;
int SYSCALL_CREATE = 4902;
int SYSCALL_SWITCH = 4903;
int SYSCALL_STATUS = 4904;
int SYSCALL_DELETE = 4905;
int SYSCALL_MAP    = 4906;

// *~*~ *~*~ *~*~ *~*~ *~*~ *~*~ *~*~ *~*~ *~*~ *~*~ *~*~ *~*~ *~*~
// -----------------------------------------------------------------
// ---------------------    E M U L A T O R    ---------------------
// -----------------------------------------------------------------
// *~*~ *~*~ *~*~ *~*~ *~*~ *~*~ *~*~ *~*~ *~*~ *~*~ *~*~ *~*~ *~*~

// -----------------------------------------------------------------
// ---------------------------- MEMORY -----------------------------
// -----------------------------------------------------------------

void initMemory(int bytes);

int  loadPhysicalMemory(int* paddr);
void storePhysicalMemory(int* paddr, int data);

int isValidVirtualAddress(int vaddr);

int getFrameForPage(int* table, int page);

int isVirtualAddressMapped(int* table, int vaddr);

int* tlb(int* table, int vaddr);

int  loadVirtualMemory(int* table, int vaddr);
void storeVirtualMemory(int* table, int vaddr, int data);

void mapAndStoreVirtualMemory(int* table, int vaddr, int data);

// ------------------------ GLOBAL CONSTANTS -----------------------

int debug_tlb = 0;

int MEGABYTE = 1048576;

int VIRTUALMEMORYSIZE = 67108864; // 64MB of virtual memory

int WORDSIZE = 4; // must be the same as SIZEOFINT and SIZEOFINTSTAR

int PAGESIZE = 4096; // we use standard 4KB pages
int PAGEBITS = 12;   // 2^12 == 4096

// ------------------------ GLOBAL VARIABLES -----------------------

int frameMemorySize = 0; // size of memory for frames in bytes

// ------------------------- INITIALIZATION ------------------------

void initMemory(int bytes) {
  if (bytes < 0)
    frameMemorySize = 64 * MEGABYTE;
  else if (bytes > 1024 * MEGABYTE)
    frameMemorySize = 1024 * MEGABYTE;
  else
    frameMemorySize = bytes;
}

// -----------------------------------------------------------------
// ------------------------- INSTRUCTIONS --------------------------
// -----------------------------------------------------------------

void fct_syscall();
void op_jal();
void op_j();
void op_beq();
void op_bne();
void op_addiu();
void fct_jr();
void fct_mfhi();
void fct_mflo();
void fct_multu();
void fct_divu();
void fct_addu();
void fct_subu();
void op_lw();
void fct_slt();
void op_sw();

// -----------------------------------------------------------------
// -------------------------- INTERPRETER --------------------------
// -----------------------------------------------------------------

void initInterpreter();
void resetInterpreter();

void printException(int exception);

int encodeException(int exception, int parameter);
int decodeExceptionNumber(int status);
int decodeExceptionParameter(int status);

void printStatus(int status);

void throwException(int exception, int parameter);

void fetch();
void execute();
void interrupt();

void runUntilException();
void runUntilExit();

int  up_loadString(int* table, int* s, int SP);
void up_loadArguments(int* table, int argc, int* argv);
void up_loadBinary(int* table);

int addressWithMaxCounter(int* counters, int max);

int  printCounters(int total, int* counters, int max);
void printProfile(int* message, int total, int* counters);

void selfie_disassemble();
void selfie_run();

// ------------------------ GLOBAL CONSTANTS -----------------------

int EXCEPTION_NOEXCEPTION        = 0;
int EXCEPTION_UNKNOWNINSTRUCTION = 1;
int EXCEPTION_UNKNOWNSYSCALL     = 2;
int EXCEPTION_ADDRESSERROR       = 3;
int EXCEPTION_HEAPOVERFLOW       = 4;
int EXCEPTION_EXIT               = 5;
int EXCEPTION_INTERRUPT          = 6;
int EXCEPTION_PAGEFAULT          = 7;

int* EXCEPTIONS; // strings representing exceptions

int debug_exception = 0;

// number of instructions from context switch to timer interrupt
// CAUTION: avoid interrupting any kernel activities, keep TIMESLICE large
// TODO: implement proper interrupt controller to turn interrupts on and off
int TIMESLICE = 10000000;

// ------------------------ GLOBAL VARIABLES -----------------------

int* registers = (int*) 0; // general purpose registers

int pc = 0; // program counter
int ir = 0; // instruction register

int reg_hi = 0; // hi register for multiplication/division
int reg_lo = 0; // lo register for multiplication/division

int* pt = (int*) 0; // page table

int brk = 0; // break between code, data, and heap

int trap = 0; // flag for creating a trap

int status = 0; // machine status including faulting address

int cycles = 0; // cycle counter where one cycle is equal to one instruction

int timer = 0; // counter for timer interrupt

int mipster = 0; // flag for forcing to use mipster rather than hypster

int interpret = 0; // flag for executing or disassembling code

int debug = 0; // flag for logging code execution

int  calls           = 0;        // total number of executed procedure calls
int* callsPerAddress = (int*) 0; // number of executed calls of each procedure

int  loops           = 0;        // total number of executed loop iterations
int* loopsPerAddress = (int*) 0; // number of executed iterations of each loop

int  loads           = 0;        // total number of executed memory loads
int* loadsPerAddress = (int*) 0; // number of executed loads per load operation

int  stores           = 0;        // total number of executed memory stores
int* storesPerAddress = (int*) 0; // number of executed stores per store operation

// ------------------------- INITIALIZATION ------------------------

void initInterpreter() {
  EXCEPTIONS = malloc(8 * SIZEOFINTSTAR);

  *(EXCEPTIONS + EXCEPTION_NOEXCEPTION)        = (int) "no exception";
  *(EXCEPTIONS + EXCEPTION_UNKNOWNINSTRUCTION) = (int) "unknown instruction";
  *(EXCEPTIONS + EXCEPTION_UNKNOWNSYSCALL)     = (int) "unknown syscall";
  *(EXCEPTIONS + EXCEPTION_ADDRESSERROR)       = (int) "address error";
  *(EXCEPTIONS + EXCEPTION_HEAPOVERFLOW)       = (int) "heap overflow";
  *(EXCEPTIONS + EXCEPTION_EXIT)               = (int) "exit";
  *(EXCEPTIONS + EXCEPTION_INTERRUPT)          = (int) "timer interrupt";
  *(EXCEPTIONS + EXCEPTION_PAGEFAULT)          = (int) "page fault";
}

void resetInterpreter() {
  registers = (int*) 0;

  pc = 0;
  ir = 0;

  reg_hi = 0;
  reg_lo = 0;

  pt = (int*) 0;

  brk = maxBinaryLength;

  trap = 0;

  status = 0;

  cycles = 0;

  timer = TIMESLICE;

  if (interpret) {
    calls           = 0;
    callsPerAddress = zalloc(maxBinaryLength);

    loops           = 0;
    loopsPerAddress = zalloc(maxBinaryLength);

    loads           = 0;
    loadsPerAddress = zalloc(maxBinaryLength);

    stores           = 0;
    storesPerAddress = zalloc(maxBinaryLength);
  }
}

// -----------------------------------------------------------------
// ---------------------------- CONTEXTS ---------------------------
// -----------------------------------------------------------------

int createID(int seed);

int* allocateContext(int ID, int parentID);
int* createContext(int ID, int parentID, int* in);

int* findContext(int ID, int* in);

void switchContext(int* from, int* to);

void freeContext(int* context);
int* deleteContext(int* context, int* from);

void mapPage(int* table, int page, int frame);

// context struct:
// +---+--------+
// | 0 | next   | pointer to next context
// | 1 | prev   | pointer to previous context
// | 2 | id     | unique identifier
// | 3 | pc     | program counter
// | 4 | regs   | pointer to general purpose registers
// | 5 | reg_hi | hi register
// | 6 | reg_lo | lo register
// | 7 | pt     | pointer to page table
// | 8 | brk    | break between code, data, and heap
// | 9 | parent | ID of context that created this context
// +---+--------+

int* getNextContext(int* context) { return (int*) *context; }
int* getPrevContext(int* context) { return (int*) *(context + 1); }
int  getID(int* context)          { return        *(context + 2); }
int  getPC(int* context)          { return        *(context + 3); }
int* getRegs(int* context)        { return (int*) *(context + 4); }
int  getRegHi(int* context)       { return        *(context + 5); }
int  getRegLo(int* context)       { return        *(context + 6); }
int* getPT(int* context)          { return (int*) *(context + 7); }
int  getBreak(int* context)       { return        *(context + 8); }
int  getParent(int* context)      { return        *(context + 9); }

void setNextContext(int* context, int* next) { *context       = (int) next; }
void setPrevContext(int* context, int* prev) { *(context + 1) = (int) prev; }
void setID(int* context, int id)             { *(context + 2) = id; }
void setPC(int* context, int pc)             { *(context + 3) = pc; }
void setRegs(int* context, int* regs)        { *(context + 4) = (int) regs; }
void setRegHi(int* context, int reg_hi)      { *(context + 5) = reg_hi; }
void setRegLo(int* context, int reg_lo)      { *(context + 6) = reg_lo; }
void setPT(int* context, int* pt)            { *(context + 7) = (int) pt; }
void setBreak(int* context, int brk)         { *(context + 8) = brk; }
void setParent(int* context, int id)         { *(context + 9) = id; }

// -----------------------------------------------------------------
// -------------------------- MICROKERNEL --------------------------
// -----------------------------------------------------------------

void resetMicrokernel();

// ------------------------ GLOBAL CONSTANTS -----------------------

int NO_ID = -1;

// ------------------------ GLOBAL VARIABLES -----------------------

int bumpID; // counter for generating unique context IDs

int* currentContext = (int*) 0; // context currently running

int* activeContexts = (int*) 0; // doubly-linked list of active contexts
int* freeContexts   = (int*) 0; // singly-linked list of free contexts

// ------------------------- INITIALIZATION ------------------------

void resetMicrokernel() {
  bumpID = NO_ID;

  currentContext = (int*) 0;

  while (activeContexts != (int*) 0)
    activeContexts = deleteContext(activeContexts, activeContexts);
}

// -----------------------------------------------------------------
// --------------------------- HYPSTER -----------------------------
// -----------------------------------------------------------------

int* palloc();
void pfree(int* frame);

void down_mapPageTable(int* context);

void boot(int argc, int* argv);

// ------------------------ GLOBAL VARIABLES -----------------------

int initID = 0;

int* readyContexts = (int*) 0;

int* initContext = (int*) 0;

int usedMemory = 0;

int nextPageFrame = 0;
int freePageFrame = 0;

// -----------------------------------------------------------------
// ----------------------------- MAIN ------------------------------
// -----------------------------------------------------------------

void initSelfie(int argc, int* argv);

int numberOfRemainingArguments();
int* remainingArguments();

int* peekArgument();
int* getArgument();
void setArgument(int* argv);

// ------------------------ GLOBAL VARIABLES -----------------------

int selfie_argc = 0;
int* selfie_argv = (int*) 0;

// ------------------------- INITIALIZATION ------------------------

void initSelfie(int argc, int* argv) {
  selfie_argc = argc;
  selfie_argv = argv;

  selfieName = getArgument();
}

// *~*~ *~*~ *~*~ *~*~ *~*~ *~*~ *~*~ *~*~ *~*~ *~*~ *~*~ *~*~ *~*~
// -----------------------------------------------------------------
// ---------------------     L I B R A R Y     ---------------------
// -----------------------------------------------------------------
// *~*~ *~*~ *~*~ *~*~ *~*~ *~*~ *~*~ *~*~ *~*~ *~*~ *~*~ *~*~ *~*~

// -----------------------------------------------------------------
// ----------------------- LIBRARY PROCEDURES ----------------------
// -----------------------------------------------------------------

int twoToThePowerOf(int p) {
  // assert: 0 <= p < 31
  return *(power_of_two_table + p);
}

int leftShift(int n, int b) {
  // assert: b >= 0;

  if (b < 31)
    // left shift of integers works by multiplication with powers of two
    return n * twoToThePowerOf(b);
  else if (b == 31)
    // twoToThePowerOf(b) only works for b < 31
    return n * twoToThePowerOf(30) * 2;
  else
    // left shift of a 32-bit integer by more than 31 bits is always 0
    return 0;
}

int rightShift(int n, int b) {
  // assert: b >= 0

  if (n >= 0) {
    if (b < 31)
      // right shift of positive integers works by division with powers of two
      return n / twoToThePowerOf(b);
    else
      // right shift of a 32-bit integer by more than 31 bits is always 0
      return 0;
  } else if (b < 31)
    // right shift of negative integers requires resetting the sign bit first,
    // then dividing with powers of two, and finally restoring the sign bit
    // but b bits to the right; this works even if n == INT_MIN
    return ((n + 1) + INT_MAX) / twoToThePowerOf(b) +
      (INT_MAX / twoToThePowerOf(b) + 1);
  else if (b == 31)
    // right shift of a negative 32-bit integer by 31 bits is 1 (the sign bit)
    return 1;
  else
    // right shift of a 32-bit integer by more than 31 bits is always 0
    return 0;
}

int loadCharacter(int* s, int i) {
  // assert: i >= 0
  int a;

  // a is the index of the word where the to-be-loaded i-th character in s is
  a = i / SIZEOFINT;

  // shift to-be-loaded character to the left resetting all bits to the left
  // then shift to-be-loaded character all the way to the right and return
  return rightShift(leftShift(*(s + a), ((SIZEOFINT - 1) - (i % SIZEOFINT)) * 8), (SIZEOFINT - 1) * 8);
}

int* storeCharacter(int* s, int i, int c) {
  // assert: i >= 0, all characters are 7-bit
  int a;

  // a is the index of the word where the with c
  // to-be-overwritten i-th character in s is
  a = i / SIZEOFINT;

  // subtract the to-be-overwritten character resetting its bits in s
  // then add c setting its bits at the i-th position in s
  *(s + a) = (*(s + a) - leftShift(loadCharacter(s, i), (i % SIZEOFINT) * 8)) + leftShift(c, (i % SIZEOFINT) * 8);

  return s;
}

int stringLength(int* s) {
  int i;

  i = 0;

  while (loadCharacter(s, i) != 0)
    i = i + 1;

  return i;
}

void stringReverse(int* s) {
  int i;
  int j;
  int tmp;

  i = 0;
  j = stringLength(s) - 1;

  while (i < j) {
    tmp = loadCharacter(s, i);

    storeCharacter(s, i, loadCharacter(s, j));
    storeCharacter(s, j, tmp);

    i = i + 1;
    j = j - 1;
  }
}

int stringCompare(int* s, int* t) {
  int i;

  i = 0;

  while (1)
    if (loadCharacter(s, i) == 0)
      if (loadCharacter(t, i) == 0)
        return 1;
      else
        return 0;
    else if (loadCharacter(s, i) == loadCharacter(t, i))
      i = i + 1;
    else
      return 0;
}

int atoi(int* s) {
  int i;
  int n;
  int c;

  // the conversion of the ASCII string in s to its numerical value n
  // begins with the leftmost digit in s
  i = 0;

  // and the numerical value 0 for n
  n = 0;

  c = loadCharacter(s, i);

  // loop until s is terminated
  while (c != 0) {
    // the numerical value of ASCII-encoded decimal digits
    // is offset by the ASCII code of '0' (which is 48)
    c = c - '0';

    if (c < 0)
      // c was not a decimal digit
      return -1;
    else if (c > 9)
      // c was not a decimal digit
      return -1;

    // assert: s contains a decimal number, that is, with base 10
    n = n * 10 + c;

    // go to the next digit
    i = i + 1;

    c = loadCharacter(s, i);

    if (n < 0) {
      // the only negative number for n allowed here is INT_MIN
      if (n != INT_MIN)
        // but n is not INT_MIN which may happen because of an earlier
        // integer overflow if the number in s is larger than INT_MAX
        return -1;
      else if (c != 0)
        // n is INT_MIN but s is not terminated yet
        return -1;
    }
  }

  return n;
}

int* itoa(int n, int* s, int b, int a, int p) {
  // assert: b in {2,4,8,10,16}

  int i;
  int sign;
  int msb;

  // the conversion of the integer n to an ASCII string in s
  // with base b, alignment a, and fixed point p
  // begins with the leftmost digit in s
  i = 0;

  // for now assuming n is positive
  sign = 0;

  // and msb not set
  msb = 0;

  if (n == 0) {
    storeCharacter(s, 0, '0');

    i = 1;
  } else if (n < 0) {
    // convert n to a positive number but remember the sign
    sign = 1;

    if (b == 10) {
      if (n == INT_MIN) {
        // rightmost decimal digit of 32-bit INT_MIN
        storeCharacter(s, 0, '8');

        // avoids overflow
        n = -(n / 10);
        i = 1;
      } else
        n = -n;
    } else {
      if (n == INT_MIN) {
        // rightmost non-decimal digit of INT_MIN
        storeCharacter(s, 0, '0');

        // avoids setting n to 0
        n = (rightShift(INT_MIN, 1) / b) * 2;
        i = 1;
      } else {
        // reset msb, restore below
        n   = rightShift(leftShift(n, 1), 1);
        msb = 1;
      }
    }

    // assert: n > 0
  }

  while (n != 0) {
    if (p > 0)
      if (i == p) {
        storeCharacter(s, i, '.'); // set point of fixed point number

        // go to the next digit
        i = i + 1;

        // we are done with the fixed point
        p = 0;
      }

    if (n % b > 9)
      // the ASCII code of hexadecimal digits larger than 9
      // is offset by the ASCII code of 'A' (which is 65)
      storeCharacter(s, i, n % b - 10 + 'A');
    else
      // the ASCII code of digits less than or equal to 9
      // is offset by the ASCII code of '0' (which is 48)
      storeCharacter(s, i, n % b + '0');

    // convert n by dividing n with base b
    n = n / b;

    i = i + 1;

    if (msb) {
      // restore msb from above
      n   = n + (rightShift(INT_MIN, 1) / b) * 2;
      msb = 0;
    }
  }

  if (p > 0) {
    while (i < p) {
      storeCharacter(s, i, '0'); // no point yet, fill with 0s

      i = i + 1;
    }

    storeCharacter(s, i, '.'); // set point
    storeCharacter(s, i + 1, '0'); // leading 0

    // go to the second next digit
    i = i + 2;

    // we are done with the fixed point
    p = 0;
  }

  if (b == 10) {
    if (sign) {
      storeCharacter(s, i, '-'); // negative decimal numbers start with -

      i = i + 1;
    }

    while (i < a) {
      storeCharacter(s, i, ' '); // align with spaces

      i = i + 1;
    }
  } else {
    while (i < a) {
      storeCharacter(s, i, '0'); // align with 0s

      i = i + 1;
    }

    if (b == 8) {
      storeCharacter(s, i, '0');   // octal numbers start with 00
      storeCharacter(s, i + 1, '0');

      i = i + 2;
    } else if (b == 16) {
      storeCharacter(s, i, 'x');   // hexadecimal numbers start with 0x
      storeCharacter(s, i + 1, '0');

      i = i + 2;
    }
  }

  storeCharacter(s, i, 0); // null-terminated string

  // our numeral system is positional hindu-arabic, that is,
  // the weight of digits increases right to left, which means
  // that we need to reverse the string we computed above
  stringReverse(s);

  return s;
}

int fixedPointRatio(int a, int b) {
  // assert: a >= b
  int r;

  // compute fixed point ratio r with 2 fractional digits

  r = 0;

  // multiply a/b with 100 but avoid overflow

  if (a <= INT_MAX / 100) {
    if (b != 0)
      r = a * 100 / b;
  } else if (a <= INT_MAX / 10) {
    if (b / 10 != 0)
      r = a * 10 / (b / 10);
  } else {
    if (b / 100 != 0)
      r = a / (b / 100);
  }

  // compute a/b in percent
  // 1000000 = 10000 (for 100.00%) * 100 (for 2 fractional digits of r)

  if (r != 0)
    return 1000000 / r;
  else
    return 0;
}

void putCharacter(int character) {
  *character_buffer = character;

  // assert: character_buffer is mapped

  // try to write 1 character from character_buffer
  // into file with outputFD file descriptor
  if (write(outputFD, character_buffer, 1) == 1) {
    if (outputFD != 1)
      // count number of characters written to a file,
      // not the console which has file descriptor 1
      numberOfWrittenCharacters = numberOfWrittenCharacters + 1;
  } else {
    // write failed
    if (outputFD != 1) {
      // failed write was not to the console which has file descriptor 1
      // to report the error we may thus still write to the console via print
      outputFD = 1;

      print(selfieName);
      print((int*) ": could not write character to output file ");
      print(outputName);
      println();
    }

    exit(-1);
  }
}

void print(int* s) {
  int i;

  i = 0;

  while (loadCharacter(s, i) != 0) {
    putCharacter(loadCharacter(s, i));

    i = i + 1;
  }
}

void println() {
  putCharacter(CHAR_LF);
}

void printCharacter(int character) {
  putCharacter(CHAR_SINGLEQUOTE);

  if (character == CHAR_EOF)
    print((int*) "end of file");
  else if (character == CHAR_TAB)
    print((int*) "tabulator");
  else if (character == CHAR_LF)
    print((int*) "line feed");
  else if (character == CHAR_CR)
    print((int*) "carriage return");
  else
    putCharacter(character);

  putCharacter(CHAR_SINGLEQUOTE);
}

void printString(int* s) {
  putCharacter(CHAR_DOUBLEQUOTE);

  print(s);

  putCharacter(CHAR_DOUBLEQUOTE);
}

void printInteger(int n) {
  print(itoa(n, string_buffer, 10, 0, 0));
}

void printFixedPoint(int a, int b) {
  print(itoa(fixedPointRatio(a, b), string_buffer, 10, 0, 2));
}

void printHexadecimal(int n, int a) {
  print(itoa(n, string_buffer, 16, a, 0));
}

void printOctal(int n, int a) {
  print(itoa(n, string_buffer, 8, a, 0));
}

void printBinary(int n, int a) {
  print(itoa(n, string_buffer, 2, a, 0));
}

int roundUp(int n, int m) {
  if (n % m == 0)
    return n;
  else if (n >= 0)
    return n + m - n % m;
  else
    return n - n % m;
}

int* zalloc(int size) {
  // this procedure is only executed at boot level zero
  // zalloc allocates size bytes rounded up to word size
  // and then zeroes that memory, similar to calloc, but
  // called zalloc to avoid redeclaring calloc
  int* memory;
  int  i;

  size = roundUp(size, WORDSIZE);

  memory = malloc(size);

  size = size / WORDSIZE;

  i = 0;

  while (i < size) {
    // erase memory by setting it to 0
    *(memory + i) = 0;

    i = i + 1;
  }

  return memory;
}

// *~*~ *~*~ *~*~ *~*~ *~*~ *~*~ *~*~ *~*~ *~*~ *~*~ *~*~ *~*~ *~*~
// -----------------------------------------------------------------
// ---------------------    C O M P I L E R    ---------------------
// -----------------------------------------------------------------
// *~*~ *~*~ *~*~ *~*~ *~*~ *~*~ *~*~ *~*~ *~*~ *~*~ *~*~ *~*~ *~*~

// -----------------------------------------------------------------
// ---------------------------- SCANNER ----------------------------
// -----------------------------------------------------------------

void printSymbol(int symbol) {
  putCharacter(CHAR_DOUBLEQUOTE);

  if (symbol == SYM_EOF)
    print((int*) "end of file");
  else
    print((int*) *(SYMBOLS + symbol));

  putCharacter(CHAR_DOUBLEQUOTE);
}

void printLineNumber(int* message, int line) {
  print(selfieName);
  print((int*) ": ");
  print(message);
  print((int*) " in ");
  print(sourceName);
  print((int*) " in line ");
  printInteger(line);
  print((int*) ": ");
}

void syntaxErrorMessage(int* message) {
  printLineNumber((int*) "error", lineNumber);

  print(message);

  println();
}

void syntaxErrorCharacter(int expected) {
  printLineNumber((int*) "error", lineNumber);

  printCharacter(expected);
  print((int*) " expected but ");

  printCharacter(character);
  print((int*) " found");

  println();
}

void getCharacter() {
  int numberOfReadBytes;

  // assert: character_buffer is mapped

  // try to read 1 character into character_buffer
  // from file with sourceFD file descriptor
  numberOfReadBytes = read(sourceFD, character_buffer, 1);

  if (numberOfReadBytes == 1) {
    // store the read character in the global variable called character
    character = *character_buffer;

    numberOfReadCharacters = numberOfReadCharacters + 1;
  } else if (numberOfReadBytes == 0)
    // reached end of file
    character = CHAR_EOF;
  else {
    print(selfieName);
    print((int*) ": could not read character from input file ");
    print(sourceName);
    println();

    exit(-1);
  }
}

int isCharacterNewLine() {
  if (character == CHAR_LF)
    return 1;
  else if (character == CHAR_CR)
    return 1;
  else
    return 0;
}

int isCharacterWhitespace() {
  if (character == CHAR_SPACE)
    return 1;
  else if (character == CHAR_TAB)
    return 1;
  else
    return isCharacterNewLine();
}

int findNextCharacter() {
  int inComment;

  // assuming we are not in a comment
  inComment = 0;

  // read and discard all whitespace and comments until a character is found
  // that is not whitespace and does not occur in a comment, or the file ends
  while (1) {
    if (inComment) {
      getCharacter();

      if (isCharacterNewLine())
        // comments end with new line
        inComment = 0;
      else if (character == CHAR_EOF)
        return character;
      else
        // count the characters in comments as ignored characters
        // line feed and carriage return are counted below
        numberOfIgnoredCharacters = numberOfIgnoredCharacters + 1;

    } else if (isCharacterWhitespace()) {
      // keep track of line numbers for error reporting and code annotation
      if (isCharacterNewLine())
        lineNumber = lineNumber + 1;

      // count line feed and carriage return as ignored characters
      numberOfIgnoredCharacters = numberOfIgnoredCharacters + 1;

      getCharacter();

    } else if (character == CHAR_SLASH) {
      getCharacter();

      if (character == CHAR_SLASH) {
        // "//" begins a comment
        inComment = 1;

        // count both slashes as ignored characters as well
        numberOfIgnoredCharacters = numberOfIgnoredCharacters + 2;

        // count the number of comments
        numberOfComments = numberOfComments + 1;
      } else {
        // while looking for "//" we actually found '/'
        symbol = SYM_DIV;

        return character;
      }

    } else
      // character found that is not whitespace and not occurring in a comment
      return character;
  }
}

int isCharacterLetter() {
  // ASCII codes for lower- and uppercase letters are in contiguous intervals
  if (character >= 'a')
    if (character <= 'z')
      return 1;
    else
      return 0;
  else if (character >= 'A')
    if (character <= 'Z')
      return 1;
    else
      return 0;
  else
    return 0;
}

int isCharacterDigit() {
  // ASCII codes for digits are in a contiguous interval
  if (character >= '0')
    if (character <= '9')
      return 1;
    else
      return 0;
  else
    return 0;
}

int isCharacterLetterOrDigitOrUnderscore() {
  if (isCharacterLetter())
    return 1;
  else if (isCharacterDigit())
    return 1;
  else if (character == CHAR_UNDERSCORE)
    return 1;
  else
    return 0;
}

int isCharacterNotDoubleQuoteOrNewLineOrEOF() {
  if (character == CHAR_DOUBLEQUOTE)
    return 0;
  else if (isCharacterNewLine())
    return 0;
  else if (character == CHAR_EOF)
    return 0;
  else
    return 1;
}

int identifierStringMatch(int keyword) {
  return stringCompare(identifier, (int*) *(SYMBOLS + keyword));
}

int identifierOrKeyword() {
  if (identifierStringMatch(SYM_WHILE))
    return SYM_WHILE;
  if (identifierStringMatch(SYM_IF))
    return SYM_IF;
  if (identifierStringMatch(SYM_INT))
    return SYM_INT;
  if (identifierStringMatch(SYM_ELSE))
    return SYM_ELSE;
  if (identifierStringMatch(SYM_RETURN))
    return SYM_RETURN;
  if (identifierStringMatch(SYM_VOID))
    return SYM_VOID;
  else
    return SYM_IDENTIFIER;
}

void getSymbol() {
  int i;

  // reset previously scanned symbol
  symbol = SYM_EOF;

  if (findNextCharacter() != CHAR_EOF) {
    if (symbol != SYM_DIV) {
      // '/' may have already been recognized
      // while looking for whitespace and "//"
      if (isCharacterLetter()) {
        // accommodate identifier and null for termination
        identifier = malloc(maxIdentifierLength + 1);

        i = 0;

        while (isCharacterLetterOrDigitOrUnderscore()) {
          if (i >= maxIdentifierLength) {
            syntaxErrorMessage((int*) "identifier too long");

            exit(-1);
          }

          storeCharacter(identifier, i, character);

          i = i + 1;

          getCharacter();
        }

        storeCharacter(identifier, i, 0); // null-terminated string

        symbol = identifierOrKeyword();

      } else if (isCharacterDigit()) {
        // accommodate integer and null for termination
        integer = malloc(maxIntegerLength + 1);

        i = 0;

        while (isCharacterDigit()) {
          if (i >= maxIntegerLength) {
            syntaxErrorMessage((int*) "integer out of bound");

            exit(-1);
          }

          storeCharacter(integer, i, character);

          i = i + 1;

          getCharacter();
        }

        storeCharacter(integer, i, 0); // null-terminated string

        literal = atoi(integer);

        if (literal < 0) {
          if (literal == INT_MIN) {
            if (mayBeINTMIN)
              isINTMIN = 1;
            else {
              syntaxErrorMessage((int*) "integer out of bound");

              exit(-1);
            }
          } else {
            syntaxErrorMessage((int*) "integer out of bound");

            exit(-1);
          }
        }

        symbol = SYM_INTEGER;

      } else if (character == CHAR_SINGLEQUOTE) {
        getCharacter();

        literal = 0;

        if (character == CHAR_EOF) {
          syntaxErrorMessage((int*) "reached end of file looking for a character literal");

          exit(-1);
        } else
          literal = character;

        getCharacter();

        if (character == CHAR_SINGLEQUOTE)
          getCharacter();
        else if (character == CHAR_EOF) {
          syntaxErrorCharacter(CHAR_SINGLEQUOTE);

          exit(-1);
        } else
          syntaxErrorCharacter(CHAR_SINGLEQUOTE);

        symbol = SYM_CHARACTER;

      } else if (character == CHAR_DOUBLEQUOTE) {
        getCharacter();

        // accommodate string and null for termination
        // allocate zeroed memory since strings are emitted
        // in whole words but may end non-word-aligned
        string = zalloc(maxStringLength + 1);

        i = 0;

        while (isCharacterNotDoubleQuoteOrNewLineOrEOF()) {
          if (i >= maxStringLength) {
            syntaxErrorMessage((int*) "string too long");

            exit(-1);
          }

          storeCharacter(string, i, character);

          i = i + 1;

          getCharacter();
        }

        if (character == CHAR_DOUBLEQUOTE)
          getCharacter();
        else {
          syntaxErrorCharacter(CHAR_DOUBLEQUOTE);

          exit(-1);
        }

        storeCharacter(string, i, 0); // null-terminated string

        symbol = SYM_STRING;

      } else if (character == CHAR_SEMICOLON) {
        getCharacter();

        symbol = SYM_SEMICOLON;

      } else if (character == CHAR_PLUS) {
        getCharacter();

        symbol = SYM_PLUS;

      } else if (character == CHAR_DASH) {
        getCharacter();

        symbol = SYM_MINUS;

      } else if (character == CHAR_ASTERISK) {
        getCharacter();

        symbol = SYM_ASTERISK;

      } else if (character == CHAR_EQUAL) {
        getCharacter();

        if (character == CHAR_EQUAL) {
          getCharacter();

          symbol = SYM_EQUALITY;
        } else
          symbol = SYM_ASSIGN;

      } else if (character == CHAR_LPARENTHESIS) {
        getCharacter();

        symbol = SYM_LPARENTHESIS;

      } else if (character == CHAR_RPARENTHESIS) {
        getCharacter();

        symbol = SYM_RPARENTHESIS;

      } else if (character == CHAR_LBRACE) {
        getCharacter();

        symbol = SYM_LBRACE;

      } else if (character == CHAR_RBRACE) {
        getCharacter();

        symbol = SYM_RBRACE;

      } else if (character == CHAR_COMMA) {
        getCharacter();

        symbol = SYM_COMMA;

      } else if (character == CHAR_LT) {
        getCharacter();

        if (character == CHAR_EQUAL) {
          getCharacter();

          symbol = SYM_LEQ;
        } else
          symbol = SYM_LT;

      } else if (character == CHAR_GT) {
        getCharacter();

        if (character == CHAR_EQUAL) {
          getCharacter();

          symbol = SYM_GEQ;
        } else
          symbol = SYM_GT;

      } else if (character == CHAR_EXCLAMATION) {
        getCharacter();

        if (character == CHAR_EQUAL)
          getCharacter();
        else
          syntaxErrorCharacter(CHAR_EQUAL);

        symbol = SYM_NOTEQ;

      } else if (character == CHAR_PERCENTAGE) {
        getCharacter();

        symbol = SYM_MOD;

      } else {
        printLineNumber((int*) "error", lineNumber);
        print((int*) "found unknown character ");
        printCharacter(character);

        println();

        exit(-1);
      }
    }

    numberOfScannedSymbols = numberOfScannedSymbols + 1;
  }
}

// -----------------------------------------------------------------
// ------------------------- SYMBOL TABLE --------------------------
// -----------------------------------------------------------------

void createSymbolTableEntry(int whichTable, int* string, int line, int class, int type, int value, int address) {
  int* newEntry;

  newEntry = malloc(2 * SIZEOFINTSTAR + 6 * SIZEOFINT);

  setString(newEntry, string);
  setLineNumber(newEntry, line);
  setClass(newEntry, class);
  setType(newEntry, type);
  setValue(newEntry, value);
  setAddress(newEntry, address);

  // create entry at head of symbol table
  if (whichTable == GLOBAL_TABLE) {
    setScope(newEntry, REG_GP);
    setNextEntry(newEntry, global_symbol_table);
    global_symbol_table = newEntry;

    if (class == VARIABLE)
      numberOfGlobalVariables = numberOfGlobalVariables + 1;
    else if (class == PROCEDURE)
      numberOfProcedures = numberOfProcedures + 1;
    else if (class == STRING)
      numberOfStrings = numberOfStrings + 1;
  } else if (whichTable == LOCAL_TABLE) {
    setScope(newEntry, REG_FP);
    setNextEntry(newEntry, local_symbol_table);
    local_symbol_table = newEntry;
  } else {
    // library procedures
    setScope(newEntry, REG_GP);
    setNextEntry(newEntry, library_symbol_table);
    library_symbol_table = newEntry;
  }
}

int* searchSymbolTable(int* entry, int* string, int class) {
  while (entry != (int*) 0) {
    if (stringCompare(string, getString(entry)))
      if (class == getClass(entry))
        return entry;

    // keep looking
    entry = getNextEntry(entry);
  }

  return (int*) 0;
}

int* getScopedSymbolTableEntry(int* string, int class) {
  int* entry;

  if (class == VARIABLE)
    // local variables override global variables
    entry = searchSymbolTable(local_symbol_table, string, VARIABLE);
  else if (class == PROCEDURE)
    // library procedures override declared or defined procedures
    entry = searchSymbolTable(library_symbol_table, string, PROCEDURE);
  else
    entry = (int*) 0;

  if (entry == (int*) 0)
    return searchSymbolTable(global_symbol_table, string, class);
  else
    return entry;
}

int isUndefinedProcedure(int* entry) {
  int* libraryEntry;

  if (getClass(entry) == PROCEDURE) {
    // library procedures override declared or defined procedures
    libraryEntry = searchSymbolTable(library_symbol_table, getString(entry), PROCEDURE);

    if (libraryEntry != (int*) 0)
      // procedure is library procedure
      return 0;
    else if (getAddress(entry) == 0)
      // procedure declared but not defined
      return 1;
    else if (getOpcode(loadBinary(getAddress(entry))) == OP_JAL)
      // procedure called but not defined
      return 1;
  }

  return 0;
}

int reportUndefinedProcedures() {
  int undefined;
  int* entry;

  undefined = 0;

  entry = global_symbol_table;

  while (entry != (int*) 0) {
    if (isUndefinedProcedure(entry)) {
      undefined = 1;

      printLineNumber((int*) "error", getLineNumber(entry));
      print((int*) "procedure ");
      print(getString(entry));
      print((int*) " undefined");
      println();
    }

    // keep looking
    entry = getNextEntry(entry);
  }

  return undefined;
}

// -----------------------------------------------------------------
// ---------------------------- PARSER -----------------------------
// -----------------------------------------------------------------

int isNotRbraceOrEOF() {
  if (symbol == SYM_RBRACE)
    return 0;
  else if (symbol == SYM_EOF)
    return 0;
  else
    return 1;
}

int isExpression() {
  if (symbol == SYM_MINUS)
    return 1;
  else if (symbol == SYM_LPARENTHESIS)
    return 1;
  else if (symbol == SYM_IDENTIFIER)
    return 1;
  else if (symbol == SYM_INTEGER)
    return 1;
  else if (symbol == SYM_ASTERISK)
    return 1;
  else if (symbol == SYM_STRING)
    return 1;
  else if (symbol == SYM_CHARACTER)
    return 1;
  else
    return 0;
}

int isLiteral() {
  if (symbol == SYM_INTEGER)
    return 1;
  else if (symbol == SYM_CHARACTER)
    return 1;
  else
    return 0;
}

int isStarOrDivOrModulo() {
  if (symbol == SYM_ASTERISK)
    return 1;
  else if (symbol == SYM_DIV)
    return 1;
  else if (symbol == SYM_MOD)
    return 1;
  else
    return 0;
}

int isPlusOrMinus() {
  if (symbol == SYM_MINUS)
    return 1;
  else if (symbol == SYM_PLUS)
    return 1;
  else
    return 0;
}

int isComparison() {
  if (symbol == SYM_EQUALITY)
    return 1;
  else if (symbol == SYM_NOTEQ)
    return 1;
  else if (symbol == SYM_LT)
    return 1;
  else if (symbol == SYM_GT)
    return 1;
  else if (symbol == SYM_LEQ)
    return 1;
  else if (symbol == SYM_GEQ)
    return 1;
  else
    return 0;
}

int lookForFactor() {
  if (symbol == SYM_LPARENTHESIS)
    return 0;
  else if (symbol == SYM_ASTERISK)
    return 0;
  else if (symbol == SYM_IDENTIFIER)
    return 0;
  else if (symbol == SYM_INTEGER)
    return 0;
  else if (symbol == SYM_CHARACTER)
    return 0;
  else if (symbol == SYM_STRING)
    return 0;
  else if (symbol == SYM_EOF)
    return 0;
  else
    return 1;
}

int lookForStatement() {
  if (symbol == SYM_ASTERISK)
    return 0;
  else if (symbol == SYM_IDENTIFIER)
    return 0;
  else if (symbol == SYM_WHILE)
    return 0;
  else if (symbol == SYM_IF)
    return 0;
  else if (symbol == SYM_RETURN)
    return 0;
  else if (symbol == SYM_EOF)
    return 0;
  else
    return 1;
}

int lookForType() {
  if (symbol == SYM_INT)
    return 0;
  else if (symbol == SYM_VOID)
    return 0;
  else if (symbol == SYM_EOF)
    return 0;
  else
    return 1;
}

void talloc() {
  // we use registers REG_T0-REG_T2 or REG_T3-REG_T6 for temporaries
  if (allocatedTemporaries < (REG_T2 - REG_TP) + (REG_T6 - REG_S11))
    allocatedTemporaries = allocatedTemporaries + 1;
  else {
    syntaxErrorMessage((int*) "out of registers");

    exit(-1);
  }
}

int currentTemporary() {
  if (allocatedTemporaries > 0) {
    return *(temporary_registers + (allocatedTemporaries-1));
  } else {
    syntaxErrorMessage((int*) "illegal register access");

    exit(-1);
  }
}

int previousTemporary() {
  if (allocatedTemporaries > 1)
    return *(temporary_registers + (allocatedTemporaries - 2));
  else {
    syntaxErrorMessage((int*) "illegal register access");

    exit(-1);
  }
}

int nextTemporary() {
  // we use registers REG_T0-REG_T2 or REG_T3-REG_T6 for temporaries
  if (allocatedTemporaries < ((REG_T2 - REG_TP) + (REG_T6 - REG_S11)))
    return *(temporary_registers + (allocatedTemporaries));
  else {
    syntaxErrorMessage((int*) "out of registers");

    exit(-1);
  }
}

void tfree(int numberOfTemporaries) {
  allocatedTemporaries = allocatedTemporaries - numberOfTemporaries;

  if (allocatedTemporaries < 0) {
    syntaxErrorMessage((int*) "illegal register deallocation");

    exit(-1);
  }
}

void save_temporaries() {
  while (allocatedTemporaries > 0) {
    // push temporary onto stack
    emitIFormat(OP_ADDIU, REG_SP, REG_SP, -WORDSIZE);
    emitIFormat(OP_SW, REG_SP, currentTemporary(), 0);

    tfree(1);
  }
}

void restore_temporaries(int numberOfTemporaries) {
  while (allocatedTemporaries < numberOfTemporaries) {
    talloc();

    // restore temporary from stack
    emitIFormat(OP_LW, REG_SP, currentTemporary(), 0);
    emitIFormat(OP_ADDIU, REG_SP, REG_SP, WORDSIZE);
  }
}

void syntaxErrorSymbol(int expected) {
  printLineNumber((int*) "error", lineNumber);

  printSymbol(expected);
  print((int*) " expected but ");

  printSymbol(symbol);
  print((int*) " found");

  println();
}

void syntaxErrorUnexpected() {
  printLineNumber((int*) "error", lineNumber);

  print((int*) "unexpected symbol ");
  printSymbol(symbol);
  print((int*) " found");

  println();
}

int* putType(int type) {
  if (type == INT_T)
    return (int*) "int";
  else if (type == INTSTAR_T)
    return (int*) "int*";
  else if (type == VOID_T)
    return (int*) "void";
  else
    return (int*) "unknown";
}

void typeWarning(int expected, int found) {
  printLineNumber((int*) "warning", lineNumber);

  print((int*) "type mismatch, ");

  print(putType(expected));

  print((int*) " expected but ");

  print(putType(found));

  print((int*) " found");

  println();
}

int* getVariable(int* variable) {
  int* entry;

  entry = getScopedSymbolTableEntry(variable, VARIABLE);

  if (entry == (int*) 0) {
    printLineNumber((int*) "error", lineNumber);
    print(variable);
    print((int*) " undeclared");
    println();

    exit(-1);
  }

  return entry;
}

int load_variable(int* variable) {
  int* entry;

  entry = getVariable(variable);

  talloc();

  emitIFormat(OP_LW, getScope(entry), currentTemporary(), getAddress(entry));

  return getType(entry);
}

void load_integer(int value) {
  // assert: value >= 0 or value == INT_MIN

  talloc();

  if (value >= 0) {
    if (value < twoToThePowerOf(15))
      // ADDIU can only load numbers < 2^15 without sign extension
      emitIFormat(OP_ADDIU, REG_ZR, currentTemporary(), value);
    else if (value < twoToThePowerOf(28)) {
      // load 14 msbs of a 28-bit number first
      emitIFormat(OP_ADDIU, REG_ZR, currentTemporary(), rightShift(value, 14));

      // shift left by 14 bits
      emitLeftShiftBy(14);

      // and finally add 14 lsbs
      emitIFormat(OP_ADDIU, currentTemporary(), currentTemporary(), rightShift(leftShift(value, 18), 18));
    } else {
      // load 14 msbs of a 31-bit number first
      emitIFormat(OP_ADDIU, REG_ZR, currentTemporary(), rightShift(value, 17));

      emitLeftShiftBy(14);

      // then add the next 14 msbs
      emitIFormat(OP_ADDIU, currentTemporary(), currentTemporary(), rightShift(leftShift(value, 15), 18));

      emitLeftShiftBy(3);

      // and finally add the remaining 3 lsbs
      emitIFormat(OP_ADDIU, currentTemporary(), currentTemporary(), rightShift(leftShift(value, 29), 29));
    }
  } else {
    // load largest positive 16-bit number with a single bit set: 2^14
    emitIFormat(OP_ADDIU, REG_ZR, currentTemporary(), twoToThePowerOf(14));

    // and then multiply 2^14 by 2^14*2^3 to get to 2^31 == INT_MIN
    emitLeftShiftBy(14);
    emitLeftShiftBy(3);
  }
}

void load_string(int* string) {
  int length;

  length = stringLength(string) + 1;

  allocatedMemory = allocatedMemory + roundUp(length, WORDSIZE);

  createSymbolTableEntry(GLOBAL_TABLE, string, lineNumber, STRING, INTSTAR_T, 0, -allocatedMemory);

  talloc();

  emitIFormat(OP_ADDIU, REG_GP, currentTemporary(), -allocatedMemory);
}

int help_call_codegen(int* entry, int* procedure) {
  int type;

  if (entry == (int*) 0) {
    // procedure never called nor declared nor defined

    // default return type is "int"
    type = INT_T;

    createSymbolTableEntry(GLOBAL_TABLE, procedure, lineNumber, PROCEDURE, type, 0, binaryLength);

    emitJFormat(OP_JAL, 0);

  } else {
    type = getType(entry);

    if (getAddress(entry) == 0) {
      // procedure declared but never called nor defined
      setAddress(entry, binaryLength);

      emitJFormat(OP_JAL, 0);
    } else if (getOpcode(loadBinary(getAddress(entry))) == OP_JAL) {
      // procedure called and possibly declared but not defined

<<<<<<< HEAD
      setAddress(entry, binaryLength - WORDSIZE);
=======
      // create fixup chain
      emitJFormat(OP_JAL, getAddress(entry) / WORDSIZE);
      setAddress(entry, binaryLength - 2 * WORDSIZE);
>>>>>>> ad6d0b53
    } else
      // procedure defined, use address
      emitJFormat(OP_JAL, getAddress(entry) / WORDSIZE);
  }

  return type;
}

void help_procedure_prologue(int localVariables) {
  // allocate memory for return address
  emitIFormat(OP_ADDIU, REG_SP, REG_SP, -WORDSIZE);

  // save return address
  emitIFormat(OP_SW, REG_SP, REG_RA, 0);

  // allocate memory for caller's frame pointer
  emitIFormat(OP_ADDIU, REG_SP, REG_SP, -WORDSIZE);

  // save caller's frame pointer
  emitIFormat(OP_SW, REG_SP, REG_FP, 0);

  // set callee's frame pointer
  emitIFormat(OP_ADDIU, REG_SP, REG_FP, 0);

  // allocate memory for callee's local variables
  if (localVariables != 0)
    emitIFormat(OP_ADDIU, REG_SP, REG_SP, -localVariables * WORDSIZE);
}

void help_procedure_epilogue(int parameters) {
  // deallocate memory for callee's frame pointer and local variables
  emitIFormat(OP_ADDIU, REG_FP, REG_SP, 0);

  // restore caller's frame pointer
  emitIFormat(OP_LW, REG_SP, REG_FP, 0);

  // deallocate memory for caller's frame pointer
  emitIFormat(OP_ADDIU, REG_SP, REG_SP, WORDSIZE);

  // restore return address
  emitIFormat(OP_LW, REG_SP, REG_RA, 0);

  // deallocate memory for return address and parameters
  emitIFormat(OP_ADDIU, REG_SP, REG_SP, (parameters + 1) * WORDSIZE);

  // return
  emitRFormat(OP_SPECIAL, REG_RA, 0, 0, FCT_JR);
}

int gr_call(int* procedure) {
  int* entry;
  int numberOfTemporaries;
  int type;

  // assert: n = allocatedTemporaries

  entry = getScopedSymbolTableEntry(procedure, PROCEDURE);

  numberOfTemporaries = allocatedTemporaries;

  save_temporaries();

  // assert: allocatedTemporaries == 0

  if (isExpression()) {
    gr_expression();

    // TODO: check if types/number of parameters is correct

    // push first parameter onto stack
    emitIFormat(OP_ADDIU, REG_SP, REG_SP, -WORDSIZE);
    emitIFormat(OP_SW, REG_SP, currentTemporary(), 0);

    tfree(1);

    while (symbol == SYM_COMMA) {
      getSymbol();

      gr_expression();

      // push more parameters onto stack
      emitIFormat(OP_ADDIU, REG_SP, REG_SP, -WORDSIZE);
      emitIFormat(OP_SW, REG_SP, currentTemporary(), 0);

      tfree(1);
    }

    if (symbol == SYM_RPARENTHESIS) {
      getSymbol();

      type = help_call_codegen(entry, procedure);
    } else {
      syntaxErrorSymbol(SYM_RPARENTHESIS);

      type = INT_T;
    }
  } else if (symbol == SYM_RPARENTHESIS) {
    getSymbol();

    type = help_call_codegen(entry, procedure);
  } else {
    syntaxErrorSymbol(SYM_RPARENTHESIS);

    type = INT_T;
  }

  // assert: allocatedTemporaries == 0

  restore_temporaries(numberOfTemporaries);

  numberOfCalls = numberOfCalls + 1;

  // assert: allocatedTemporaries == n

  return type;
}

int gr_factor() {
  int hasCast;
  int cast;
  int type;

  int* variableOrProcedureName;

  // assert: n = allocatedTemporaries

  hasCast = 0;

  type = INT_T;

  while (lookForFactor()) {
    syntaxErrorUnexpected();

    if (symbol == SYM_EOF)
      exit(-1);
    else
      getSymbol();
  }

  // optional cast: [ cast ]
  if (symbol == SYM_LPARENTHESIS) {
    getSymbol();

    // cast: "(" "int" [ "*" ] ")"
    if (symbol == SYM_INT) {
      hasCast = 1;

      cast = gr_type();

      if (symbol == SYM_RPARENTHESIS)
        getSymbol();
      else
        syntaxErrorSymbol(SYM_RPARENTHESIS);

    // not a cast: "(" expression ")"
    } else {
      type = gr_expression();

      if (symbol == SYM_RPARENTHESIS)
        getSymbol();
      else
        syntaxErrorSymbol(SYM_RPARENTHESIS);

      // assert: allocatedTemporaries == n + 1

      return type;
    }
  }

  // dereference?
  if (symbol == SYM_ASTERISK) {
    getSymbol();

    // ["*"] identifier
    if (symbol == SYM_IDENTIFIER) {
      type = load_variable(identifier);

      getSymbol();

    // * "(" expression ")"
    } else if (symbol == SYM_LPARENTHESIS) {
      getSymbol();

      type = gr_expression();

      if (symbol == SYM_RPARENTHESIS)
        getSymbol();
      else
        syntaxErrorSymbol(SYM_RPARENTHESIS);
    } else
      syntaxErrorUnexpected();

    if (type != INTSTAR_T)
      typeWarning(INTSTAR_T, type);

    // dereference
    emitIFormat(OP_LW, currentTemporary(), currentTemporary(), 0);

    type = INT_T;

  // identifier?
  } else if (symbol == SYM_IDENTIFIER) {
    variableOrProcedureName = identifier;

    getSymbol();

    if (symbol == SYM_LPARENTHESIS) {
      getSymbol();

      // procedure call: identifier "(" ... ")"
      type = gr_call(variableOrProcedureName);

      talloc();

      // retrieve return value
      emitIFormat(OP_ADDIU, REG_A0, currentTemporary(), 0);

<<<<<<< HEAD
      // reset return register
      emitIFormat(OP_ADDIU, REG_ZR, REG_A0, 0);
=======
      // reset return register to initial return value
      // for missing return expressions
      emitIFormat(OP_ADDIU, REG_ZR, REG_V0, 0);
>>>>>>> ad6d0b53
    } else
      // variable access: identifier
      type = load_variable(variableOrProcedureName);

  // integer?
  } else if (symbol == SYM_INTEGER) {
    load_integer(literal);

    getSymbol();

    type = INT_T;

  // character?
  } else if (symbol == SYM_CHARACTER) {
    talloc();

    emitIFormat(OP_ADDIU, REG_ZR, currentTemporary(), literal);

    getSymbol();

    type = INT_T;

  // string?
  } else if (symbol == SYM_STRING) {
    load_string(string);

    getSymbol();

    type = INTSTAR_T;

  //  "(" expression ")"
  } else if (symbol == SYM_LPARENTHESIS) {
    getSymbol();

    type = gr_expression();

    if (symbol == SYM_RPARENTHESIS)
      getSymbol();
    else
      syntaxErrorSymbol(SYM_RPARENTHESIS);
  } else
    syntaxErrorUnexpected();

  // assert: allocatedTemporaries == n + 1

  if (hasCast)
    return cast;
  else
    return type;
}

int gr_term() {
  int ltype;
  int operatorSymbol;
  int rtype;

  // assert: n = allocatedTemporaries

  ltype = gr_factor();

  // assert: allocatedTemporaries == n + 1

  // * / or % ?
  while (isStarOrDivOrModulo()) {
    operatorSymbol = symbol;

    getSymbol();

    rtype = gr_factor();

    // assert: allocatedTemporaries == n + 2

    if (ltype != rtype)
      typeWarning(ltype, rtype);

    if (operatorSymbol == SYM_ASTERISK) {
      emitRFormat(OP_SPECIAL, previousTemporary(), currentTemporary(), 0, FCT_MULTU);
      emitRFormat(OP_SPECIAL, 0, 0, previousTemporary(), FCT_MFLO);

    } else if (operatorSymbol == SYM_DIV) {
      emitRFormat(OP_SPECIAL, previousTemporary(), currentTemporary(), 0, FCT_DIVU);
      emitRFormat(OP_SPECIAL, 0, 0, previousTemporary(), FCT_MFLO);

    } else if (operatorSymbol == SYM_MOD) {
      emitRFormat(OP_SPECIAL, previousTemporary(), currentTemporary(), 0, FCT_DIVU);
      emitRFormat(OP_SPECIAL, 0, 0, previousTemporary(), FCT_MFHI);
    }

    tfree(1);
  }

  // assert: allocatedTemporaries == n + 1

  return ltype;
}

int gr_simpleExpression() {
  int sign;
  int ltype;
  int operatorSymbol;
  int rtype;

  // assert: n = allocatedTemporaries

  // optional: -
  if (symbol == SYM_MINUS) {
    sign = 1;

    mayBeINTMIN = 1;
    isINTMIN    = 0;

    getSymbol();

    mayBeINTMIN = 0;

    if (isINTMIN) {
      isINTMIN = 0;

      // avoids 0-INT_MIN overflow when bootstrapping
      // even though 0-INT_MIN == INT_MIN
      sign = 0;
    }
  } else
    sign = 0;

  ltype = gr_term();

  // assert: allocatedTemporaries == n + 1

  if (sign) {
    if (ltype != INT_T) {
      typeWarning(INT_T, ltype);

      ltype = INT_T;
    }

    emitRFormat(OP_SPECIAL, REG_ZR, currentTemporary(), currentTemporary(), FCT_SUBU);
  }

  // + or -?
  while (isPlusOrMinus()) {
    operatorSymbol = symbol;

    getSymbol();

    rtype = gr_term();

    // assert: allocatedTemporaries == n + 2

    if (operatorSymbol == SYM_PLUS) {
      if (ltype == INTSTAR_T) {
        if (rtype == INT_T)
          // pointer arithmetic: factor of 2^2 of integer operand
          emitLeftShiftBy(2);
      } else if (rtype == INTSTAR_T)
        typeWarning(ltype, rtype);

      emitRFormat(OP_SPECIAL, previousTemporary(), currentTemporary(), previousTemporary(), FCT_ADDU);

    } else if (operatorSymbol == SYM_MINUS) {
      if (ltype != rtype)
        typeWarning(ltype, rtype);

      emitRFormat(OP_SPECIAL, previousTemporary(), currentTemporary(), previousTemporary(), FCT_SUBU);
    }

    tfree(1);
  }

  // assert: allocatedTemporaries == n + 1

  return ltype;
}

int gr_expression() {
  int ltype;
  int operatorSymbol;
  int rtype;

  // assert: n = allocatedTemporaries

  ltype = gr_simpleExpression();

  // assert: allocatedTemporaries == n + 1

  //optional: ==, !=, <, >, <=, >= simpleExpression
  if (isComparison()) {
    operatorSymbol = symbol;

    getSymbol();

    rtype = gr_simpleExpression();

    // assert: allocatedTemporaries == n + 2

    if (ltype != rtype)
      typeWarning(ltype, rtype);

    if (operatorSymbol == SYM_EQUALITY) {
      // subtract, if result = 0 then 1, else 0
      emitRFormat(OP_SPECIAL, previousTemporary(), currentTemporary(), previousTemporary(), FCT_SUBU);

      tfree(1);

      emitIFormat(OP_BEQ, REG_ZR, currentTemporary(), 2);
      emitIFormat(OP_ADDIU, REG_ZR, currentTemporary(), 0);
      emitIFormat(OP_BEQ, REG_ZR, currentTemporary(), 1);
      emitIFormat(OP_ADDIU, REG_ZR, currentTemporary(), 1);

    } else if (operatorSymbol == SYM_NOTEQ) {
      // subtract, if result = 0 then 0, else 1
      emitRFormat(OP_SPECIAL, previousTemporary(), currentTemporary(), previousTemporary(), FCT_SUBU);

      tfree(1);

      emitIFormat(OP_BNE, REG_ZR, currentTemporary(), 2);
      emitIFormat(OP_ADDIU, REG_ZR, currentTemporary(), 0);
      emitIFormat(OP_BEQ, REG_ZR, currentTemporary(), 1);
      emitIFormat(OP_ADDIU, REG_ZR, currentTemporary(), 1);

    } else if (operatorSymbol == SYM_LT) {
      // set to 1 if a < b, else 0
      emitRFormat(OP_SPECIAL, previousTemporary(), currentTemporary(), previousTemporary(), FCT_SLT);

      tfree(1);

    } else if (operatorSymbol == SYM_GT) {
      // set to 1 if b < a, else 0
      emitRFormat(OP_SPECIAL, currentTemporary(), previousTemporary(), previousTemporary(), FCT_SLT);

      tfree(1);

    } else if (operatorSymbol == SYM_LEQ) {
      // if b < a set 0, else 1
      emitRFormat(OP_SPECIAL, currentTemporary(), previousTemporary(), previousTemporary(), FCT_SLT);

      tfree(1);

      emitIFormat(OP_BNE, REG_ZR, currentTemporary(), 2);
      emitIFormat(OP_ADDIU, REG_ZR, currentTemporary(), 1);
      emitIFormat(OP_BEQ, REG_ZR, REG_ZR, 1);
      emitIFormat(OP_ADDIU, REG_ZR, currentTemporary(), 0);

    } else if (operatorSymbol == SYM_GEQ) {
      // if a < b set 0, else 1
      emitRFormat(OP_SPECIAL, previousTemporary(), currentTemporary(), previousTemporary(), FCT_SLT);

      tfree(1);

      emitIFormat(OP_BNE, REG_ZR, currentTemporary(), 2);
      emitIFormat(OP_ADDIU, REG_ZR, currentTemporary(), 1);
      emitIFormat(OP_BEQ, REG_ZR, REG_ZR, 1);
      emitIFormat(OP_ADDIU, REG_ZR, currentTemporary(), 0);
    }
  }

  // assert: allocatedTemporaries == n + 1

  return ltype;
}

void gr_while() {
  int brBackToWhile;
  int brForwardToEnd;

  // assert: allocatedTemporaries == 0

  brBackToWhile = binaryLength;

  brForwardToEnd = 0;

  // while ( expression )
  if (symbol == SYM_WHILE) {
    getSymbol();

    if (symbol == SYM_LPARENTHESIS) {
      getSymbol();

      gr_expression();

      // do not know where to branch, fixup later
      brForwardToEnd = binaryLength;

      emitIFormat(OP_BEQ, REG_ZR, currentTemporary(), 0);

      tfree(1);

      if (symbol == SYM_RPARENTHESIS) {
        getSymbol();

        // zero or more statements: { statement }
        if (symbol == SYM_LBRACE) {
          getSymbol();

          while (isNotRbraceOrEOF())
            gr_statement();

          if (symbol == SYM_RBRACE)
            getSymbol();
          else {
            syntaxErrorSymbol(SYM_RBRACE);

            exit(-1);
          }
        }
        // only one statement without {}
        else
          gr_statement();
      } else
        syntaxErrorSymbol(SYM_RPARENTHESIS);
    } else
      syntaxErrorSymbol(SYM_LPARENTHESIS);
  } else
    syntaxErrorSymbol(SYM_WHILE);

  // unconditional branch to beginning of while
  emitIFormat(OP_BEQ, REG_ZR, REG_ZR, (brBackToWhile - binaryLength - WORDSIZE) / WORDSIZE);

  if (brForwardToEnd != 0)
    // first instruction after loop comes here
    // now we have our address for the conditional branch from above
    fixup_relative(brForwardToEnd);

  // assert: allocatedTemporaries == 0

  numberOfWhile = numberOfWhile + 1;
}

void gr_if() {
  int brForwardToElseOrEnd;
  int brForwardToEnd;

  // assert: allocatedTemporaries == 0

  // if ( expression )
  if (symbol == SYM_IF) {
    getSymbol();

    if (symbol == SYM_LPARENTHESIS) {
      getSymbol();

      gr_expression();

      // if the "if" case is not true, we branch to "else" (if provided)
      brForwardToElseOrEnd = binaryLength;

      emitIFormat(OP_BEQ, REG_ZR, currentTemporary(), 0);

      tfree(1);

      if (symbol == SYM_RPARENTHESIS) {
        getSymbol();

        // zero or more statements: { statement }
        if (symbol == SYM_LBRACE) {
          getSymbol();

          while (isNotRbraceOrEOF())
            gr_statement();

          if (symbol == SYM_RBRACE)
            getSymbol();
          else {
            syntaxErrorSymbol(SYM_RBRACE);

            exit(-1);
          }
        }
        // only one statement without {}
        else
          gr_statement();

        //optional: else
        if (symbol == SYM_ELSE) {
          getSymbol();

          // if the "if" case was true, we branch to the end
          brForwardToEnd = binaryLength;
          emitIFormat(OP_BEQ, REG_ZR, REG_ZR, 0);

          // if the "if" case was not true, we branch here
          fixup_relative(brForwardToElseOrEnd);

          // zero or more statements: { statement }
          if (symbol == SYM_LBRACE) {
            getSymbol();

            while (isNotRbraceOrEOF())
              gr_statement();

            if (symbol == SYM_RBRACE)
              getSymbol();
            else {
              syntaxErrorSymbol(SYM_RBRACE);

              exit(-1);
            }

          // only one statement without {}
          } else
            gr_statement();

          // if the "if" case was true, we branch here
          fixup_relative(brForwardToEnd);
        } else
          // if the "if" case was not true, we branch here
          fixup_relative(brForwardToElseOrEnd);
      } else
        syntaxErrorSymbol(SYM_RPARENTHESIS);
    } else
      syntaxErrorSymbol(SYM_LPARENTHESIS);
  } else
    syntaxErrorSymbol(SYM_IF);

  // assert: allocatedTemporaries == 0

  numberOfIf = numberOfIf + 1;
}

void gr_return() {
  int type;

  // assert: allocatedTemporaries == 0

  if (symbol == SYM_RETURN)
    getSymbol();
  else
    syntaxErrorSymbol(SYM_RETURN);

  // optional: expression
  if (symbol != SYM_SEMICOLON) {
    type = gr_expression();

    if (type != returnType)
      typeWarning(returnType, type);

    // save value of expression in return register
    emitRFormat(OP_SPECIAL, REG_ZR, currentTemporary(), REG_A0, FCT_ADDU);

    tfree(1);
  } else if (returnType != VOID_T)
    typeWarning(returnType, VOID_T);

  // unconditional branch to procedure epilogue
  // maintain fixup chain for later fixup
  emitJFormat(OP_J, returnBranches / WORDSIZE);

  // new head of fixup chain
  returnBranches = binaryLength - WORDSIZE;

  // assert: allocatedTemporaries == 0

  numberOfReturn = numberOfReturn + 1;
}

void gr_statement() {
  int ltype;
  int rtype;
  int* variableOrProcedureName;
  int* entry;

  // assert: allocatedTemporaries == 0;

  while (lookForStatement()) {
    syntaxErrorUnexpected();

    if (symbol == SYM_EOF)
      exit(-1);
    else
      getSymbol();
  }

  // ["*"]
  if (symbol == SYM_ASTERISK) {
    getSymbol();

    // "*" identifier
    if (symbol == SYM_IDENTIFIER) {
      ltype = load_variable(identifier);

      if (ltype != INTSTAR_T)
        typeWarning(INTSTAR_T, ltype);

      getSymbol();

      // "*" identifier "="
      if (symbol == SYM_ASSIGN) {
        getSymbol();

        rtype = gr_expression();

        if (rtype != INT_T)
          typeWarning(INT_T, rtype);

        emitIFormat(OP_SW, previousTemporary(), currentTemporary(), 0);

        tfree(2);

        numberOfAssignments = numberOfAssignments + 1;
      } else {
        syntaxErrorSymbol(SYM_ASSIGN);

        tfree(1);
      }

      if (symbol == SYM_SEMICOLON)
        getSymbol();
      else
        syntaxErrorSymbol(SYM_SEMICOLON);

    // "*" "(" expression ")"
    } else if (symbol == SYM_LPARENTHESIS) {
      getSymbol();

      ltype = gr_expression();

      if (ltype != INTSTAR_T)
        typeWarning(INTSTAR_T, ltype);

      if (symbol == SYM_RPARENTHESIS) {
        getSymbol();

        // "*" "(" expression ")" "="
        if (symbol == SYM_ASSIGN) {
          getSymbol();

          rtype = gr_expression();

          if (rtype != INT_T)
            typeWarning(INT_T, rtype);

          emitIFormat(OP_SW, previousTemporary(), currentTemporary(), 0);

          tfree(2);

          numberOfAssignments = numberOfAssignments + 1;
        } else {
          syntaxErrorSymbol(SYM_ASSIGN);

          tfree(1);
        }

        if (symbol == SYM_SEMICOLON)
          getSymbol();
        else
          syntaxErrorSymbol(SYM_SEMICOLON);
      } else
        syntaxErrorSymbol(SYM_RPARENTHESIS);
    } else
      syntaxErrorSymbol(SYM_LPARENTHESIS);
  }
  // identifier "=" expression | call
  else if (symbol == SYM_IDENTIFIER) {
    variableOrProcedureName = identifier;

    getSymbol();

    // procedure call
    if (symbol == SYM_LPARENTHESIS) {
      getSymbol();

      gr_call(variableOrProcedureName);

<<<<<<< HEAD
      // reset return register
      emitIFormat(OP_ADDIU, REG_ZR, REG_A0, 0);
=======
      // reset return register to initial return value
      // for missing return expressions
      emitIFormat(OP_ADDIU, REG_ZR, REG_V0, 0);
>>>>>>> ad6d0b53

      if (symbol == SYM_SEMICOLON)
        getSymbol();
      else
        syntaxErrorSymbol(SYM_SEMICOLON);

    // identifier = expression
    } else if (symbol == SYM_ASSIGN) {
      entry = getVariable(variableOrProcedureName);

      ltype = getType(entry);

      getSymbol();

      rtype = gr_expression();

      if (ltype != rtype)
        typeWarning(ltype, rtype);

      emitIFormat(OP_SW, getScope(entry), currentTemporary(), getAddress(entry));

      tfree(1);

      numberOfAssignments = numberOfAssignments + 1;

      if (symbol == SYM_SEMICOLON)
        getSymbol();
      else
        syntaxErrorSymbol(SYM_SEMICOLON);
    } else
      syntaxErrorUnexpected();
  }
  // while statement?
  else if (symbol == SYM_WHILE) {
    gr_while();
  }
  // if statement?
  else if (symbol == SYM_IF) {
    gr_if();
  }
  // return statement?
  else if (symbol == SYM_RETURN) {
    gr_return();

    if (symbol == SYM_SEMICOLON)
      getSymbol();
    else
      syntaxErrorSymbol(SYM_SEMICOLON);
  }
}

int gr_type() {
  int type;

  type = INT_T;

  if (symbol == SYM_INT) {
    getSymbol();

    if (symbol == SYM_ASTERISK) {
      type = INTSTAR_T;

      getSymbol();
    }
  } else
    syntaxErrorSymbol(SYM_INT);

  return type;
}

void gr_variable(int offset) {
  int type;

  type = gr_type();

  if (symbol == SYM_IDENTIFIER) {
    // TODO: check if identifier has already been declared
    createSymbolTableEntry(LOCAL_TABLE, identifier, lineNumber, VARIABLE, type, 0, offset);

    getSymbol();
  } else {
    syntaxErrorSymbol(SYM_IDENTIFIER);

    createSymbolTableEntry(LOCAL_TABLE, (int*) "missing variable name", lineNumber, VARIABLE, type, 0, offset);
  }
}

int gr_initialization(int type) {
  int initialValue;
  int hasCast;
  int cast;
  int sign;

  initialValue = 0;

  hasCast = 0;

  if (symbol == SYM_ASSIGN) {
    getSymbol();

    // optional cast: [ cast ]
    if (symbol == SYM_LPARENTHESIS) {
      hasCast = 1;

      getSymbol();

      cast = gr_type();

      if (symbol == SYM_RPARENTHESIS)
        getSymbol();
      else
        syntaxErrorSymbol(SYM_RPARENTHESIS);
    }

    // optional: -
    if (symbol == SYM_MINUS) {
      sign = 1;

      mayBeINTMIN = 1;
      isINTMIN    = 0;

      getSymbol();

      mayBeINTMIN = 0;

      if (isINTMIN) {
        isINTMIN = 0;

        // avoids 0-INT_MIN overflow when bootstrapping
        // even though 0-INT_MIN == INT_MIN
        sign = 0;
      }
    } else
      sign = 0;

    if (isLiteral()) {
      initialValue = literal;

      getSymbol();

      if (sign)
        initialValue = -initialValue;
    } else
      syntaxErrorUnexpected();

    if (symbol == SYM_SEMICOLON)
      getSymbol();
    else
      syntaxErrorSymbol(SYM_SEMICOLON);
  } else
    syntaxErrorSymbol(SYM_ASSIGN);

  if (hasCast) {
    if (type != cast)
      typeWarning(type, cast);
  } else if (type != INT_T)
    typeWarning(type, INT_T);

  return initialValue;
}

void gr_procedure(int* procedure, int type) {
  int isUndefined;
  int numberOfParameters;
  int parameters;
  int localVariables;
  int* entry;

  // assuming procedure is undefined
  isUndefined = 1;

  numberOfParameters = 0;

  // try parsing formal parameters
  if (symbol == SYM_LPARENTHESIS) {
    getSymbol();

    if (symbol != SYM_RPARENTHESIS) {
      gr_variable(0);

      numberOfParameters = 1;

      while (symbol == SYM_COMMA) {
        getSymbol();

        gr_variable(0);

        numberOfParameters = numberOfParameters + 1;
      }

      entry = local_symbol_table;

      parameters = 0;

      while (parameters < numberOfParameters) {
        // 8 bytes offset to skip frame pointer and link
        setAddress(entry, parameters * WORDSIZE + 2 * WORDSIZE);

        parameters = parameters + 1;

        entry = getNextEntry(entry);
      }

      if (symbol == SYM_RPARENTHESIS)
        getSymbol();
      else
        syntaxErrorSymbol(SYM_RPARENTHESIS);
    } else
      getSymbol();
  } else
    syntaxErrorSymbol(SYM_LPARENTHESIS);

  entry = searchSymbolTable(global_symbol_table, procedure, PROCEDURE);

  if (symbol == SYM_SEMICOLON) {
    // this is a procedure declaration
    if (entry == (int*) 0)
      // procedure never called nor declared nor defined
      createSymbolTableEntry(GLOBAL_TABLE, procedure, lineNumber, PROCEDURE, type, 0, 0);
    else if (getType(entry) != type)
      // procedure already called, declared, or even defined
      // check return type but otherwise ignore
      typeWarning(getType(entry), type);

    getSymbol();

  } else if (symbol == SYM_LBRACE) {
    // this is a procedure definition
    if (entry == (int*) 0)
      // procedure never called nor declared nor defined
      createSymbolTableEntry(GLOBAL_TABLE, procedure, lineNumber, PROCEDURE, type, 0, binaryLength);
    else {
      // procedure already called or declared or defined
      if (getAddress(entry) != 0) {
        // procedure already called or defined
        if (getOpcode(loadBinary(getAddress(entry))) == OP_JAL) {
          // procedure already called but not defined
          fixlink_absolute(getAddress(entry), binaryLength);

          if (stringCompare(procedure, (int*) "main"))
            // first source containing main procedure provides binary name
            binaryName = sourceName;
        } else
          // procedure already defined
          isUndefined = 0;
      }

      if (isUndefined) {
        // procedure already called or declared but not defined
        setLineNumber(entry, lineNumber);

        if (getType(entry) != type)
          typeWarning(getType(entry), type);

        setType(entry, type);
        setAddress(entry, binaryLength);
      } else {
        // procedure already defined
        printLineNumber((int*) "warning", lineNumber);
        print((int*) "redefinition of procedure ");
        print(procedure);
        print((int*) " ignored");
        println();
      }
    }

    getSymbol();

    localVariables = 0;

    while (symbol == SYM_INT) {
      localVariables = localVariables + 1;

      gr_variable(-localVariables * WORDSIZE);

      if (symbol == SYM_SEMICOLON)
        getSymbol();
      else
        syntaxErrorSymbol(SYM_SEMICOLON);
    }

    help_procedure_prologue(localVariables);

    // create a fixup chain for return statements
    returnBranches = 0;

    returnType = type;

    while (isNotRbraceOrEOF())
      gr_statement();

    returnType = 0;

    if (symbol == SYM_RBRACE)
      getSymbol();
    else {
      syntaxErrorSymbol(SYM_RBRACE);

      exit(-1);
    }

    fixlink_absolute(returnBranches, binaryLength);

    returnBranches = 0;

    help_procedure_epilogue(numberOfParameters);

  } else
    syntaxErrorUnexpected();

  local_symbol_table = (int*) 0;

  // assert: allocatedTemporaries == 0
}

void gr_cstar() {
  int type;
  int* variableOrProcedureName;
  int currentLineNumber;
  int initialValue;
  int* entry;

  while (symbol != SYM_EOF) {
    while (lookForType()) {
      syntaxErrorUnexpected();

      if (symbol == SYM_EOF)
        exit(-1);
      else
        getSymbol();
    }

    if (symbol == SYM_VOID) {
      // void identifier ...
      // procedure declaration or definition
      type = VOID_T;

      getSymbol();

      if (symbol == SYM_IDENTIFIER) {
        variableOrProcedureName = identifier;

        getSymbol();


        gr_procedure(variableOrProcedureName, type);
      } else
        syntaxErrorSymbol(SYM_IDENTIFIER);
    } else {
      type = gr_type();

      if (symbol == SYM_IDENTIFIER) {
        variableOrProcedureName = identifier;

        getSymbol();

        if (symbol == SYM_LPARENTHESIS)
          // type identifier "(" ...
          // procedure declaration or definition
          gr_procedure(variableOrProcedureName, type);
        else {
          currentLineNumber = lineNumber;

          if (symbol == SYM_SEMICOLON) {
            // type identifier ";" ...
            // global variable declaration
            getSymbol();

            initialValue = 0;
          } else
            // type identifier "=" ...
            // global variable definition
            initialValue = gr_initialization(type);

          entry = searchSymbolTable(global_symbol_table, variableOrProcedureName, VARIABLE);

          if (entry == (int*) 0) {
            allocatedMemory = allocatedMemory + WORDSIZE;

            createSymbolTableEntry(GLOBAL_TABLE, variableOrProcedureName, currentLineNumber, VARIABLE, type, initialValue, -allocatedMemory);
          } else {
            // global variable already declared or defined
            printLineNumber((int*) "warning", currentLineNumber);
            print((int*) "redefinition of global variable ");
            print(variableOrProcedureName);
            print((int*) " ignored");
            println();
          }
        }
      } else
        syntaxErrorSymbol(SYM_IDENTIFIER);
    }
  }
}

// -----------------------------------------------------------------
// ------------------------ MACHINE CODE LIBRARY -------------------
// -----------------------------------------------------------------

void emitLeftShiftBy(int b) {
  // assert: 0 <= b < 15

  // load multiplication factor less than 2^15 to avoid sign extension
  emitIFormat(OP_ADDIU, REG_ZR, nextTemporary(), twoToThePowerOf(b));
  emitRFormat(OP_SPECIAL, currentTemporary(), nextTemporary(), 0, FCT_MULTU);
  emitRFormat(OP_SPECIAL, 0, 0, currentTemporary(), FCT_MFLO);
}

void emitMainEntry() {
  int i;

  // the instruction at address zero cannot be fixed up
  // we therefore need at least one not-to-be-fixed-up instruction here

  // we generate NOPs (ADDUIs) to accommodate GP and SP register
  // initialization code that overwrites the NOPs later
  // when binaryLength is known

  i = 0;

  // 8 NOPs per register is enough for initialization
  // since we load positive integers < 2^28 which take
  // no more than 8 instructions each, see load_integer
  while (i < 16) {
    emitIFormat(OP_ADDIU, REG_ZR, REG_ZR, 0);

    i = i + 1;
  }

  mainJump = binaryLength;

  createSymbolTableEntry(GLOBAL_TABLE, (int*) "main", 0, PROCEDURE, INT_T, 0, mainJump);

  // jump and link to main, will return here only if there is no exit call
  emitJFormat(OP_JAL, 0);

  // we exit with exit code in return register pushed onto the stack
  emitIFormat(OP_ADDIU, REG_SP, REG_SP, -WORDSIZE);
  emitIFormat(OP_SW, REG_SP, REG_A0, 0);

  // no need to reset return register here
}

void bootstrapCode() {
  int savedBinaryLength;

  savedBinaryLength = binaryLength;

  binaryLength = 0;

  // assert: allocatedTemporaries == 0

  // assert: 0 <= savedBinaryLength < 2^28 (see load_integer)

  load_integer(savedBinaryLength);

  // load binaryLength into GP register
  emitIFormat(OP_ADDIU, currentTemporary(), REG_GP, 0);

  tfree(1);

  // assert: allocatedTemporaries == 0

  // assert: 0 <= VIRTUALMEMORYSIZE - WORDSIZE < 2^28 (see load_integer)

  // initial stack pointer is stored at highest virtual address
  load_integer(VIRTUALMEMORYSIZE - WORDSIZE);

  // load initial stack pointer into SP register
  emitIFormat(OP_LW, currentTemporary(), REG_SP, 0);

  tfree(1);

  // assert: allocatedTemporaries == 0

  binaryLength = savedBinaryLength;

  if (reportUndefinedProcedures())
    // rather than jump and link to the main procedure
    // exit by continuing to the next instruction (with delay slot)
    fixup_absolute(mainJump, mainJump + 8);

  mainJump = 0;
}

// -----------------------------------------------------------------
// --------------------------- COMPILER ----------------------------
// -----------------------------------------------------------------

void selfie_compile() {
  int link;
  int numberOfSourceFiles;

  // link until next console option
  link = 1;

  numberOfSourceFiles = 0;

  sourceName = (int*) "library";

  binaryName = sourceName;

  // allocate memory for storing binary
  binary       = malloc(maxBinaryLength);
  binaryLength = 0;

  // reset code length
  codeLength = 0;

  // allocate zeroed memory for storing source code line numbers
  sourceLineNumber = zalloc(maxBinaryLength);

  resetSymbolTables();

  // jump and link to main
  emitMainEntry();

  // library:
  // exit must be first to exit main
  // if exit call in main is missing
  emitExit();
  emitRead();
  emitWrite();
  emitOpen();
  emitMalloc();

  emitID();
  emitCreate();
  emitSwitch();
  emitStatus();
  emitDelete();
  emitMap();

  while (link) {
    if (numberOfRemainingArguments() == 0)
      link = 0;
    else if (loadCharacter(peekArgument(), 0) == '-')
      link = 0;
    else {
      sourceName = getArgument();

      numberOfSourceFiles = numberOfSourceFiles + 1;

      print(selfieName);
      print((int*) ": this is selfie's starc compiling ");
      print(sourceName);
      println();

      // assert: sourceName is mapped and not longer than maxFilenameLength

      sourceFD = open(sourceName, O_RDONLY, 0);

      if (sourceFD < 0) {
        print(selfieName);
        print((int*) ": could not open input file ");
        print(sourceName);
        println();

        exit(-1);
      }

      resetScanner();

      resetParser();

      // compile
      gr_cstar();

      print(selfieName);
      print((int*) ": ");
      printInteger(numberOfReadCharacters);
      print((int*) " characters read in ");
      printInteger(lineNumber - 1);
      print((int*) " lines and ");
      printInteger(numberOfComments);
      print((int*) " comments");
      println();

      print(selfieName);
      print((int*) ": with ");
      printInteger(numberOfReadCharacters - numberOfIgnoredCharacters);
      print((int*) "(");
      printFixedPoint(numberOfReadCharacters, numberOfReadCharacters - numberOfIgnoredCharacters);
      print((int*) "%) characters in ");
      printInteger(numberOfScannedSymbols);
      print((int*) " actual symbols");
      println();

      print(selfieName);
      print((int*) ": ");
      printInteger(numberOfGlobalVariables);
      print((int*) " global variables, ");
      printInteger(numberOfProcedures);
      print((int*) " procedures, ");
      printInteger(numberOfStrings);
      print((int*) " string literals");
      println();

      print(selfieName);
      print((int*) ": ");
      printInteger(numberOfCalls);
      print((int*) " calls, ");
      printInteger(numberOfAssignments);
      print((int*) " assignments, ");
      printInteger(numberOfWhile);
      print((int*) " while, ");
      printInteger(numberOfIf);
      print((int*) " if, ");
      printInteger(numberOfReturn);
      print((int*) " return");
      println();
    }
  }

  if (numberOfSourceFiles == 0) {
    print(selfieName);
    print((int*) ": nothing to compile, only library generated");
    println();
  }

  codeLength = binaryLength;

  emitGlobalsStrings();

  bootstrapCode();

  print(selfieName);
  print((int*) ": ");
  printInteger(binaryLength + WORDSIZE);
  print((int*) " bytes generated with ");
  printInteger(codeLength / WORDSIZE);
  print((int*) " instructions and ");
  printInteger(binaryLength - codeLength + WORDSIZE);
  print((int*) " bytes of data");
  println();
}

// *~*~ *~*~ *~*~ *~*~ *~*~ *~*~ *~*~ *~*~ *~*~ *~*~ *~*~ *~*~ *~*~
// -----------------------------------------------------------------
// -------------------     I N T E R F A C E     -------------------
// -----------------------------------------------------------------
// *~*~ *~*~ *~*~ *~*~ *~*~ *~*~ *~*~ *~*~ *~*~ *~*~ *~*~ *~*~ *~*~

// -----------------------------------------------------------------
// ---------------------------- REGISTER ---------------------------
// -----------------------------------------------------------------

void printRegister(int reg) {
  print((int*) *(REGISTERS + reg));
}

// -----------------------------------------------------------------
// ---------------------------- ENCODER ----------------------------
// -----------------------------------------------------------------

// -----------------------------------------------------------------
// 32 bit
//
// +------+-----+-----+-----+-----+------+
// |opcode| rs  | rt  | rd  |00000|fction|
// +------+-----+-----+-----+-----+------+
//    6      5     5     5     5     6
int encodeRFormat(int opcode, int rs, int rt, int rd, int function) {
  // assert: 0 <= opcode < 2^6
  // assert: 0 <= rs < 2^5
  // assert: 0 <= rt < 2^5
  // assert: 0 <= rd < 2^5
  // assert: 0 <= function < 2^6
  return leftShift(leftShift(leftShift(leftShift(opcode, 5) + rs, 5) + rt, 5) + rd, 11) + function;
}

// -----------------------------------------------------------------
// 32 bit
//
// +------+-----+-----+----------------+
// |opcode| rs  | rt  |   immediate    |
// +------+-----+-----+----------------+
//    6      5     5          16
int encodeIFormat(int opcode, int rs, int rt, int immediate) {
  // assert: 0 <= opcode < 2^6
  // assert: 0 <= rs < 2^5
  // assert: 0 <= rt < 2^5
  // assert: -2^15 <= immediate < 2^15
  if (immediate < 0)
    // convert from 32-bit to 16-bit two's complement
    immediate = immediate + twoToThePowerOf(16);

  return leftShift(leftShift(leftShift(opcode, 5) + rs, 5) + rt, 16) + immediate;
}

// --------------------------------------------------------------
// 32 bit
//
// +------+--------------------------+
// |opcode|       instr_index        |
// +------+--------------------------+
//    6                26
int encodeJFormat(int opcode, int instr_index) {
  // assert: 0 <= opcode < 2^6
  // assert: 0 <= instr_index < 2^26
  return leftShift(opcode, 26) + instr_index;
}

int getOpcode(int instruction) {
  return rightShift(instruction, 26);
}

int getRS(int instruction) {
  return rightShift(leftShift(instruction, 6), 27);
}

int getRT(int instruction) {
  return rightShift(leftShift(instruction, 11), 27);
}

int getRD(int instruction) {
  return rightShift(leftShift(instruction, 16), 27);
}

int getFunction(int instruction) {
  return rightShift(leftShift(instruction, 26), 26);
}

int getImmediate(int instruction) {
  return rightShift(leftShift(instruction, 16), 16);
}

int getInstrIndex(int instruction) {
  return rightShift(leftShift(instruction, 6), 6);
}

int signExtend(int immediate) {
  // sign-extend from 16-bit to 32-bit two's complement
  if (immediate < twoToThePowerOf(15))
    return immediate;
  else
    return immediate - twoToThePowerOf(16);
}

// -----------------------------------------------------------------
// ---------------------------- DECODER ----------------------------
// -----------------------------------------------------------------

void printOpcode(int opcode) {
  print((int*) *(OPCODES + opcode));
}

void printFunction(int function) {
  print((int*) *(FUNCTIONS + function));
}

void decode() {
  opcode = getOpcode(ir);

  if (opcode == 0)
    decodeRFormat();
  else if (opcode == OP_JAL)
    decodeJFormat();
  else if (opcode == OP_J)
    decodeJFormat();
  else
    decodeIFormat();
}

// --------------------------------------------------------------
// 32 bit
//
// +------+-----+-----+-----+-----+------+
// |opcode| rs  | rt  | rd  |00000|fction|
// +------+-----+-----+-----+-----+------+
//    6      5     5     5     5     6
void decodeRFormat() {
  rs          = getRS(ir);
  rt          = getRT(ir);
  rd          = getRD(ir);
  immediate   = 0;
  function    = getFunction(ir);
  instr_index = 0;
}

// --------------------------------------------------------------
// 32 bit
//
// +------+-----+-----+----------------+
// |opcode| rs  | rt  |   immediate    |
// +------+-----+-----+----------------+
//    6      5     5          16
void decodeIFormat() {
  rs          = getRS(ir);
  rt          = getRT(ir);
  rd          = 0;
  immediate   = getImmediate(ir);
  function    = 0;
  instr_index = 0;
}

// --------------------------------------------------------------
// 32 bit
//
// +------+--------------------------+
// |opcode|       instr_index        |
// +------+--------------------------+
//    6                26
void decodeJFormat() {
  rs          = 0;
  rt          = 0;
  rd          = 0;
  immediate   = 0;
  function    = 0;
  instr_index = getInstrIndex(ir);
}

// -----------------------------------------------------------------
// ----------------------------- CODE ------------------------------
// -----------------------------------------------------------------

int loadBinary(int baddr) {
  return *(binary + baddr / WORDSIZE);
}

void storeBinary(int baddr, int instruction) {
  *(binary + baddr / WORDSIZE) = instruction;
}

void storeInstruction(int baddr, int instruction) {
  if (*(sourceLineNumber + baddr / WORDSIZE) == 0)
    *(sourceLineNumber + baddr / WORDSIZE) = lineNumber;

  storeBinary(baddr, instruction);
}

void emitInstruction(int instruction) {
  if (binaryLength >= maxBinaryLength) {
    syntaxErrorMessage((int*) "exceeded maximum binary length");

    exit(-1);
  } else {
    storeInstruction(binaryLength, instruction);

    binaryLength = binaryLength + WORDSIZE;
  }
}

void emitRFormat(int opcode, int rs, int rt, int rd, int function) {
  emitInstruction(encodeRFormat(opcode, rs, rt, rd, function));
}

void emitIFormat(int opcode, int rs, int rt, int immediate) {
  emitInstruction(encodeIFormat(opcode, rs, rt, immediate));
}

void emitJFormat(int opcode, int instr_index) {
  emitInstruction(encodeJFormat(opcode, instr_index));
}

void fixup_relative(int fromAddress) {
  int instruction;

  instruction = loadBinary(fromAddress);

  storeBinary(fromAddress,
    encodeIFormat(getOpcode(instruction),
      getRS(instruction),
      getRT(instruction),
      (binaryLength - fromAddress - WORDSIZE) / WORDSIZE));
}

void fixup_absolute(int fromAddress, int toAddress) {
  storeBinary(fromAddress,
    encodeJFormat(getOpcode(loadBinary(fromAddress)), toAddress / WORDSIZE));
}

void fixlink_absolute(int fromAddress, int toAddress) {
  int previousAddress;

  while (fromAddress != 0) {
    previousAddress = getInstrIndex(loadBinary(fromAddress)) * WORDSIZE;

    fixup_absolute(fromAddress, toAddress);

    fromAddress = previousAddress;
  }
}

int copyStringToBinary(int* s, int baddr) {
  int next;

  next = baddr + roundUp(stringLength(s) + 1, WORDSIZE);

  while (baddr < next) {
    storeBinary(baddr, *s);

    s = s + 1;

    baddr = baddr + WORDSIZE;
  }

  return next;
}

void emitGlobalsStrings() {
  int* entry;

  entry = global_symbol_table;

  // assert: n = binaryLength

  // allocate space for global variables and copy strings
  while ((int) entry != 0) {
    if (getClass(entry) == VARIABLE) {
      storeBinary(binaryLength, getValue(entry));

      binaryLength = binaryLength + WORDSIZE;
    } else if (getClass(entry) == STRING)
      binaryLength = copyStringToBinary(getString(entry), binaryLength);

    entry = getNextEntry(entry);
  }

  // assert: binaryLength == n + allocatedMemory

  allocatedMemory = 0;
}

int openWriteOnly(int* name) {
  // we try opening write-only files using platform-specific flags
  // to make selfie platform-independent, this may nevertheless
  // not always work and require intervention
  int fd;

  // try Mac flags
  fd = open(name, MAC_O_CREAT_TRUNC_WRONLY, S_IRUSR_IWUSR_IRGRP_IROTH);

  if (fd < 0) {
    // try Linux flags
    fd = open(name, LINUX_O_CREAT_TRUNC_WRONLY, S_IRUSR_IWUSR_IRGRP_IROTH);

    if (fd < 0)
      // try Windows flags
      fd = open(name, WINDOWS_O_BINARY_CREAT_TRUNC_WRONLY, S_IRUSR_IWUSR_IRGRP_IROTH);
  }

  return fd;
}

void selfie_emit() {
  int fd;

  binaryName = getArgument();

  if (binaryLength == 0) {
    print(selfieName);
    print((int*) ": nothing to emit to output file ");
    print(binaryName);
    println();

    return;
  }

  // assert: binaryName is mapped and not longer than maxFilenameLength

  fd = openWriteOnly(binaryName);

  if (fd < 0) {
    print(selfieName);
    print((int*) ": could not create binary output file ");
    print(binaryName);
    println();

    exit(-1);
  }

  *io_buffer = codeLength;

  // assert: io_buffer is mapped

  // first write code length
  write(fd, io_buffer, WORDSIZE);

  // assert: binary is mapped

  // then write binary
  write(fd, binary, binaryLength);

  print(selfieName);
  print((int*) ": ");
  printInteger(binaryLength + WORDSIZE);
  print((int*) " bytes with ");
  printInteger(codeLength / WORDSIZE);
  print((int*) " instructions and ");
  printInteger(binaryLength - codeLength + WORDSIZE);
  print((int*) " bytes of data written into ");
  print(binaryName);
  println();
}

int* touch(int* memory, int length) {
  int* m;
  int n;

  m = memory;

  if (length > 0)
    // touch memory at beginning
    n = *m;

  while (length > PAGESIZE) {
    length = length - PAGESIZE;

    m = m + PAGESIZE / WORDSIZE;

    // touch every following page
    n = *m;
  }

  if (length > 0) {
    m = m + (length - 1) / WORDSIZE;

    // touch at end
    n = *m;
  }

  // avoids unused warning for n
  n = 0; n = n + 1;

  return memory;
}

void selfie_load() {
  int fd;
  int numberOfReadBytes;

  binaryName = getArgument();

  // assert: binaryName is mapped and not longer than maxFilenameLength

  fd = open(binaryName, O_RDONLY, 0);

  if (fd < 0) {
    print(selfieName);
    print((int*) ": could not open input file ");
    print(binaryName);
    println();

    exit(-1);
  }

  // make sure binary is mapped
  binary = touch(malloc(maxBinaryLength), maxBinaryLength);

  binaryLength = 0;
  codeLength   = 0;

  // no source line numbers in binaries
  sourceLineNumber = (int*) 0;

  // assert: io_buffer is mapped

  // read code length first
  numberOfReadBytes = read(fd, io_buffer, WORDSIZE);

  if (numberOfReadBytes == WORDSIZE) {
    codeLength = *io_buffer;

    if (codeLength <= maxBinaryLength) {
      // assert: binary is mapped

      // now read binary including global variables and strings
      numberOfReadBytes = read(fd, binary, maxBinaryLength);

      if (numberOfReadBytes > 0) {
        binaryLength = numberOfReadBytes;

        // check if we are really at EOF
        if (read(fd, io_buffer, WORDSIZE) == 0) {
          print(selfieName);
          print((int*) ": ");
          printInteger(binaryLength + WORDSIZE);
          print((int*) " bytes with ");
          printInteger(codeLength / WORDSIZE);
          print((int*) " instructions and ");
          printInteger(binaryLength - codeLength + WORDSIZE);
          print((int*) " bytes of data loaded from ");
          print(binaryName);
          println();

          return;
        }
      }
    }
  }

  print(selfieName);
  print((int*) ": failed to load code from input file ");
  print(binaryName);
  println();

  exit(-1);
}

// -----------------------------------------------------------------
// ----------------------- MIPSTER SYSCALLS ------------------------
// -----------------------------------------------------------------

void emitExit() {
  createSymbolTableEntry(LIBRARY_TABLE, (int*) "exit", 0, PROCEDURE, VOID_T, 0, binaryLength);

  // load argument for exit
  emitIFormat(OP_LW, REG_SP, REG_A0, 0); // exit code

  // remove the argument from the stack
  emitIFormat(OP_ADDIU, REG_SP, REG_SP, WORDSIZE);

  // load the correct syscall number and invoke syscall
  emitIFormat(OP_ADDIU, REG_ZR, REG_A7, SYSCALL_EXIT);
  emitRFormat(0, 0, 0, 0, FCT_SYSCALL);

  // never returns here
}

void implementExit() {
  int exitCode;

  exitCode = *(registers+REG_A0);

  // exit code must be signed 16-bit integer
  if (exitCode > INT16_MAX)
    exitCode = INT16_MAX;
  else if (exitCode < INT16_MIN)
    exitCode = INT16_MIN;

  throwException(EXCEPTION_EXIT, exitCode);

  print(binaryName);
  print((int*) ": exiting with exit code ");
  printInteger(*(registers+REG_A0));
  println();
}

void emitRead() {
  createSymbolTableEntry(LIBRARY_TABLE, (int*) "read", 0, PROCEDURE, INT_T, 0, binaryLength);

  emitIFormat(OP_LW, REG_SP, REG_A2, 0); // size
  emitIFormat(OP_ADDIU, REG_SP, REG_SP, WORDSIZE);

  emitIFormat(OP_LW, REG_SP, REG_A1, 0); // *buffer
  emitIFormat(OP_ADDIU, REG_SP, REG_SP, WORDSIZE);

  emitIFormat(OP_LW, REG_SP, REG_A0, 0); // fd
  emitIFormat(OP_ADDIU, REG_SP, REG_SP, WORDSIZE);

  emitIFormat(OP_ADDIU, REG_ZR, REG_A7, SYSCALL_READ);
  emitRFormat(OP_SPECIAL, 0, 0, 0, FCT_SYSCALL);

  // jump back to caller, return value is in REG_A0
  emitRFormat(OP_SPECIAL, REG_RA, 0, 0, FCT_JR);
}

void implementRead() {
  int size;
  int vaddr;
  int fd;
  int readTotal;
  int bytesToRead;
  int* buffer;
  int actuallyRead;
  int failed;

  // assert: read buffer is mapped

  size  = *(registers+REG_A2);
  vaddr = *(registers+REG_A1);
  fd    = *(registers+REG_A0);

  if (debug_read) {
    print(binaryName);
    print((int*) ": trying to read ");
    printInteger(size);
    print((int*) " bytes from file with descriptor ");
    printInteger(fd);
    print((int*) " into buffer at virtual address ");
    printHexadecimal(vaddr, 8);
    println();
  }

  readTotal   = 0;
  bytesToRead = WORDSIZE;

  failed = 0;

  while (size > 0) {
    if (isValidVirtualAddress(vaddr)) {
      if (isVirtualAddressMapped(pt, vaddr)) {
        buffer = tlb(pt, vaddr);

        if (size < bytesToRead)
          bytesToRead = size;

        actuallyRead = read(fd, buffer, bytesToRead);

        if (actuallyRead == bytesToRead) {
          readTotal = readTotal + actuallyRead;

          size = size - actuallyRead;

          if (size > 0)
            vaddr = vaddr + WORDSIZE;
        } else {
          if (actuallyRead > 0)
            readTotal = readTotal + actuallyRead;

          size = 0;
        }
      } else {
        failed = 1;

        size = 0;

        if (debug_read) {
          print(binaryName);
          print((int*) ": reading into virtual address ");
          printHexadecimal(vaddr, 8);
          print((int*) " failed because the address is unmapped");
          println();
        }
      }
    } else {
      failed = 1;

      size = 0;

      if (debug_read) {
        print(binaryName);
        print((int*) ": reading into virtual address ");
        printHexadecimal(vaddr, 8);
        print((int*) " failed because the address is invalid");
        println();
      }
    }
  }

  if (failed == 0)
    *(registers+REG_A0) = readTotal;
  else
    *(registers+REG_A0) = -1;

  if (debug_read) {
    print(binaryName);
    print((int*) ": actually read ");
    printInteger(readTotal);
    print((int*) " bytes from file with descriptor ");
    printInteger(fd);
    println();
  }
}

void emitWrite() {
  createSymbolTableEntry(LIBRARY_TABLE, (int*) "write", 0, PROCEDURE, INT_T, 0, binaryLength);

  emitIFormat(OP_LW, REG_SP, REG_A2, 0); // size
  emitIFormat(OP_ADDIU, REG_SP, REG_SP, WORDSIZE);

  emitIFormat(OP_LW, REG_SP, REG_A1, 0); // *buffer
  emitIFormat(OP_ADDIU, REG_SP, REG_SP, WORDSIZE);

  emitIFormat(OP_LW, REG_SP, REG_A0, 0); // fd
  emitIFormat(OP_ADDIU, REG_SP, REG_SP, WORDSIZE);

  emitIFormat(OP_ADDIU, REG_ZR, REG_A7, SYSCALL_WRITE);
  emitRFormat(OP_SPECIAL, 0, 0, 0, FCT_SYSCALL);

  emitRFormat(OP_SPECIAL, REG_RA, 0, 0, FCT_JR);
}

void implementWrite() {
  int size;
  int vaddr;
  int fd;
  int writtenTotal;
  int bytesToWrite;
  int* buffer;
  int actuallyWritten;
  int failed;

  // assert: write buffer is mapped

  size  = *(registers+REG_A2);
  vaddr = *(registers+REG_A1);
  fd    = *(registers+REG_A0);

  if (debug_write) {
    print(binaryName);
    print((int*) ": trying to write ");
    printInteger(size);
    print((int*) " bytes from buffer at virtual address ");
    printHexadecimal(vaddr, 8);
    print((int*) " into file with descriptor ");
    printInteger(fd);
    println();
  }

  writtenTotal = 0;
  bytesToWrite = WORDSIZE;

  failed = 0;

  while (size > 0) {
    if (isValidVirtualAddress(vaddr)) {
      if (isVirtualAddressMapped(pt, vaddr)) {
        buffer = tlb(pt, vaddr);

        if (size < bytesToWrite)
          bytesToWrite = size;

        actuallyWritten = write(fd, buffer, bytesToWrite);

        if (actuallyWritten == bytesToWrite) {
          writtenTotal = writtenTotal + actuallyWritten;

          size = size - actuallyWritten;

          if (size > 0)
            vaddr = vaddr + WORDSIZE;
        } else {
          if (actuallyWritten > 0)
            writtenTotal = writtenTotal + actuallyWritten;

          size = 0;
        }
      } else {
        failed = 1;

        size = 0;

        if (debug_write) {
          print(binaryName);
          print((int*) ": writing into virtual address ");
          printHexadecimal(vaddr, 8);
          print((int*) " failed because the address is unmapped");
          println();
        }
      }
    } else {
      failed = 1;

      size = 0;

      if (debug_write) {
        print(binaryName);
        print((int*) ": writing into virtual address ");
        printHexadecimal(vaddr, 8);
        print((int*) " failed because the address is invalid");
        println();
      }
    }
  }

  if (failed == 0)
    *(registers+REG_A0) = writtenTotal;
  else
    *(registers+REG_A0) = -1;

  if (debug_write) {
    print(binaryName);
    print((int*) ": actually wrote ");
    printInteger(writtenTotal);
    print((int*) " bytes into file with descriptor ");
    printInteger(fd);
    println();
  }
}

void emitOpen() {
  createSymbolTableEntry(LIBRARY_TABLE, (int*) "open", 0, PROCEDURE, INT_T, 0, binaryLength);

  emitIFormat(OP_LW, REG_SP, REG_A2, 0); // mode
  emitIFormat(OP_ADDIU, REG_SP, REG_SP, WORDSIZE);

  emitIFormat(OP_LW, REG_SP, REG_A1, 0); // flags
  emitIFormat(OP_ADDIU, REG_SP, REG_SP, WORDSIZE);

  emitIFormat(OP_LW, REG_SP, REG_A0, 0); // filename
  emitIFormat(OP_ADDIU, REG_SP, REG_SP, WORDSIZE);

  emitIFormat(OP_ADDIU, REG_ZR, REG_A7, SYSCALL_OPEN);
  emitRFormat(OP_SPECIAL, 0, 0, 0, FCT_SYSCALL);

  emitRFormat(OP_SPECIAL, REG_RA, 0, 0, FCT_JR);
}

int down_loadString(int* table, int vaddr, int* s) {
  int i;
  int* paddr;

  i = 0;

  while (i < maxFilenameLength / WORDSIZE) {
    if (isValidVirtualAddress(vaddr)) {
      if (isVirtualAddressMapped(table, vaddr)) {
        paddr = tlb(table, vaddr);

        *(s + i) = loadPhysicalMemory(paddr);

        if (loadCharacter(paddr, 0) == 0)
          return 1;
        else if (loadCharacter(paddr, 1) == 0)
          return 1;
        else if (loadCharacter(paddr, 2) == 0)
          return 1;
        else if (loadCharacter(paddr, 3) == 0)
          return 1;

        vaddr = vaddr + WORDSIZE;

        i = i + 1;
      } else {
        if (debug_open) {
          print(binaryName);
          print((int*) ": opening file with name at virtual address ");
          printHexadecimal(vaddr, 8);
          print((int*) " failed because the address is unmapped");
          println();
        }
      }
    } else {
      if (debug_open) {
        print(binaryName);
        print((int*) ": opening file with name at virtual address ");
        printHexadecimal(vaddr, 8);
        print((int*) " failed because the address is invalid");
        println();
      }
    }
  }

  return 0;
}

void implementOpen() {
  int mode;
  int flags;
  int vaddr;
  int fd;

  mode  = *(registers+REG_A2);
  flags = *(registers+REG_A1);
  vaddr = *(registers+REG_A0);

  if (down_loadString(pt, vaddr, filename_buffer)) {
    fd = open(filename_buffer, flags, mode);

    *(registers+REG_A0) = fd;

    if (debug_open) {
      print(binaryName);
      print((int*) ": opened file ");
      printString(filename_buffer);
      print((int*) " with flags ");
      printHexadecimal(flags, 0);
      print((int*) " and mode ");
      printOctal(mode, 0);
      print((int*) " returning file descriptor ");
      printInteger(fd);
      println();
    }
  } else {
    *(registers+REG_A0) = -1;

    if (debug_open) {
      print(binaryName);
      print((int*) ": opening file with name at virtual address ");
      printHexadecimal(vaddr, 8);
      print((int*) " failed because the name is too long");
      println();
    }
  }
}

void emitMalloc() {
  createSymbolTableEntry(LIBRARY_TABLE, (int*) "malloc", 0, PROCEDURE, INTSTAR_T, 0, binaryLength);

  // on boot levels higher than zero, zalloc falls back to malloc
  // assuming that page frames are zeroed on boot level zero
  createSymbolTableEntry(LIBRARY_TABLE, (int*) "zalloc", 0, PROCEDURE, INTSTAR_T, 0, binaryLength);

  emitIFormat(OP_LW, REG_SP, REG_A0, 0); // size
  emitIFormat(OP_ADDIU, REG_SP, REG_SP, WORDSIZE);

  emitIFormat(OP_ADDIU, REG_ZR, REG_A7, SYSCALL_MALLOC);
  emitRFormat(OP_SPECIAL, 0, 0, 0, FCT_SYSCALL);

  emitRFormat(OP_SPECIAL, REG_RA, 0, 0, FCT_JR);
}

void implementMalloc() {
  int size;
  int bump;

  if (debug_malloc) {
    print(binaryName);
    print((int*) ": trying to malloc ");
    printInteger(*(registers+REG_A0));
    print((int*) " bytes");
    println();
  }

  size = roundUp(*(registers+REG_A0), WORDSIZE);

  bump = brk;

  if (bump + size >= *(registers+REG_SP))
    throwException(EXCEPTION_HEAPOVERFLOW, 0);
  else {
    *(registers+REG_A0) = bump;

    brk = bump + size;

    if (debug_malloc) {
      print(binaryName);
      print((int*) ": actually mallocating ");
      printInteger(size);
      print((int*) " bytes at virtual address ");
      printHexadecimal(bump, 8);
      println();
    }
  }
}

// -----------------------------------------------------------------
// ----------------------- HYPSTER SYSCALLS ------------------------
// -----------------------------------------------------------------

void emitID() {
  createSymbolTableEntry(LIBRARY_TABLE, (int*) "hypster_ID", 0, PROCEDURE, INT_T, 0, binaryLength);

  emitIFormat(OP_ADDIU, REG_ZR, REG_A7, SYSCALL_ID);
  emitRFormat(OP_SPECIAL, 0, 0, 0, FCT_SYSCALL);

  emitRFormat(OP_SPECIAL, REG_RA, 0, 0, FCT_JR);
}

void implementID() {
<<<<<<< HEAD
  // this procedure is executed at boot levels higher than zero
  *(registers+REG_A0) = getID(currentContext);
=======
  *(registers+REG_V0) = getID(currentContext);
>>>>>>> ad6d0b53
}

int hypster_ID() {
  // this procedure is only executed at boot level zero
  return NO_ID;
}

int selfie_ID() {
  if (mipster)
    return NO_ID;
  else
    return hypster_ID();
}

void emitCreate() {
  createSymbolTableEntry(LIBRARY_TABLE, (int*) "hypster_create", 0, PROCEDURE, INT_T, 0, binaryLength);

  emitIFormat(OP_ADDIU, REG_ZR, REG_A7, SYSCALL_CREATE);
  emitRFormat(OP_SPECIAL, 0, 0, 0, FCT_SYSCALL);

  emitRFormat(OP_SPECIAL, REG_RA, 0, 0, FCT_JR);
}

int doCreate(int parentID) {
  if (bumpID < INT_MAX) {
    bumpID = createID(bumpID);

    activeContexts = createContext(bumpID, parentID, activeContexts);

    if (currentContext == (int*) 0)
      currentContext = activeContexts;

    if (debug_create) {
      print(binaryName);
      print((int*) ": selfie_create context ");
      printInteger(bumpID);
      println();
    }

    return bumpID;
  } else {
    print(binaryName);
    print((int*) ": selfie_create failed");
    println();

    exit(-1);
  }
}

void implementCreate() {
<<<<<<< HEAD
  // this procedure is executed at boot levels higher than zero
  *(registers+REG_A0) = doCreate(getID(currentContext));
=======
  *(registers+REG_V0) = doCreate(getID(currentContext));
>>>>>>> ad6d0b53
}

int hypster_create() {
  // this procedure is only executed at boot level zero
  return doCreate(selfie_ID());
}

int selfie_create() {
  if (mipster)
    return doCreate(selfie_ID());
  else
    return hypster_create();
}

void emitSwitch() {
  createSymbolTableEntry(LIBRARY_TABLE, (int*) "hypster_switch", 0, PROCEDURE, INT_T, 0, binaryLength);

  emitIFormat(OP_LW, REG_SP, REG_A0, 0); // ID of context to which we switch
  emitIFormat(OP_ADDIU, REG_SP, REG_SP, WORDSIZE);

  emitIFormat(OP_ADDIU, REG_ZR, REG_A7, SYSCALL_SWITCH);
  emitRFormat(OP_SPECIAL, 0, 0, 0, FCT_SYSCALL);

  // save ID of context from which we are switching here in return register
  emitRFormat(OP_SPECIAL, REG_ZR, REG_S1, REG_A0, FCT_ADDU);

  emitRFormat(OP_SPECIAL, REG_RA, 0, 0, FCT_JR);
}

int doSwitch(int toID) {
  int fromID;
  int* toContext;

  fromID = getID(currentContext);

  toContext = findContext(toID, activeContexts);

  if (toContext != (int*) 0) {
    switchContext(currentContext, toContext);

    currentContext = toContext;

    if (debug_switch) {
      print(binaryName);
      print((int*) ": selfie_switch from context ");
      printInteger(fromID);
      print((int*) " to context ");
      printInteger(toID);
      println();
    }
  } else if (debug_switch) {
    print(binaryName);
    print((int*) ": selfie_switch context ");
    printInteger(toID);
    print((int*) " not found");
    println();
  }

  return fromID;
}

void implementSwitch() {
<<<<<<< HEAD
  // this procedure is executed at boot levels higher than zero
  *(registers+REG_S1) = doSwitch(*(registers+REG_A0));
=======
  int fromID;

  // CAUTION: doSwitch() modifies the global variable registers
  // but some compilers dereference the lvalue *(registers+REG_V1)
  // before evaluating the rvalue doSwitch()

  fromID = doSwitch(*(registers+REG_A0));

  // use REG_V1 instead of REG_V0 to avoid race condition with interrupt
  *(registers+REG_V1) = fromID;
>>>>>>> ad6d0b53
}

int mipster_switch(int toID) {
  int fromID;

<<<<<<< HEAD
  // CAUTION: registers is 0 upon first call to mipster_switch and
  // only set to the registers of the toID context in doSwitch(toID)
  // but some compilers dereference the lvalue *(registers+REG_S1)
  // before evaluating the rvalue doSwitch(toID)

  fromID = doSwitch(toID);

  *(registers+REG_S1) = fromID;
=======
  // CAUTION: doSwitch() modifies the global variable registers
  // but some compilers dereference the lvalue *(registers+REG_V1)
  // before evaluating the rvalue doSwitch()

  fromID = doSwitch(toID);

  // use REG_V1 instead of REG_V0 to avoid race condition with interrupt
  *(registers+REG_V1) = fromID;
>>>>>>> ad6d0b53

  runUntilException();

  return getID(currentContext);
}

int hypster_switch(int toID) {
  // this procedure is only executed at boot level zero
  return mipster_switch(toID);
}

int selfie_switch(int toID) {
  if (mipster)
    return mipster_switch(toID);
  else
    return hypster_switch(toID);
}

void emitStatus() {
  createSymbolTableEntry(LIBRARY_TABLE, (int*) "hypster_status", 0, PROCEDURE, INT_T, 0, binaryLength);

  emitIFormat(OP_ADDIU, REG_ZR, REG_A7, SYSCALL_STATUS);
  emitRFormat(OP_SPECIAL, 0, 0, 0, FCT_SYSCALL);

  emitRFormat(OP_SPECIAL, REG_RA, 0, 0, FCT_JR);
}

int doStatus() {
  int savedStatus;

  savedStatus = status;

  status = 0;

  if (debug_status) {
    print(binaryName);
    print((int*) ": selfie_status ");
    printStatus(savedStatus);
    println();
  }

  return savedStatus;
}

void implementStatus() {
<<<<<<< HEAD
  // this procedure is executed at boot levels higher than zero
  *(registers+REG_A0) = doStatus();
=======
  *(registers+REG_V0) = doStatus();
>>>>>>> ad6d0b53
}

int hypster_status() {
  // this procedure is only executed at boot level zero
  return doStatus();
}

int selfie_status() {
  if (mipster)
    return doStatus();
  else
    return hypster_status();
}

void emitDelete() {
  createSymbolTableEntry(LIBRARY_TABLE, (int*) "hypster_delete", 0, PROCEDURE, VOID_T, 0, binaryLength);

  emitIFormat(OP_LW, REG_SP, REG_A0, 0); // context ID
  emitIFormat(OP_ADDIU, REG_SP, REG_SP, WORDSIZE);

  emitIFormat(OP_ADDIU, REG_ZR, REG_A7, SYSCALL_DELETE);
  emitRFormat(OP_SPECIAL, 0, 0, 0, FCT_SYSCALL);

  emitRFormat(OP_SPECIAL, REG_RA, 0, 0, FCT_JR);
}

void doDelete(int ID) {
  int* context;

  context = findContext(ID, activeContexts);

  if (context != (int*) 0) {
    activeContexts = deleteContext(context, activeContexts);

    if (debug_delete) {
      print(binaryName);
      print((int*) ": selfie_delete context ");
      printInteger(ID);
      println();
    }
  } else if (debug_delete) {
    print(binaryName);
    print((int*) ": selfie_delete context ");
    printInteger(ID);
    print((int*) " not found");
    println();
  }
}

void implementDelete() {
  doDelete(*(registers+REG_A0));
}

void hypster_delete(int ID) {
  // this procedure is only executed at boot level zero
  doDelete(ID);
}

void selfie_delete(int ID) {
  if (mipster)
    doDelete(ID);
  else
    hypster_delete(ID);
}

void emitMap() {
  createSymbolTableEntry(LIBRARY_TABLE, (int*) "hypster_map", 0, PROCEDURE, VOID_T, 0, binaryLength);

  emitIFormat(OP_LW, REG_SP, REG_A2, 0); // frame
  emitIFormat(OP_ADDIU, REG_SP, REG_SP, WORDSIZE);

  emitIFormat(OP_LW, REG_SP, REG_A1, 0); // page
  emitIFormat(OP_ADDIU, REG_SP, REG_SP, WORDSIZE);

  emitIFormat(OP_LW, REG_SP, REG_A0, 0); // context ID
  emitIFormat(OP_ADDIU, REG_SP, REG_SP, WORDSIZE);

  emitIFormat(OP_ADDIU, REG_ZR, REG_A7, SYSCALL_MAP);
  emitRFormat(OP_SPECIAL, 0, 0, 0, FCT_SYSCALL);

  emitRFormat(OP_SPECIAL, REG_RA, 0, 0, FCT_JR);
}

void doMap(int ID, int page, int frame) {
  int* mapContext;
  int* parentContext;

  mapContext = findContext(ID, activeContexts);

  if (mapContext != (int*) 0) {
    if (getParent(mapContext) != NO_ID) {
      parentContext = findContext(getParent(mapContext), activeContexts);

      if (parentContext != (int*) 0)
        // assert: 0 <= frame < VIRTUALMEMORYSIZE
        frame = getFrameForPage(getPT(parentContext), frame / PAGESIZE);
      else if (debug_map) {
        print(binaryName);
        print((int*) ": selfie_map parent context ");
        printInteger(getParent(mapContext));
        print((int*) " of context ");
        printInteger(ID);
        print((int*) " not found");
        println();
      }
    }

    // on boot level zero frame may be any signed integer
    mapPage(getPT(mapContext), page, frame);

    if (debug_map) {
      print(binaryName);
      print((int*) ": selfie_map page ");
      printHexadecimal(page, 4);
      print((int*) " to frame ");
      printHexadecimal(frame, 8);
      print((int*) " for context ");
      printInteger(ID);
      println();
    }
  } else if (debug_map) {
    print(binaryName);
    print((int*) ": selfie_map context ");
    printInteger(ID);
    print((int*) " not found");
    println();
  }
}

void implementMap() {
  doMap(*(registers+REG_A0), *(registers+REG_A1), *(registers+REG_A2));
}

void hypster_map(int ID, int page, int frame) {
  // this procedure is only executed at boot level zero
  doMap(ID, page, frame);
}

void selfie_map(int ID, int page, int frame) {
  if (mipster)
    doMap(ID, page, frame);
  else
    hypster_map(ID, page, frame);
}

// *~*~ *~*~ *~*~ *~*~ *~*~ *~*~ *~*~ *~*~ *~*~ *~*~ *~*~ *~*~ *~*~
// -----------------------------------------------------------------
// ---------------------    E M U L A T O R    ---------------------
// -----------------------------------------------------------------
// *~*~ *~*~ *~*~ *~*~ *~*~ *~*~ *~*~ *~*~ *~*~ *~*~ *~*~ *~*~ *~*~

// -----------------------------------------------------------------
// ---------------------------- MEMORY -----------------------------
// -----------------------------------------------------------------

int loadPhysicalMemory(int* paddr) {
  return *paddr;
}

void storePhysicalMemory(int* paddr, int data) {
  *paddr = data;
}

int isValidVirtualAddress(int vaddr) {
  if (vaddr >= 0)
    if (vaddr < VIRTUALMEMORYSIZE)
      // memory must be word-addressed for lack of byte-sized data type
      if (vaddr % WORDSIZE == 0)
        return 1;

  return 0;
}

int getFrameForPage(int* table, int page) {
  return *(table + page);
}

int isVirtualAddressMapped(int* table, int vaddr) {
  // assert: isValidVirtualAddress(vaddr) == 1

  if (getFrameForPage(table, vaddr / PAGESIZE) != 0)
    return 1;
  else
    return 0;
}

int* tlb(int* table, int vaddr) {
  int page;
  int frame;
  int paddr;

  // assert: isValidVirtualAddress(vaddr) == 1
  // assert: isVirtualAddressMapped(table, vaddr) == 1

  page = vaddr / PAGESIZE;

  frame = getFrameForPage(table, page);

  paddr = (vaddr - page * PAGESIZE) + frame;

  if (debug_tlb) {
    print(binaryName);
    print((int*) ": tlb access:");
    println();
    print((int*) " vaddr: ");
    printBinary(vaddr, 32);
    println();
    print((int*) " page:  ");
    printBinary(page * PAGESIZE, 32);
    println();
    print((int*) " frame: ");
    printBinary(frame, 32);
    println();
    print((int*) " paddr: ");
    printBinary(paddr, 32);
    println();
  }

  return (int*) paddr;
}

int loadVirtualMemory(int* table, int vaddr) {
  // assert: isValidVirtualAddress(vaddr) == 1
  // assert: isVirtualAddressMapped(table, vaddr) == 1

  return loadPhysicalMemory(tlb(table, vaddr));
}

void storeVirtualMemory(int* table, int vaddr, int data) {
  // assert: isValidVirtualAddress(vaddr) == 1
  // assert: isVirtualAddressMapped(table, vaddr) == 1

  storePhysicalMemory(tlb(table, vaddr), data);
}

void mapAndStoreVirtualMemory(int* table, int vaddr, int data) {
  // assert: isValidVirtualAddress(vaddr) == 1

  if (isVirtualAddressMapped(table, vaddr) == 0)
    mapPage(table, vaddr / PAGESIZE, (int) palloc());

  storeVirtualMemory(table, vaddr, data);
}

// -----------------------------------------------------------------
// ------------------------- INSTRUCTIONS --------------------------
// -----------------------------------------------------------------

void fct_syscall() {
  if (debug) {
    printFunction(function);
    println();
  }

  if (interpret) {
    pc = pc + WORDSIZE;

    if (*(registers+REG_A7) == SYSCALL_EXIT)
      implementExit();
    else if (*(registers+REG_A7) == SYSCALL_READ)
      implementRead();
    else if (*(registers+REG_A7) == SYSCALL_WRITE)
      implementWrite();
    else if (*(registers+REG_A7) == SYSCALL_OPEN)
      implementOpen();
    else if (*(registers+REG_A7) == SYSCALL_MALLOC)
      implementMalloc();
    else if (*(registers+REG_A7) == SYSCALL_ID)
      implementID();
    else if (*(registers+REG_A7) == SYSCALL_CREATE)
      implementCreate();
    else if (*(registers+REG_A7) == SYSCALL_SWITCH)
      implementSwitch();
    else if (*(registers+REG_A7) == SYSCALL_STATUS)
      implementStatus();
    else if (*(registers+REG_A7) == SYSCALL_DELETE)
      implementDelete();
    else if (*(registers+REG_A7) == SYSCALL_MAP)
      implementMap();
    else {
      pc = pc - WORDSIZE;

      throwException(EXCEPTION_UNKNOWNSYSCALL, 0);
    }
  }
}

void op_jal() {
  if (debug) {
    printOpcode(opcode);
    print((int*) " ");
    printHexadecimal(instr_index, 0);
    print((int*) "[");
    printHexadecimal(instr_index * WORDSIZE, 0);
    print((int*) "]");
    if (interpret) {
      print((int*) ": ");
      printRegister(REG_RA);
      print((int*) "=");
      printHexadecimal(*(registers+REG_RA), 0);
    }
  }

  if (interpret) {
<<<<<<< HEAD
    *(registers+REG_RA) = pc + 4;
=======
    // skip over delay slot
    *(registers+REG_RA) = pc + 8;
>>>>>>> ad6d0b53

    pc = instr_index * WORDSIZE;

    // keep track of number of procedure calls
    calls = calls + 1;

    *(callsPerAddress + pc / WORDSIZE) = *(callsPerAddress + pc / WORDSIZE) + 1;

    // TODO: execute delay slot
  }

  if (debug) {
    if (interpret) {
      print((int*) " -> ");
      printRegister(REG_RA);
      print((int*) "=");
      printHexadecimal(*(registers+REG_RA), 0);
      print((int*) ",$pc=");
      printHexadecimal(pc, 0);
    }
    println();
  }
}

void op_j() {
  if (debug) {
    printOpcode(opcode);
    print((int*) " ");
    printHexadecimal(instr_index, 0);
    print((int*) "[");
    printHexadecimal(instr_index * WORDSIZE, 0);
    print((int*) "]");
  }

  if (interpret) {
    pc = instr_index * WORDSIZE;

    // TODO: execute delay slot
  }

  if (debug) {
    if (interpret) {
      print((int*) ": -> $pc=");
      printHexadecimal(pc, 0);
    }
    println();
  }
}

void op_beq() {
  if (debug) {
    printOpcode(opcode);
    print((int*) " ");
    printRegister(rs);
    print((int*) ",");
    printRegister(rt);
    print((int*) ",");
    printInteger(signExtend(immediate));
    print((int*) "[");
    printHexadecimal(pc + WORDSIZE + signExtend(immediate) * WORDSIZE, 0);
    print((int*) "]");
    if (interpret) {
      print((int*) ": ");
      printRegister(rs);
      print((int*) "=");
      printInteger(*(registers+rs));
      print((int*) ",");
      printRegister(rt);
      print((int*) "=");
      printInteger(*(registers+rt));
    }
  }

  if (interpret) {
    pc = pc + WORDSIZE;

    if (*(registers+rs) == *(registers+rt)) {
      pc = pc + signExtend(immediate) * WORDSIZE;

      if (signExtend(immediate) < 0) {
        // keep track of number of loop iterations
        loops = loops + 1;

        *(loopsPerAddress + pc / WORDSIZE) = *(loopsPerAddress + pc / WORDSIZE) + 1;
      }

      // TODO: execute delay slot
    }
  }

  if (debug) {
    if (interpret) {
      print((int*) " -> $pc=");
      printHexadecimal(pc, 0);
    }
    println();
  }
}

void op_bne() {
  if (debug) {
    printOpcode(opcode);
    print((int*) " ");
    printRegister(rs);
    print((int*) ",");
    printRegister(rt);
    print((int*) ",");
    printInteger(signExtend(immediate));
    print((int*) "[");
    printHexadecimal(pc + WORDSIZE + signExtend(immediate) * WORDSIZE, 0);
    print((int*) "]");
    if (interpret) {
      print((int*) ": ");
      printRegister(rs);
      print((int*) "=");
      printInteger(*(registers+rs));
      print((int*) ",");
      printRegister(rt);
      print((int*) "=");
      printInteger(*(registers+rt));
    }
  }

  if (interpret) {
    pc = pc + WORDSIZE;

    if (*(registers+rs) != *(registers+rt)) {
      pc = pc + signExtend(immediate) * WORDSIZE;

      // TODO: execute delay slot
    }
  }

  if (debug) {
    if (interpret) {
      print((int*) " -> $pc=");
      printHexadecimal(pc, 0);
    }
    println();
  }
}

void op_addiu() {
  if (debug) {
    printOpcode(opcode);
    print((int*) " ");
    printRegister(rt);
    print((int*) ",");
    printRegister(rs);
    print((int*) ",");
    printInteger(signExtend(immediate));
    if (interpret) {
      print((int*) ": ");
      printRegister(rt);
      print((int*) "=");
      printInteger(*(registers+rt));
      print((int*) ",");
      printRegister(rs);
      print((int*) "=");
      printInteger(*(registers+rs));
    }
  }

  if (interpret) {
    *(registers+rt) = *(registers+rs) + signExtend(immediate);

    // TODO: check for overflow

    pc = pc + WORDSIZE;
  }

  if (debug) {
    if (interpret) {
      print((int*) " -> ");
      printRegister(rt);
      print((int*) "=");
      printInteger(*(registers+rt));
    }
    println();
  }
}

void fct_jr() {
  if (debug) {
    printFunction(function);
    print((int*) " ");
    printRegister(rs);
    if (interpret) {
      print((int*) ": ");
      printRegister(rs);
      print((int*) "=");
      printHexadecimal(*(registers+rs), 0);
    }
  }

  if (interpret)
    pc = *(registers+rs);

  if (debug) {
    if (interpret) {
      print((int*) " -> $pc=");
      printHexadecimal(pc, 0);
    }
    println();
  }
}

void fct_mfhi() {
  if (debug) {
    printFunction(function);
    print((int*) " ");
    printRegister(rd);
    if (interpret) {
      print((int*) ":");
      printRegister(rd);
      print((int*) "=");
      printInteger(*(registers+rd));
      print((int*) ",$hi=");
      printInteger(reg_hi);
    }
  }

  if (interpret) {
    *(registers+rd) = reg_hi;

    pc = pc + WORDSIZE;
  }

  if (debug) {
    if (interpret) {
      print((int*) " -> ");
      printRegister(rd);
      print((int*) "=");
      printInteger(*(registers+rd));
    }
    println();
  }
}

void fct_mflo() {
  if (debug) {
    printFunction(function);
    print((int*) " ");
    printRegister(rd);
    if (interpret) {
      print((int*) ": ");
      printRegister(rd);
      print((int*) "=");
      printInteger(*(registers+rd));
      print((int*) ",$lo=");
      printInteger(reg_lo);
    }
  }

  if (interpret) {
    *(registers+rd) = reg_lo;

    pc = pc + WORDSIZE;
  }

  if (debug) {
    if (interpret) {
      print((int*) " -> ");
      printRegister(rd);
      print((int*) "=");
      printInteger(*(registers+rd));
    }
    println();
  }
}

void fct_multu() {
  if (debug) {
    printFunction(function);
    print((int*) " ");
    printRegister(rs);
    print((int*) ",");
    printRegister(rt);
    if (interpret) {
      print((int*) ": ");
      printRegister(rs);
      print((int*) "=");
      printInteger(*(registers+rs));
      print((int*) ",");
      printRegister(rt);
      print((int*) "=");
      printInteger(*(registers+rt));
      print((int*) ",$lo=");
      printInteger(reg_lo);
    }
  }

  if (interpret) {
    // TODO: 64-bit resolution currently not supported
    reg_lo = *(registers+rs) * *(registers+rt);

    pc = pc + WORDSIZE;
  }

  if (debug) {
    if (interpret) {
      print((int*) " -> $lo=");
      printInteger(reg_lo);
    }
    println();
  }
}

void fct_divu() {
  if (debug) {
    printFunction(function);
    print((int*) " ");
    printRegister(rs);
    print((int*) ",");
    printRegister(rt);
    if (interpret) {
      print((int*) ": ");
      printRegister(rs);
      print((int*) "=");
      printInteger(*(registers+rs));
      print((int*) ",");
      printRegister(rt);
      print((int*) "=");
      printInteger(*(registers+rt));
      print((int*) ",$lo=");
      printInteger(reg_lo);
      print((int*) ",$hi=");
      printInteger(reg_hi);
    }
  }

  if (interpret) {
    reg_lo = *(registers+rs) / *(registers+rt);
    reg_hi = *(registers+rs) % *(registers+rt);

    pc = pc + WORDSIZE;
  }

  if (debug) {
    if (interpret) {
      print((int*) " -> $lo=");
      printInteger(reg_lo);
      print((int*) ",$hi=");
      printInteger(reg_hi);
    }
    println();
  }
}

void fct_addu() {
  if (debug) {
    printFunction(function);
    print((int*) " ");
    printRegister(rd);
    print((int*) ",");
    printRegister(rs);
    print((int*) ",");
    printRegister(rt);
    if (interpret) {
      print((int*) ": ");
      printRegister(rd);
      print((int*) "=");
      printInteger(*(registers+rd));
      print((int*) ",");
      printRegister(rs);
      print((int*) "=");
      printInteger(*(registers+rs));
      print((int*) ",");
      printRegister(rt);
      print((int*) "=");
      printInteger(*(registers+rt));
    }
  }

  if (interpret) {
    *(registers+rd) = *(registers+rs) + *(registers+rt);

    pc = pc + WORDSIZE;
  }

  if (debug) {
    if (interpret) {
      print((int*) " -> ");
      printRegister(rd);
      print((int*) "=");
      printInteger(*(registers+rd));
    }
    println();
  }
}

void fct_subu() {
  if (debug) {
    printFunction(function);
    print((int*) " ");
    printRegister(rd);
    print((int*) ",");
    printRegister(rs);
    print((int*) ",");
    printRegister(rt);
    if (interpret) {
      print((int*) ": ");
      printRegister(rd);
      print((int*) "=");
      printInteger(*(registers+rd));
      print((int*) ",");
      printRegister(rs);
      print((int*) "=");
      printInteger(*(registers+rs));
      print((int*) ",");
      printRegister(rt);
      print((int*) "=");
      printInteger(*(registers+rt));
    }
  }

  if (interpret) {
    *(registers+rd) = *(registers+rs) - *(registers+rt);

    pc = pc + WORDSIZE;
  }

  if (debug) {
    if (interpret) {
      print((int*) " -> ");
      printRegister(rd);
      print((int*) "=");
      printInteger(*(registers+rd));
    }
    println();
  }
}

void op_lw() {
  int vaddr;

  if (debug) {
    printOpcode(opcode);
    print((int*) " ");
    printRegister(rt);
    print((int*) ",");
    printInteger(signExtend(immediate));
    print((int*) "(");
    printRegister(rs);
    print((int*) ")");
    if (interpret) {
      print((int*) ": ");
      printRegister(rt);
      print((int*) "=");
      printInteger(*(registers+rt));
      print((int*) ",");
      printRegister(rs);
      print((int*) "=");
      printHexadecimal(*(registers+rs), 0);
    }
  }

  if (interpret) {
    vaddr = *(registers+rs) + signExtend(immediate);

    if (isValidVirtualAddress(vaddr)) {
      if (isVirtualAddressMapped(pt, vaddr)) {
        *(registers+rt) = loadVirtualMemory(pt, vaddr);

        // keep track of number of loads
        loads = loads + 1;

        *(loadsPerAddress + pc / WORDSIZE) = *(loadsPerAddress + pc / WORDSIZE) + 1;

        pc = pc + WORDSIZE;
      } else
        throwException(EXCEPTION_PAGEFAULT, vaddr);
    } else
      throwException(EXCEPTION_ADDRESSERROR, vaddr);
  }

  if (debug) {
    if (interpret) {
      print((int*) " -> ");
      printRegister(rt);
      print((int*) "=");
      printInteger(*(registers+rt));
      print((int*) "=memory[");
      printHexadecimal(vaddr, 0);
      print((int*) "]");
    }
    println();
  }
}

void fct_slt() {
  if (debug) {
    printFunction(function);
    print((int*) " ");
    printRegister(rd);
    print((int*) ",");
    printRegister(rs);
    print((int*) ",");
    printRegister(rt);
    if (interpret) {
      print((int*) ": ");
      printRegister(rs);
      print((int*) "=");
      printInteger(*(registers+rs));
      print((int*) ",");
      printRegister(rt);
      print((int*) "=");
      printInteger(*(registers+rt));
    }
  }

  if (interpret) {
    if (*(registers+rs) < *(registers+rt))
      *(registers+rd) = 1;
    else
      *(registers+rd) = 0;

    pc = pc + WORDSIZE;
  }

  if (debug) {
    if (interpret) {
      print((int*) " -> ");
      printRegister(rd);
      print((int*) "=");
      printInteger(*(registers+rd));
    }
    println();
  }
}

void op_sw() {
  int vaddr;

  if (debug) {
    printOpcode(opcode);
    print((int*) " ");
    printRegister(rt);
    print((int*) ",");
    printInteger(signExtend(immediate));
    print((int*) "(");
    printRegister(rs);
    print((int*) ")");
    if (interpret) {
      print((int*) ": ");
      printRegister(rt);
      print((int*) "=");
      printInteger(*(registers+rt));
      print((int*) ",");
      printRegister(rs);
      print((int*) "=");
      printHexadecimal(*(registers+rs), 0);
    }
  }

  if (interpret) {
    vaddr = *(registers+rs) + signExtend(immediate);

    if (isValidVirtualAddress(vaddr)) {
      if (isVirtualAddressMapped(pt, vaddr)) {
        storeVirtualMemory(pt, vaddr, *(registers+rt));

        // keep track of number of stores
        stores = stores + 1;

        *(storesPerAddress + pc / WORDSIZE) = *(storesPerAddress + pc / WORDSIZE) + 1;

        pc = pc + WORDSIZE;
      } else
        throwException(EXCEPTION_PAGEFAULT, vaddr);
    } else
      throwException(EXCEPTION_ADDRESSERROR, vaddr);
  }

  if (debug) {
    if (interpret) {
      print((int*) " -> memory[");
      printHexadecimal(vaddr, 0);
      print((int*) "]=");
      printInteger(*(registers+rt));
      print((int*) "=");
      printRegister(rt);
    }
    println();
  }
}

// -----------------------------------------------------------------
// -------------------------- INTERPRETER --------------------------
// -----------------------------------------------------------------

void printException(int exception) {
  print((int*) *(EXCEPTIONS + exception));
}

int encodeException(int exception, int parameter) {
  // assert: 0 <= exception < 2^16
  // assert: -2^15 <= parameter < 2^15

  if (parameter < 0)
    // convert from 32-bit to 16-bit two's complement
    parameter = parameter + twoToThePowerOf(16);

  return leftShift(exception, 16) + parameter;
}

int decodeExceptionNumber(int status) {
  return rightShift(status, 16);
}

int decodeExceptionParameter(int status) {
  return signExtend(rightShift(leftShift(status, 16), 16));
}

void printStatus(int status) {
  int exception;
  int parameter;

  exception = decodeExceptionNumber(status);
  parameter = decodeExceptionParameter(status);

  printException(exception);
  print((int*) " with parameter ");
  printHexadecimal(parameter, 4);
}

void throwException(int exception, int parameter) {
  if (exception == EXCEPTION_PAGEFAULT)
    status = encodeException(exception, parameter / PAGESIZE);
  else
    status = encodeException(exception, parameter);

  trap = 1;

  if (debug_exception) {
    print(binaryName);
    print((int*) ": context ");
    printInteger(getID(currentContext));
    print((int*) " ");
    printStatus(status);
    if (exception == EXCEPTION_PAGEFAULT) {
      print((int*) " [virtual address=");
      printHexadecimal(parameter, 8);
      print((int*) "]");
    }
    println();
  }
}

void fetch() {
  // assert: isValidVirtualAddress(pc) == 1
  // assert: isVirtualAddressMapped(pt, pc) == 1

  ir = loadVirtualMemory(pt, pc);
}

void execute() {
  if (debug) {
    if (interpret) {
      print(binaryName);
      print((int*) ": $pc=");
    }
    printHexadecimal(pc, 0);
    if (sourceLineNumber != (int*) 0) {
      print((int*) "(~");
      printInteger(*(sourceLineNumber + pc / WORDSIZE));
      print((int*) ")");
    }
    print((int*) ": ");
    printHexadecimal(ir, 8);
    print((int*) ": ");
  }

  if (opcode == OP_SPECIAL) {
    if (function == FCT_ADDU)
      fct_addu();
    else if (function == FCT_SUBU)
      fct_subu();
    else if (function == FCT_MULTU)
      fct_multu();
    else if (function == FCT_DIVU)
      fct_divu();
    else if (function == FCT_MFHI)
      fct_mfhi();
    else if (function == FCT_MFLO)
      fct_mflo();
    else if (function == FCT_SLT)
      fct_slt();
    else if (function == FCT_JR)
      fct_jr();
    else if (function == FCT_SYSCALL)
      fct_syscall();
    else
      throwException(EXCEPTION_UNKNOWNINSTRUCTION, 0);
  } else if (opcode == OP_ADDIU)
    op_addiu();
  else if (opcode == OP_LW)
    op_lw();
  else if (opcode == OP_SW)
    op_sw();
  else if (opcode == OP_BEQ)
    op_beq();
  else if (opcode == OP_BNE)
    op_bne();
  else if (opcode == OP_JAL)
    op_jal();
  else if (opcode == OP_J)
    op_j();
  else
    throwException(EXCEPTION_UNKNOWNINSTRUCTION, 0);

  if (interpret == 0) {
    if (pc == codeLength - WORDSIZE)
      throwException(EXCEPTION_EXIT, 0);
    else
      pc = pc + WORDSIZE;
  }
}

void interrupt() {
  cycles = cycles + 1;

  if (timer > 0)
    if (cycles == timer) {
      cycles = 0;

      if (status == 0)
        // only throw exception if no other is pending
        // TODO: handle multiple pending exceptions
        throwException(EXCEPTION_INTERRUPT, 0);
    }
}

void runUntilException() {
  trap = 0;

  while (trap == 0) {
    fetch();
    decode();
    execute();
    interrupt();
  }

  trap = 0;
}

void runUntilExit() {
  int toID;
  int fromID;
  int* fromContext;
  int savedStatus;
  int exceptionNumber;
  int exceptionParameter;
  int frame;

  toID = initID;

  while (1) {
    fromID = selfie_switch(toID);

    fromContext = findContext(fromID, readyContexts);

    if (fromContext == (int*) 0) {
      // assert: context with fromID must be in activeContexts
      fromContext = findContext(fromID, activeContexts);

      // switch to parent which is in charge of handling exceptions
      toID = getParent(fromContext);
    } else {
      // we are the parent in charge of handling exceptions
      savedStatus = selfie_status();

      exceptionNumber  = decodeExceptionNumber(savedStatus);
      exceptionParameter = decodeExceptionParameter(savedStatus);

      if (exceptionNumber == EXCEPTION_EXIT)
        // TODO: only return if all contexts have exited
        return;
      else if (exceptionNumber == EXCEPTION_PAGEFAULT) {
        frame = (int) palloc();

        // TODO: use this table to unmap and reuse frames
        mapPage(getPT(fromContext), exceptionParameter, frame);

        // page table on microkernel boot level
        selfie_map(fromID, exceptionParameter, frame);
      }

      // TODO: scheduler should go here
      toID = fromID;
    }
  }
}

int up_loadString(int* table, int* s, int SP) {
  int bytes;
  int i;

  bytes = roundUp(stringLength(s) + 1, WORDSIZE);

  // allocate memory for storing string
  SP = SP - bytes;

  i = 0;

  while (i < bytes) {
    mapAndStoreVirtualMemory(table, SP + i, *s);

    s = s + 1;

    i = i + WORDSIZE;
  }

  return SP;
}

void up_loadArguments(int* table, int argc, int* argv) {
  int SP;
  int vargv;
  int i_argc;
  int i_vargv;

  // arguments are pushed onto stack which starts at highest virtual address
  SP = VIRTUALMEMORYSIZE - WORDSIZE;

  // allocate memory for storing stack pointer later
  SP = SP - WORDSIZE;

  // allocate memory for storing *argv array
  SP = SP - argc * WORDSIZE;

  // vargv invalid if argc == 0
  vargv = SP + WORDSIZE;

  i_vargv = vargv;
  i_argc  = argc;

  while (i_argc > 0) {
    SP = up_loadString(table, (int*) *argv, SP);

    // store pointer to string in virtual *argv
    mapAndStoreVirtualMemory(table, i_vargv, SP);

    argv = argv + 1;

    i_vargv = i_vargv + WORDSIZE;

    i_argc = i_argc - 1;
  }

  // allocate memory for one word on the stack
  SP = SP - WORDSIZE;

  // push argc
  mapAndStoreVirtualMemory(table, SP, argc);

  // allocate memory for one word on the stack
  SP = SP - WORDSIZE;

  // push virtual argv
  mapAndStoreVirtualMemory(table, SP, vargv);

  // store stack pointer at highest virtual address for binary to retrieve
  mapAndStoreVirtualMemory(table, VIRTUALMEMORYSIZE - WORDSIZE, SP);
}

void up_loadBinary(int* table) {
  int vaddr;

  // binaries start at lowest virtual address
  vaddr = 0;

  while (vaddr < binaryLength) {
    mapAndStoreVirtualMemory(table, vaddr, loadBinary(vaddr));

    vaddr = vaddr + WORDSIZE;
  }
}

int addressWithMaxCounter(int* counters, int max) {
  int a;
  int n;
  int i;
  int c;

  a = -1;

  n = 0;

  i = 0;

  while (i < maxBinaryLength / WORDSIZE) {
    c = *(counters + i);

    if (n < c)
      if (c < max) {
        n = c;
        a = i * WORDSIZE;
      }

    i = i + 1;
  }

  return a;
}

int printCounters(int total, int* counters, int max) {
  int a;

  a = addressWithMaxCounter(counters, max);

  printInteger(*(counters + a / WORDSIZE));

  print((int*) "(");
  printFixedPoint(total, *(counters + a / WORDSIZE));
  print((int*) "%)");

  if (*(counters + a / WORDSIZE) != 0) {
    print((int*) "@");
    printHexadecimal(a, 0);
    if (sourceLineNumber != (int*) 0) {
      print((int*) "(~");
      printInteger(*(sourceLineNumber + a / WORDSIZE));
      print((int*) ")");
    }
  }

  return a;
}

void printProfile(int* message, int total, int* counters) {
  int a;

  if (total > 0) {
    print(selfieName);
    print(message);
    printInteger(total);
    print((int*) ",");
    a = printCounters(total, counters, INT_MAX); // max counter
    print((int*) ",");
    a = printCounters(total, counters, *(counters + a / WORDSIZE)); // 2nd max
    print((int*) ",");
    a = printCounters(total, counters, *(counters + a / WORDSIZE)); // 3rd max
    println();
  }
}

void selfie_disassemble() {
  assemblyName = getArgument();

  if (codeLength == 0) {
    print(selfieName);
    print((int*) ": nothing to disassemble to output file ");
    print(assemblyName);
    println();

    return;
  }

  initMemory(MEGABYTE);

  // assert: assemblyName is mapped and not longer than maxFilenameLength

  assemblyFD = openWriteOnly(assemblyName);

  if (assemblyFD < 0) {
    print(selfieName);
    print((int*) ": could not create assembly output file ");
    print(assemblyName);
    println();

    exit(-1);
  }

  outputName = assemblyName;
  outputFD   = assemblyFD;

  mipster = 1;
  debug   = 1;

  boot(0, (int*) 0);

  mipster = 0;
  debug   = 0;

  outputName = (int*) 0;
  outputFD   = 1;

  print(selfieName);
  print((int*) ": ");
  printInteger(numberOfWrittenCharacters);
  print((int*) " characters of assembly with ");
  printInteger(codeLength / WORDSIZE);
  print((int*) " instructions written into ");
  print(assemblyName);
  println();
}

void selfie_run() {
  if (binaryLength == 0) {
    print(selfieName);
    if (mipster)
      if (debug)
        print((int*) ": nothing to debug");
      else
        print((int*) ": nothing to run");
    else
      print((int*) ": nothing to host");
    println();

    exit(-1);
  }

  initMemory(atoi(peekArgument()) * MEGABYTE);

  // pass binary name as first argument by replacing memory size
  setArgument(binaryName);

  print(selfieName);
  print((int*) ": this is selfie's ");
  if (mipster)
    print((int*) "mipster");
  else
    print((int*) "hypster");
  print((int*) " executing ");
  print(binaryName);
  print((int*) " with ");
  printInteger(frameMemorySize / 1024 / 1024);
  print((int*) "MB of memory");
  println();

  interpret = 1;

  boot(numberOfRemainingArguments(), remainingArguments());

  interpret = 0;

  print(selfieName);
  print((int*) ": this is selfie's ");
  if (mipster)
    print((int*) "mipster");
  else
    print((int*) "hypster");
  print((int*) " terminating ");
  print(binaryName);
  println();

  if (mipster) {
    print(selfieName);
    if (sourceLineNumber != (int*) 0)
      print((int*) ": profile: total,max(ratio%)@addr(line#),2max(ratio%)@addr(line#),3max(ratio%)@addr(line#)");
    else
      print((int*) ": profile: total,max(ratio%)@addr,2max(ratio%)@addr,3max(ratio%)@addr");
    println();
    printProfile((int*) ": calls: ", calls, callsPerAddress);
    printProfile((int*) ": loops: ", loops, loopsPerAddress);
    printProfile((int*) ": loads: ", loads, loadsPerAddress);
    printProfile((int*) ": stores: ", stores, storesPerAddress);
  }
}

// -----------------------------------------------------------------
// ---------------------------- CONTEXTS ---------------------------
// -----------------------------------------------------------------

int createID(int seed) {
  // assert: seed < INT_MAX
  return seed + 1;
}

int* allocateContext(int ID, int parentID) {
  int* context;

  if (freeContexts == (int*) 0)
    context = malloc(4 * SIZEOFINTSTAR + 6 * SIZEOFINT);
  else {
    context = freeContexts;

    freeContexts = getNextContext(freeContexts);
  }

  setNextContext(context, (int*) 0);
  setPrevContext(context, (int*) 0);

  setID(context, ID);

  setPC(context, 0);

  // allocate zeroed memory for general purpose registers
  // TODO: reuse memory
  setRegs(context, zalloc(NUMBEROFREGISTERS * WORDSIZE));

  setRegHi(context, 0);
  setRegLo(context, 0);

  // allocate zeroed memory for page table
  // TODO: save and reuse memory for page table
  setPT(context, zalloc(VIRTUALMEMORYSIZE / PAGESIZE * WORDSIZE));

  // heap starts where it is safe to start
  setBreak(context, maxBinaryLength);

  setParent(context, parentID);

  return context;
}

int* createContext(int ID, int parentID, int* in) {
  int* context;

  context = allocateContext(ID, parentID);

  setNextContext(context, in);

  if (in != (int*) 0)
    setPrevContext(in, context);

  return context;
}

int* findContext(int ID, int* in) {
  int* context;

  context = in;

  while (context != (int*) 0) {
    if (getID(context) == ID)
      return context;

    context = getNextContext(context);
  }

  return (int*) 0;
}

void switchContext(int* from, int* to) {
  // save machine state
  setPC(from, pc);
  setRegHi(from, reg_hi);
  setRegLo(from, reg_lo);
  setBreak(from, brk);

  // restore machine state
  pc        = getPC(to);
  registers = getRegs(to);
  reg_hi    = getRegHi(to);
  reg_lo    = getRegLo(to);
  pt        = getPT(to);
  brk       = getBreak(to);
}

void freeContext(int* context) {
  setNextContext(context, freeContexts);

  freeContexts = context;
}

int* deleteContext(int* context, int* from) {
  if (getNextContext(context) != (int*) 0)
    setPrevContext(getNextContext(context), getPrevContext(context));

  if (getPrevContext(context) != (int*) 0) {
    setNextContext(getPrevContext(context), getNextContext(context));
    setPrevContext(context, (int*) 0);
  } else
    from = getNextContext(context);

  freeContext(context);

  return from;
}

void mapPage(int* table, int page, int frame) {
  // assert: 0 <= page < VIRTUALMEMORYSIZE / PAGESIZE
  *(table + page) = frame;
}

// -----------------------------------------------------------------
// --------------------------- HYPSTER -----------------------------
// -----------------------------------------------------------------

int* palloc() {
  // CAUTION: on boot level zero palloc may return frame addresses < 0
  int block;
  int frame;

  // assert: frameMemorySize is equal to or a multiple of MEGABYTE
  // assert: PAGESIZE is a factor of MEGABYTE strictly less than MEGABYTE

  if (freePageFrame == 0) {
    freePageFrame = MEGABYTE;

    if (usedMemory + freePageFrame <= frameMemorySize) {
      // on boot level zero allocate zeroed memory
      block = (int) zalloc(freePageFrame);

      usedMemory = usedMemory + freePageFrame;

      // page frames must be page-aligned to work as page table index
      nextPageFrame = roundUp(block, PAGESIZE);

      if (nextPageFrame > block)
        freePageFrame = freePageFrame - PAGESIZE;
    } else {
      print(selfieName);
      print((int*) ": palloc out of physical memory");
      println();

      exit(-1);
    }
  }

  frame = nextPageFrame;

  nextPageFrame = nextPageFrame + PAGESIZE;
  freePageFrame = freePageFrame - PAGESIZE;

  // strictly, touching is only necessary on boot levels higher than zero
  return touch((int*) frame, PAGESIZE);
}

void pfree(int* frame) {
  // TODO: implement free list of page frames
}

void down_mapPageTable(int* context) {
  int page;

  // assert: context page table is only mapped from beginning up and end down

  page = 0;

  while (getFrameForPage(getPT(context), page) != 0) {
    selfie_map(getID(context), page, getFrameForPage(getPT(context), page));

    page = page + 1;
  }

  page = (VIRTUALMEMORYSIZE - WORDSIZE) / PAGESIZE;

  while (getFrameForPage(getPT(context), page) != 0) {
    selfie_map(getID(context), page, getFrameForPage(getPT(context), page));

    page = page - 1;
  }
}

void boot(int argc, int* argv) {
  // resetting library is only necessary for disassembler
  resetLibrary();

  // resetting this is only necessary for mipster
  resetInterpreter();
  resetMicrokernel();

  // create initial context on microkernel boot level
  initID = selfie_create();

  // create duplicate of the initial context on this boot level
  readyContexts = createContext(initID, selfie_ID(), readyContexts);

  initContext = readyContexts;

  up_loadBinary(getPT(initContext));

  up_loadArguments(getPT(initContext), argc, argv);

  // set up page table of initial context
  down_mapPageTable(initContext);

  runUntilExit();
}

// -----------------------------------------------------------------
// ----------------------------- MAIN ------------------------------
// -----------------------------------------------------------------

int numberOfRemainingArguments() {
  return selfie_argc;
}

int* remainingArguments() {
  return selfie_argv;
}

int* peekArgument() {
  if (numberOfRemainingArguments() > 0)
    return (int*) *selfie_argv;
  else
    return (int*) 0;
}

int* getArgument() {
  int* argument;

  argument = peekArgument();

  if (numberOfRemainingArguments() > 0) {
    selfie_argc = selfie_argc - 1;
    selfie_argv = selfie_argv + 1;
  }

  return argument;
}

void setArgument(int* argv) {
  *selfie_argv = (int) argv;
}

int selfie() {
  int* option;

  if (numberOfRemainingArguments() == 0)
    return -1;
  else
    while (numberOfRemainingArguments() > 0) {
      option = getArgument();

      if (stringCompare(option, (int*) "-c"))
        selfie_compile();
      else if (numberOfRemainingArguments() == 0)
        // remaining options have at least one argument
        return -1;
      else if (stringCompare(option, (int*) "-o"))
        selfie_emit();
      else if (stringCompare(option, (int*) "-s"))
        selfie_disassemble();
      else if (stringCompare(option, (int*) "-l"))
        selfie_load();
      else if (stringCompare(option, (int*) "-m")) {
        mipster = 1;

        selfie_run();

        mipster = 0;

        return 0;
      } else if (stringCompare(option, (int*) "-d")) {
        mipster = 1;
        debug   = 1;

        selfie_run();

        mipster = 0;
        debug   = 0;

        return 0;
      } else if (stringCompare(option, (int*) "-y")) {
        selfie_run();

        return 0;
      } else
        return -1;
    }

  return 0;
}

int main(int argc, int* argv) {
  initLibrary();

  initScanner();

  initRegister();
  initDecoder();

  initInterpreter();

  initSelfie(argc, (int*) argv);

  if (selfie() != 0) {
    print(selfieName);
    print((int*) ": usage: selfie { -c { source } | -o binary | -s assembly | -l binary } [ -m size ... | -d size ... | -y size ... ] ");
    println();
  }

  return 0;
}<|MERGE_RESOLUTION|>--- conflicted
+++ resolved
@@ -2681,13 +2681,9 @@
     } else if (getOpcode(loadBinary(getAddress(entry))) == OP_JAL) {
       // procedure called and possibly declared but not defined
 
-<<<<<<< HEAD
-      setAddress(entry, binaryLength - WORDSIZE);
-=======
       // create fixup chain
       emitJFormat(OP_JAL, getAddress(entry) / WORDSIZE);
-      setAddress(entry, binaryLength - 2 * WORDSIZE);
->>>>>>> ad6d0b53
+      setAddress(entry, binaryLength - WORDSIZE);
     } else
       // procedure defined, use address
       emitJFormat(OP_JAL, getAddress(entry) / WORDSIZE);
@@ -2905,14 +2901,9 @@
       // retrieve return value
       emitIFormat(OP_ADDIU, REG_A0, currentTemporary(), 0);
 
-<<<<<<< HEAD
-      // reset return register
-      emitIFormat(OP_ADDIU, REG_ZR, REG_A0, 0);
-=======
       // reset return register to initial return value
       // for missing return expressions
-      emitIFormat(OP_ADDIU, REG_ZR, REG_V0, 0);
->>>>>>> ad6d0b53
+      emitIFormat(OP_ADDIU, REG_ZR, REG_A0, 0);
     } else
       // variable access: identifier
       type = load_variable(variableOrProcedureName);
@@ -3476,14 +3467,9 @@
 
       gr_call(variableOrProcedureName);
 
-<<<<<<< HEAD
-      // reset return register
-      emitIFormat(OP_ADDIU, REG_ZR, REG_A0, 0);
-=======
       // reset return register to initial return value
       // for missing return expressions
-      emitIFormat(OP_ADDIU, REG_ZR, REG_V0, 0);
->>>>>>> ad6d0b53
+      emitIFormat(OP_ADDIU, REG_ZR, REG_A0, 0);
 
       if (symbol == SYM_SEMICOLON)
         getSymbol();
@@ -5026,12 +5012,7 @@
 }
 
 void implementID() {
-<<<<<<< HEAD
-  // this procedure is executed at boot levels higher than zero
   *(registers+REG_A0) = getID(currentContext);
-=======
-  *(registers+REG_V0) = getID(currentContext);
->>>>>>> ad6d0b53
 }
 
 int hypster_ID() {
@@ -5082,12 +5063,7 @@
 }
 
 void implementCreate() {
-<<<<<<< HEAD
-  // this procedure is executed at boot levels higher than zero
   *(registers+REG_A0) = doCreate(getID(currentContext));
-=======
-  *(registers+REG_V0) = doCreate(getID(currentContext));
->>>>>>> ad6d0b53
 }
 
 int hypster_create() {
@@ -5150,10 +5126,6 @@
 }
 
 void implementSwitch() {
-<<<<<<< HEAD
-  // this procedure is executed at boot levels higher than zero
-  *(registers+REG_S1) = doSwitch(*(registers+REG_A0));
-=======
   int fromID;
 
   // CAUTION: doSwitch() modifies the global variable registers
@@ -5162,33 +5134,21 @@
 
   fromID = doSwitch(*(registers+REG_A0));
 
-  // use REG_V1 instead of REG_V0 to avoid race condition with interrupt
-  *(registers+REG_V1) = fromID;
->>>>>>> ad6d0b53
+  // use REG_S1 instead of REG_A0 to avoid race condition with interrupt
+  *(registers+REG_S1) = fromID;
 }
 
 int mipster_switch(int toID) {
   int fromID;
 
-<<<<<<< HEAD
-  // CAUTION: registers is 0 upon first call to mipster_switch and
-  // only set to the registers of the toID context in doSwitch(toID)
-  // but some compilers dereference the lvalue *(registers+REG_S1)
-  // before evaluating the rvalue doSwitch(toID)
-
-  fromID = doSwitch(toID);
-
-  *(registers+REG_S1) = fromID;
-=======
   // CAUTION: doSwitch() modifies the global variable registers
   // but some compilers dereference the lvalue *(registers+REG_V1)
   // before evaluating the rvalue doSwitch()
 
   fromID = doSwitch(toID);
 
-  // use REG_V1 instead of REG_V0 to avoid race condition with interrupt
-  *(registers+REG_V1) = fromID;
->>>>>>> ad6d0b53
+  // use REG_S1 instead of REG_A0 to avoid race condition with interrupt
+  *(registers+REG_S1) = fromID;
 
   runUntilException();
 
@@ -5234,12 +5194,7 @@
 }
 
 void implementStatus() {
-<<<<<<< HEAD
-  // this procedure is executed at boot levels higher than zero
   *(registers+REG_A0) = doStatus();
-=======
-  *(registers+REG_V0) = doStatus();
->>>>>>> ad6d0b53
 }
 
 int hypster_status() {
@@ -5544,12 +5499,7 @@
   }
 
   if (interpret) {
-<<<<<<< HEAD
     *(registers+REG_RA) = pc + 4;
-=======
-    // skip over delay slot
-    *(registers+REG_RA) = pc + 8;
->>>>>>> ad6d0b53
 
     pc = instr_index * WORDSIZE;
 
